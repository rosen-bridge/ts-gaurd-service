--- conflicted
+++ resolved
@@ -26,15 +26,8 @@
   SubscribeChannelFunction,
   SubscribeChannels,
 } from './Interfaces';
-<<<<<<< HEAD
-import { logger, logThrowError } from '../log/Logger';
+import { logger } from '../log/Logger';
 import CommunicationConfig from './CommunicationConfig';
-=======
-import { PeerId } from '@libp2p/interface-peer-id';
-import { createEd25519PeerId, createFromJSON } from '@libp2p/peer-id-factory';
-import fs from 'fs';
-import { logger } from '../log/Logger';
->>>>>>> 6a41bfd3
 
 // TODO: Need to write test for This package
 //  https://git.ergopool.io/ergo/rosen-bridge/ts-guard-service/-/issues/21
@@ -72,26 +65,6 @@
   };
 
   /**
-<<<<<<< HEAD
-=======
-   * @return list of subscribed channels' name
-   */
-  getSubscribedChannels = (): string[] => {
-    return Object.keys(this._SUBSCRIBED_CHANNELS);
-  };
-
-  /**
-   * @return string of PeerID
-   */
-  getPeerId = (): string => {
-    if (!this._NODE) {
-      throw new Error("Dialer node isn't ready, please try later");
-    }
-    return this._NODE!.peerId.toString();
-  };
-
-  /**
->>>>>>> 6a41bfd3
    * return PeerID or create PeerID if it doesn't exist
    * @return PeerID
    */
@@ -132,13 +105,7 @@
       if (peerId.privateKey && peerId.publicKey) {
         privateKey = peerId.privateKey;
         publicKey = peerId.publicKey;
-<<<<<<< HEAD
       } else throw Error('PrivateKey for p2p is required');
-=======
-      } else {
-        throw new Error('PrivateKey for p2p is required');
-      }
->>>>>>> 6a41bfd3
 
       const peerIdDialerJson = {
         id: peerId.toString(),
@@ -152,14 +119,8 @@
         'utf8',
         function (err) {
           if (err) {
-<<<<<<< HEAD
-            logger.log(
-              'fatal',
-              'an error occurred, in writing created PeerId to the file'
-=======
             logger.error(
               `An error occurred, in writing created PeerId to the file: ${err}`
->>>>>>> 6a41bfd3
             );
             throw err;
           }
@@ -181,7 +142,7 @@
    */
   getDialerId = (): string => {
     if (!this._NODE) {
-      logThrowError("dialer node isn't ready, please try later", 'fatal');
+      throw new Error("Dialer node isn't ready, please try later");
     }
     return this._NODE!.peerId.toString();
   };
@@ -191,7 +152,7 @@
    */
   getPeerIds = (): string[] => {
     if (!this._NODE) {
-      logThrowError("dialer node isn't ready, please try later", 'fatal');
+      throw new Error("Dialer node isn't ready, please try later");
     }
     return this._NODE!.getPeers().map((peer) => peer.toString());
   };
@@ -219,11 +180,7 @@
             sub.func.name === callback.name && sub.url === url
         )
       ) {
-<<<<<<< HEAD
-        logger.info('a redundant subscribed channel detected !');
-=======
         logger.info('A redundant subscribed channel detected!');
->>>>>>> 6a41bfd3
         return;
       }
       this._SUBSCRIBED_CHANNELS[channel].push(callbackObj);
@@ -252,7 +209,7 @@
     if (!this._NODE) {
       this._PENDING_MESSAGE.push(data);
       logger.warn(
-        "message added to pending list due to dialer node isn't ready"
+        "Message added to pending list due to dialer node isn't ready"
       );
       return;
     }
@@ -316,7 +273,7 @@
         }
       }
     } catch (e) {
-      logger.warn(`an error occurred for store discovered peer: [${e}]`);
+      logger.warn(`An error occurred for store discovered peer: ${e}`);
     }
   };
 
@@ -386,12 +343,12 @@
       this._OUTPUT_STREAMS.set(passThroughName, outStream);
       outputStream = outStream;
       pipe(outputStream, lp.encode(), connStream.stream).catch((e) => {
-        logger.error(`an error occurred for write to stream [${e}]`);
+        logger.error(`An error occurred for write to stream ${e}`);
         connStream.stream.close();
         this._OUTPUT_STREAMS.delete(passThroughName);
         this._PENDING_MESSAGE.push(messageToSend);
         logger.warn(
-          "message added to pending list due to dialer node isn't ready"
+          "Message added to pending list due to dialer node isn't ready"
         );
       });
     }
@@ -404,7 +361,7 @@
       // Send some outgoing data.
       outputStream.write(JsonBI.stringify(messageToSend));
     } else {
-      logger.error(`doesn't exist output pass through for ${passThroughName}`);
+      logger.error(`Doesn't exist output pass through for ${passThroughName}`);
     }
   };
 
@@ -449,7 +406,7 @@
             };
             if (this._SUBSCRIBED_CHANNELS[receivedData.channel]) {
               logger.info(
-                `received a message from [${connection.remotePeer.toString()}]
+                `Received a message from [${connection.remotePeer.toString()}]
              in a subscribed channel [${receivedData.channel} ]`
               );
               this._SUBSCRIBED_CHANNELS[receivedData.channel].forEach(
@@ -457,7 +414,7 @@
               );
             } else
               logger.warn(
-                `received a message from [${connection.remotePeer.toString()}] in a unsubscribed channel [${
+                `Received a message from [${connection.remotePeer.toString()}] in a unsubscribed channel [${
                   receivedData.channel
                 }]`
               );
@@ -466,7 +423,7 @@
       );
     } catch (e) {
       logger.warn(
-        `an error occurred for handle broadcast protocol stream: [${e}]`
+        `An error occurred for handle broadcast protocol stream: ${e}`
       );
     }
   };
@@ -516,7 +473,7 @@
       );
     } catch (e) {
       logger.warn(
-        `an error occurred for handle getpeers protocol stream: [${e}]`
+        `An error occurred for handle getpeers protocol stream: ${e}`
       );
     }
   };
@@ -552,7 +509,7 @@
         pubsub: new FloodSub(), // Active peer discovery and bootstrap peers
         peerDiscovery: [
           new Bootstrap({
-            timeout: CommunicationConfig.bootstrapInterval * 1000,
+            timeout: CommunicationConfig.bootstrapTimeout * 1000,
             list: CommunicationConfig.relays.multiaddrs,
           }),
           new PubSubPeerDiscovery({
@@ -608,7 +565,7 @@
         }, CommunicationConfig.getPeersInterval * 1000)
       );
     } catch (e) {
-      logger.log('fatal', `an error occurred for start dialer: [${e}]`);
+      logger.error(`An error occurred for start dialer: ${e}`);
     }
   };
 }
