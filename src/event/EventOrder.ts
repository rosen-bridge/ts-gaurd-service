--- conflicted
+++ resolved
@@ -9,11 +9,7 @@
 import { ChainMinimumFee } from '@rosen-bridge/minimum-fee';
 import Configs from '../configs/Configs';
 import GuardsErgoConfigs from '../configs/GuardsErgoConfigs';
-<<<<<<< HEAD
-import MinimumFee from './MinimumFee';
-=======
 import { rosenConfig } from '../configs/RosenConfig';
->>>>>>> a838fd95
 import { ERG, ERGO_CHAIN, ErgoChain } from '@rosen-chains/ergo';
 import ChainHandler from '../handlers/ChainHandler';
 import EventBoxes from './EventBoxes';
@@ -217,13 +213,8 @@
       BigInt(event.networkFee),
       feeConfig.networkFee
     );
-<<<<<<< HEAD
     const emissionFee =
-      (bridgeFee * feeConfig.rsnRatio) /
-      MinimumFee.bridgeMinimumFee.ratioDivisor;
-=======
-    const rsnFee = (bridgeFee * feeConfig.rsnRatio) / feeConfig.rsnRatioDivisor;
->>>>>>> a838fd95
+      (bridgeFee * feeConfig.rsnRatio) / feeConfig.rsnRatioDivisor;
 
     const tokenId = Configs.tokenMap.getID(
       Configs.tokenMap.search(event.fromChain, {
@@ -333,20 +324,12 @@
       extra: paymentTxId,
     });
 
-<<<<<<< HEAD
     // add emission to order
     const emissionAmount =
       emissionFee - BigInt(watchersLen) * watcherEmissionAmount;
     if (emissionAmount > 0) {
-      order.push({
+      guardsOrder.push({
         address: GuardsErgoConfigs.emissionAddress,
-=======
-    // add RSN emission to order
-    const rsnEmissionAmount = rsnFee - BigInt(watchersLen) * watcherRsnAmount;
-    if (rsnEmissionAmount > 0) {
-      guardsOrder.push({
-        address: GuardsErgoConfigs.rsnEmissionAddress,
->>>>>>> a838fd95
         assets: {
           nativeToken: GuardsErgoConfigs.minimumErg,
           tokens: [
@@ -457,20 +440,12 @@
       extra: paymentTxId,
     });
 
-<<<<<<< HEAD
     // add emission to order
     const emissionAmount =
       emissionFee - BigInt(watchersLen) * watcherEmissionAmount;
     if (emissionAmount > 0) {
-      order.push({
+      guardsOrder.push({
         address: GuardsErgoConfigs.emissionAddress,
-=======
-    // add RSN emission to order
-    const rsnEmissionAmount = rsnFee - BigInt(watchersLen) * watcherRsnAmount;
-    if (rsnEmissionAmount > 0) {
-      guardsOrder.push({
-        address: GuardsErgoConfigs.rsnEmissionAddress,
->>>>>>> a838fd95
         assets: {
           nativeToken: GuardsErgoConfigs.minimumErg,
           tokens: [
