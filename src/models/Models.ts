--- conflicted
+++ resolved
@@ -4,11 +4,8 @@
 import { ConfirmedEventEntity } from "../db/entities/ConfirmedEventEntity";
 import Utils from "../helpers/Utils";
 import { EventTriggerEntity } from "@rosen-bridge/watcher-data-extractor";
-<<<<<<< HEAD
 import { guardConfig } from "../helpers/GuardConfig";
-=======
 import { logger } from "../log/Logger";
->>>>>>> 6e61d7d9
 
 
 /* tslint:disable:max-classes-per-file */
@@ -142,7 +139,7 @@
         const signatureBytes = Buffer.from(msgSignature, "hex")
 
         if(signerId >= guardConfig.guardsLen){
-            console.warn(`only ${guardConfig.guardsLen} exists in the network while accessing guard with id ${signerId}`)
+            logger.warn(`only ${guardConfig.guardsLen} exists in the network while accessing guard with id ${signerId}`)
             return false
         }
         const publicKey = guardConfig.publicKeys[signerId]
