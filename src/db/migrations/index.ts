import { migration1700756107393 } from './postgres/1700756107393-migration';
<<<<<<< HEAD
import { migration1701604819671 } from './postgres/1701604819671-migration';
import { migration1700755909353 } from './sqlite/1700755909353-migration';
import { migration1701494227818 } from './sqlite/1701494227818-migration';

export default {
  sqlite: [migration1700755909353, migration1701494227818],
  postgres: [migration1700756107393, migration1701604819671],
=======
import { migration1702281574324 } from './postgres/1702281574324-migration';
import { migration1700755909353 } from './sqlite/1700755909353-migration';
import { migration1702281318566 } from './sqlite/1702281318566-migration';

export default {
  sqlite: [migration1700755909353, migration1702281318566],
  postgres: [migration1700756107393, migration1702281574324],
>>>>>>> c6d0ed31
};<|MERGE_RESOLUTION|>--- conflicted
+++ resolved
@@ -1,19 +1,19 @@
 import { migration1700756107393 } from './postgres/1700756107393-migration';
-<<<<<<< HEAD
 import { migration1701604819671 } from './postgres/1701604819671-migration';
 import { migration1700755909353 } from './sqlite/1700755909353-migration';
 import { migration1701494227818 } from './sqlite/1701494227818-migration';
-
-export default {
-  sqlite: [migration1700755909353, migration1701494227818],
-  postgres: [migration1700756107393, migration1701604819671],
-=======
 import { migration1702281574324 } from './postgres/1702281574324-migration';
-import { migration1700755909353 } from './sqlite/1700755909353-migration';
 import { migration1702281318566 } from './sqlite/1702281318566-migration';
 
 export default {
-  sqlite: [migration1700755909353, migration1702281318566],
-  postgres: [migration1700756107393, migration1702281574324],
->>>>>>> c6d0ed31
+  sqlite: [
+    migration1700755909353,
+    migration1701494227818,
+    migration1702281318566,
+  ],
+  postgres: [
+    migration1700756107393,
+    migration1701604819671,
+    migration1702281574324,
+  ],
 };