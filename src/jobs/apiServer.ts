--- conflicted
+++ resolved
@@ -7,11 +7,8 @@
 import { loggerFactory } from '../log/Logger';
 import { generalInfoRoute } from '../api/generalInfo';
 import { eventRoutes } from '../api/events';
-<<<<<<< HEAD
 import { revenueRoutes } from '../api/revenue';
-=======
 import { healthRoutes } from '../api/healthCheck';
->>>>>>> 3fdd64ea
 import { tssRoute } from '../api/tss';
 
 const logger = loggerFactory(import.meta.url);
@@ -56,11 +53,8 @@
   await apiServer.register(tssRoute);
   await apiServer.register(generalInfoRoute);
   await apiServer.register(eventRoutes);
-<<<<<<< HEAD
   await apiServer.register(revenueRoutes);
-=======
   await apiServer.register(healthRoutes);
->>>>>>> 3fdd64ea
 
   apiServer.get('/', (request, reply) => {
     reply.redirect('/swagger');
