--- conflicted
+++ resolved
@@ -1,12 +1,7 @@
-<<<<<<< HEAD
 import { dataSource } from '../../config/dataSource';
-import { logger } from '../log/Logger';
-=======
-import { ormDataSource } from '../../config/ormDataSource';
 import { loggerFactory } from '../log/Logger';
 
 const logger = loggerFactory(import.meta.url);
->>>>>>> 2af0d5f2
 
 const initDataSources = async (): Promise<void> => {
   try {
