--- conflicted
+++ resolved
@@ -21,11 +21,7 @@
      * processes pending event triggers in the database
      */
     static processEvents = async (): Promise<void> => {
-<<<<<<< HEAD
-        const events = await scannerAction.getPendingEvents()
-=======
-        const events = await dbAction.getEventsByStatus("")
->>>>>>> 5e05b7a5
+        const events = await dbAction.getPendingEvents()
 
         for (const event of events) {
             try {
@@ -34,7 +30,7 @@
                 else if (event.status === "pending-reward")
                     await this.processRewardEvent(EventTrigger.fromEntity(event))
                 else
-                    console.warn(`impossible case, received event [${event.sourceTxId}] with status [${event.status}]`)
+                    console.warn(`impossible case, received event [${event.id}] with status [${event.status}]`)
             }
             catch (e) {
                 console.log(`An error occurred while processing event [${event.id}]: ${e}`)
@@ -50,13 +46,8 @@
      *  4. start agreement process on transaction
      * @param event the event trigger
      */
-<<<<<<< HEAD
     static processPaymentEvent = async (event: EventTrigger): Promise<void> => {
-        console.log(`processing event [${event.sourceTxId}]`)
-=======
-    static processEvent = async (event: EventTrigger): Promise<void> => {
         console.log(`processing event [${event.getId()}]`)
->>>>>>> 5e05b7a5
         if (!await this.isEventConfirmedEnough(event)) return
 
         if (!await this.verifyEvent(event)) {
