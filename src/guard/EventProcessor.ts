import {
  EventStatus,
  EventTrigger,
  PaymentTransaction,
  TransactionTypes,
} from '../models/Models';
import BaseChain from '../chains/BaseChains';
import CardanoChain from '../chains/cardano/CardanoChain';
import ErgoChain from '../chains/ergo/ErgoChain';
import ChainsConstants from '../chains/ChainsConstants';
import KoiosApi from '../chains/cardano/network/KoiosApi';
import CardanoConfigs from '../chains/cardano/helpers/CardanoConfigs';
import ExplorerApi from '../chains/ergo/network/ExplorerApi';
import ErgoConfigs from '../chains/ergo/helpers/ErgoConfigs';
import { dbAction } from '../db/DatabaseAction';
import { txAgreement } from './agreement/TxAgreement';
import Reward from '../chains/ergo/Reward';
import Utils from '../helpers/Utils';
import ErgoTransaction from '../chains/ergo/models/ErgoTransaction';
<<<<<<< HEAD
import InputBoxes from '../chains/ergo/boxes/InputBoxes';
import { logger, logThrowError } from '../log/Logger';
import NodeApi from '../chains/ergo/network/NodeApi';
=======
import inputBoxes from '../chains/ergo/boxes/InputBoxes';
import { logger } from '../log/Logger';
>>>>>>> 190b73fd

class EventProcessor {
  static cardanoChain = new CardanoChain();
  static ergoChain = new ErgoChain();

  /**
   * process captured events by scanner, insert new confirmed ones to ConfirmedEvents table
   */
  static processScannedEvents = async (): Promise<void> => {
    logger.info('Processing scanned events');
    const rawEvents = await dbAction.getUnspentEvents();
    for (const event of rawEvents) {
      try {
        const eventId = Utils.txIdToEventId(event.sourceTxId);
        const confirmedEvent = await dbAction.getEventById(eventId);
        if (
          confirmedEvent === null &&
          (await this.isEventConfirmedEnough(EventTrigger.fromEntity(event)))
        ) {
          logger.info(
            `Event [${eventId}] with txId [${event.sourceTxId}] confirmed`
          );
          await dbAction.insertConfirmedEvent(event);
        }
      } catch (e) {
        logger.warn(
          `An error occurred while processing event txId [${event.sourceTxId}]: ${e}`
        );
      }
    }
    logger.info(`Processed [${rawEvents.length}] scanned events`);
  };

  /**
   * processes pending event triggers in the database
   */
  static processConfirmedEvents = async (): Promise<void> => {
    logger.info('Processing confirmed events');
    const confirmedEvents = await dbAction.getPendingEvents();
    for (const event of confirmedEvents) {
      try {
        if (event.status === EventStatus.pendingPayment)
          await this.processPaymentEvent(
            EventTrigger.fromConfirmedEntity(event)
          );
        else if (event.status === EventStatus.pendingReward)
          await this.processRewardEvent(
            EventTrigger.fromConfirmedEntity(event)
          );
        else
          logger.warn(
            `Impossible case, received event [${event.id}] with status [${event.status}]`
          );
      } catch (e) {
        logger.warn(
          `An error occurred while processing event [${event.id}]: ${e}`
        );
      }
    }
    logger.info(`[${confirmedEvents.length}] Confirmed Events processed`);
  };

  /**
   * processes the event trigger to create payment transaction
   *  1. verify event data with lock tx in source chain
   *  2. create transaction
   *  3. start agreement process on transaction
   * @param event the event trigger
   */
  static processPaymentEvent = async (event: EventTrigger): Promise<void> => {
    logger.info('Processing event for payment', { eventId: event.getId() });
    if (!(await this.verifyEvent(event))) {
      logger.info(`Event didn't verify.`);
      await dbAction.setEventStatus(event.getId(), 'rejected');
      return;
    }

    const tx = await this.createEventPayment(event);
    txAgreement.startAgreementProcess(tx);
  };

  /**
   * processes the event trigger to create reward distribution transaction
   * @param event the event trigger
   */
  static processRewardEvent = async (event: EventTrigger): Promise<void> => {
    logger.info(`Processing event for reward distribution`, {
      eventId: event.getId(),
    });
    if (event.toChain === ChainsConstants.ergo) {
      throw new Error(
        'Events with Ergo as target chain will distribute rewards in a single transaction with payment'
      );
    }
    const tx = await Reward.generateTransaction(event);
    txAgreement.startAgreementProcess(tx);
  };

  /**
   * returns chain object
   * @param chain the chain name
   */
  static getChainObject = (chain: string): BaseChain<any, any> => {
    if (chain === ChainsConstants.cardano) return this.cardanoChain;
    else if (chain === ChainsConstants.ergo) return this.ergoChain;
    else throw new Error(`Chain [${chain}] not implemented.`);
  };

  /**
   * conforms transaction with the event trigger data
   * @param paymentTx the payment transaction
   * @param event the event trigger
   * @return true if payment transaction verified
   */
  static verifyPaymentTransactionWithEvent = async (
    paymentTx: PaymentTransaction,
    event: EventTrigger
  ): Promise<boolean> => {
    if (paymentTx.txType === TransactionTypes.payment)
      return await this.getChainObject(
        paymentTx.network
      ).verifyTransactionWithEvent(paymentTx, event);
    else
      return await Reward.verifyTransactionWithEvent(
        paymentTx as ErgoTransaction,
        event
      );
  };

  /**
   * conforms event data with lock transaction in source chain
   * @param event the trigger event
   * @return true if event data verified
   */
  static verifyEvent = async (event: EventTrigger): Promise<boolean> => {
    const eventBox = await InputBoxes.getEventBox(event);
    const RWTId = eventBox.tokens().get(0).id().to_str();
    if (event.fromChain === ChainsConstants.cardano)
      return this.cardanoChain.verifyEventWithPayment(event, RWTId);
    else if (event.fromChain === ChainsConstants.ergo)
      return this.ergoChain.verifyEventWithPayment(event, RWTId);
    else throw new Error(`Chain [${event.fromChain}] not implemented.`);
  };

  /**
   * creates an unsigned transaction for payment on target chain
   * @param event the event trigger
   * @return created unsigned transaction
   */
  static createEventPayment = (
    event: EventTrigger
  ): Promise<PaymentTransaction> => {
    return this.getChainObject(event.toChain).generateTransaction(event);
  };

  /**
   * checks if event source tx confirmed enough
   * @param event the event trigger
   */
  static isEventConfirmedEnough = async (
    event: EventTrigger
  ): Promise<boolean> => {
    // check if the event box in ergo chain confirmed enough
    const eventBoxCreationHeight = (
      await InputBoxes.getEventBox(event)
    ).creation_height();
    const ergoCurrentHeight = await NodeApi.getHeight();
    if (
      ergoCurrentHeight - eventBoxCreationHeight <
      ErgoConfigs.requiredConfirmation
    )
      return false;

    // check if lock transaction in source chain confirmed enough
    if (event.fromChain === ChainsConstants.cardano) {
      const confirmation = await KoiosApi.getTxConfirmation(event.sourceTxId);
      return (
        confirmation !== null &&
        confirmation >= CardanoConfigs.requiredConfirmation
      );
    } else if (event.fromChain === ChainsConstants.ergo) {
      const confirmation = await ExplorerApi.getTxConfirmation(
        event.sourceTxId
      );
      return confirmation >= ErgoConfigs.requiredConfirmation;
    } else throw new Error(`Chain [${event.fromChain}] not implemented.`);
  };
}

export default EventProcessor;<|MERGE_RESOLUTION|>--- conflicted
+++ resolved
@@ -17,14 +17,9 @@
 import Reward from '../chains/ergo/Reward';
 import Utils from '../helpers/Utils';
 import ErgoTransaction from '../chains/ergo/models/ErgoTransaction';
-<<<<<<< HEAD
 import InputBoxes from '../chains/ergo/boxes/InputBoxes';
-import { logger, logThrowError } from '../log/Logger';
+import { logger } from '../log/Logger';
 import NodeApi from '../chains/ergo/network/NodeApi';
-=======
-import inputBoxes from '../chains/ergo/boxes/InputBoxes';
-import { logger } from '../log/Logger';
->>>>>>> 190b73fd
 
 class EventProcessor {
   static cardanoChain = new CardanoChain();
