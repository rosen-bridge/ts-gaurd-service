--- conflicted
+++ resolved
@@ -405,31 +405,16 @@
    */
   setTxAsApproved = async (tx: PaymentTransaction): Promise<void> => {
     try {
-<<<<<<< HEAD
-      await TransactionProcessor.signSemaphore
-        .acquire()
-        .then(async (release) => {
-          try {
-            await dbAction.insertTx(tx);
-            release();
-          } catch (e) {
-            release();
-            logger.error(`An error occurred while inserting tx to db: ${e.stack}`);
-            throw e;
-          }
-        });
-=======
       await dbAction.txSignSemaphore.acquire().then(async (release) => {
         try {
           await dbAction.insertTx(tx);
           release();
         } catch (e) {
           release();
-          logger.error(`An error occurred while inserting tx to db: ${e}`);
+          logger.error(`An error occurred while inserting tx to db: ${e.stack}`);
           throw e;
         }
       });
->>>>>>> f2f1779b
       await this.updateEventOfApprovedTx(tx);
       this.transactions.delete(tx.txId);
       this.transactionApprovals.delete(tx.txId);
