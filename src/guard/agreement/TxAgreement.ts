import {
    EventStatus,
    EventTrigger,
    PaymentTransaction,
    TransactionStatus,
    TransactionTypes
} from "../../models/Models";
import {
    AgreementMessage,
    AgreementPayload, CandidateTransaction,
    GuardsAgreement,
    TransactionApproved
} from "./Interfaces";
import Dialer from "../../communication/Dialer";
import Utils from "../../helpers/Utils";
import EventProcessor from "../EventProcessor";
import { dbAction } from "../../db/DatabaseAction";
import TransactionProcessor from "../TransactionProcessor";
import { txJsonParser } from "../../chains/TxJsonParser";
<<<<<<< HEAD
import { guardConfig } from "../../helpers/GuardConfig";
=======
import { logger, logThrowError } from "../../log/Logger";
>>>>>>> 6e61d7d9

const dialer = await Dialer.getInstance();

class TxAgreement {

    protected static CHANNEL = "tx-agreement"
    protected transactions: Map<string, PaymentTransaction>
    protected eventAgreedTransactions: Map<string, string>
    protected transactionApprovals: Map<string, AgreementPayload[]>

    constructor() {
        this.transactions = new Map()
        this.eventAgreedTransactions = new Map()
        this.transactionApprovals = new Map()
        dialer.subscribeChannel(TxAgreement.CHANNEL, this.handleMessage)
    }

    /**
     * handles received message from tx-agreement channel
     * @param messageStr
     * @param channel
     * @param sender
     */
    handleMessage = async (messageStr: string, channel: string, sender: string): Promise<void> => {
        const message = JSON.parse(messageStr) as AgreementMessage;

        switch (message.type) {
            case "request": {
                const candidate = message.payload as CandidateTransaction
                const tx = txJsonParser(candidate.txJson)
                await this.processTransactionRequest(tx, candidate.guardId, candidate.signature, sender)
                break;
            }
            case "response": {
                const response = message.payload as GuardsAgreement
                await this.processAgreementResponse(response.txId, response.agreed, response.guardId, response.signature)
                break;
            }
            case "approval": {
                const approval = message.payload as TransactionApproved
                const tx = txJsonParser(approval.txJson)
                await this.processApprovalMessage(tx, approval.guardsSignatures, sender)
                break
            }
        }
    }


    /**
     * interacts with other guards to agree on created payment transaction
     * @param tx the created payment transaction
     * @return true if enough guards agreed with transaction
     */
    startAgreementProcess = (tx: PaymentTransaction): void => {
        const creatorId = guardConfig.guardId
        const guardSignature = tx.signMetaData()
        const creatorAgreement = {
            "guardId": creatorId,
            "signature": guardSignature
        }
        
        this.transactions.set(tx.txId, tx)
        this.transactionApprovals.set(tx.txId, [creatorAgreement])

        this.broadcastTransactionRequest(tx, creatorId, guardSignature)
    }

    /**
     * sends request to all other guards to agree on a transaction
     * @param tx the created payment transaction
     * @param creatorId the guard id
     * @param guardSignature the guard signature on tx metadata
     */
    broadcastTransactionRequest = (tx: PaymentTransaction, creatorId: number, guardSignature: string): void => {
        const candidatePayload = {
            "txJson": tx.toJson(),
            "guardId": creatorId,
            "signature": guardSignature
        }

        const message = JSON.stringify({
            "type": "request",
            "payload": candidatePayload
        })

        // broadcast the transaction
        dialer.sendMessage(TxAgreement.CHANNEL, message)
    }

    /**
     * verifies the transaction sent by other guards, agree if conditions met, otherwise reject
     * @param tx the created payment transaction
     * @param creatorId id of the guard that created the transaction
     * @param signature signature of creator guard over request data (txJson and creatorId)
     * @param receiver the guard who will receive this response
     */
    processTransactionRequest = async (tx: PaymentTransaction, creatorId: number, signature: string, receiver: string): Promise<void> => {
        const eventEntity = await dbAction.getEventById(tx.eventId)
        if (eventEntity === null) {
            logger.info(`Received tx [${tx.txId}] for event [${tx.eventId}] but event not found`)
            return
        }
        const event = EventTrigger.fromConfirmedEntity(eventEntity)
        if (!await EventProcessor.isEventConfirmedEnough(event)) {
            logger.info(`Received tx [${tx.txId}] for event but event [${tx.eventId}] is not confirmed enough`)
            return
        }
        if (
            await EventProcessor.verifyEvent(event) &&
            tx.verifyMetaDataSignature(creatorId, signature) &&
            Utils.guardTurn() === creatorId &&
            !(await this.isEventHasDifferentTransaction(tx.eventId, tx.txId, tx.txType)) &&
            (await EventProcessor.verifyPaymentTransactionWithEvent(tx, event))
        ) {
            this.transactions.set(tx.txId, tx)
            this.eventAgreedTransactions.set(tx.eventId, tx.txId)
            logger.info(`Agreed with tx [${tx.txId}] for event [${tx.eventId}]`)

            const agreementPayload: GuardsAgreement = {
                "guardId": guardConfig.guardId,
                "signature": tx.signMetaData(),
                "txId": tx.txId,
                "agreed": true
            }

            const message = JSON.stringify({
                "type": "response",
                "payload": agreementPayload
            })

            // send response to creator guard
            dialer.sendMessage(TxAgreement.CHANNEL, message, receiver)
        }
        else
            logger.info(`Rejected tx [${tx.txId}] for event [${tx.eventId}]`)
    }

    /**
     * checks if another transaction exists for this event that is still valid
     * @param eventId the event trigger id
     * @param txId current transaction id
     * @param txType type of the transaction
     */
    isEventHasDifferentTransaction = async (eventId: string, txId: string, txType: string): Promise<boolean> => {
        if (this.eventAgreedTransactions.has(eventId) && this.eventAgreedTransactions.get(eventId) !== txId)
            return true

        const eventTxs = await dbAction.getEventTxsByType(eventId, txType)
        return eventTxs.find(tx => tx.status != TransactionStatus.invalid) !== undefined;
    }


    /**
     * verifies the agreement response sent by other guards, save their signature if they agreed
     * @param txId the payment transaction id
     * @param agreed the response (if he agreed or not)
     * @param signerId id of the guard that sent the response
     * @param signature signature of creator guard over request data (txJson and creatorId)
     */
    processAgreementResponse = async (txId: string, agreed: boolean, signerId: number, signature: string): Promise<void> => {

        /**
         * saves guard agree response with his signature in transactionApprovals
         * @param txId
         * @param guardId
         * @param signature
         */
        const pushGuardApproval = (txId: string, guardId: number, signature: string): void => {
            const txApprovals = this.transactionApprovals.get(txId)
            if (txApprovals === undefined){
                logThrowError(`Unexpected Error: TxId: ${txId} not found in approvals list while it was in transaction list`)
            }

            const guardApproval = txApprovals!.find(approval => approval.guardId === guardId)
            if (guardApproval === undefined) txApprovals!.push({
                "guardId": guardId,
                "signature": signature
            })
            else guardApproval.signature = signature
        }

        const tx = this.transactions.get(txId)
        if (tx === undefined) return

        if (agreed) {
            if (!tx.verifyMetaDataSignature(signerId, signature)) {
                logger.warn(`Received guard [${signerId}] agreement for txId [${txId}] but signature didn't verify`)
                return
            }

            logger.info(`Guard [${signerId}] Agreed with transaction [${txId}]`)
            pushGuardApproval(txId, signerId, signature)

<<<<<<< HEAD
            if (this.transactionApprovals.get(txId)!.length >= guardConfig.requiredSign) {
                console.log(`The majority of guards agreed with txId ${txId}`)
=======
            if (this.transactionApprovals.get(txId)!.length >= Configs.minimumAgreement) {
                logger.info(`The majority of guards agreed with transaction [${txId}]`)
>>>>>>> 6e61d7d9

                const txApproval: TransactionApproved = {
                    "txJson": tx.toJson(),
                    "guardsSignatures": this.transactionApprovals.get(txId)!
                }
                const message = JSON.stringify({
                    "type": "approval",
                    "payload": txApproval
                })
                // broadcast approval message
                dialer.sendMessage(TxAgreement.CHANNEL, message)

                await this.setTxAsApproved(tx)
            }
        }
    }

    /**
     * verifies approval message sent by other guards, set tx as approved if enough guards agreed with tx
     * @param tx
     * @param guardsSignatures
     * @param sender
     */
    processApprovalMessage = async (tx: PaymentTransaction, guardsSignatures: AgreementPayload[], sender: string): Promise<void> => {
        if (guardsSignatures.some(approval => !tx.verifyMetaDataSignature(approval.guardId, approval.signature))) {
            logger.warn(`Received approval message for txId [${tx.txId}] from sender [${sender}] but at least one signature doesn't verify`)
            return
        }

        const agreedTx = this.transactions.get(tx.txId)
        if (agreedTx === undefined) {
            logger.info(`Other guards [${guardsSignatures.map(approval => approval.guardId)}] agreed on tx with id: ${tx.txId}`)
        }
        else {
            logger.info(`Transaction [${tx.txId}] approved`)
            await this.setTxAsApproved(tx)
        }
    }

    /**
     * sets the transaction as approved in db and removes it from memory
     * @param tx
     */
    setTxAsApproved = async (tx: PaymentTransaction): Promise<void> => {
        try {
            await TransactionProcessor.signSemaphore.acquire().then(async (release) => {
                try {
                    await dbAction.insertTx(tx)
                    release()
                }
                catch (e) {
                    release()
                    logger.error(`An error occurred while inserting tx to db: ${e}`)
                    throw e
                }
            })
            await this.updateEventOfApprovedTx(tx)
            this.transactions.delete(tx.txId)
            this.transactionApprovals.delete(tx.txId)
            if (this.eventAgreedTransactions.has(tx.eventId)) this.eventAgreedTransactions.delete(tx.eventId)
        }
        catch (e) {
            logger.info(`Unexpected Error occurred while setting tx [${tx.txId}] as approved: ${e}`)
        }
    }

    /**
     * updates event status for a tx
     * @param tx
     */
    updateEventOfApprovedTx = async (tx: PaymentTransaction): Promise<void> => {
        try {
            if (tx.txType === TransactionTypes.payment)
                await dbAction.setEventStatus(tx.eventId, EventStatus.inPayment)
            else
                await dbAction.setEventStatus(tx.eventId, EventStatus.inReward)
        }
        catch (e) {
            logger.info(`Unexpected Error occurred while updating event [${tx.eventId}] with status: [${e}]`)
        }
    }

    /**
     * iterates over active transaction and resend its request
     */
    resendTransactionRequests = (): void => {
<<<<<<< HEAD
        console.log(`resending generated transactions for agreement: ${this.transactions.size}`)
        const creatorId = guardConfig.guardId
=======
        logger.info(`Resending generated transactions for agreement: [${this.transactions.size}]`)
        const creatorId = Configs.guardId
>>>>>>> 6e61d7d9
        this.transactions.forEach(tx => {
            try {
                const guardSignature = tx.signMetaData()
                this.broadcastTransactionRequest(tx, creatorId, guardSignature)
            }
            catch (e) {
                logger.info(`Unexpected Error occurred while resending tx [${tx.txId}]: ${e}`)
            }
        })
    }

    /**
     * clears all pending for agreement txs in memory
     */
    clearTransactions = (): void => {
        logger.info(`Clearing generated transactions from memory: [${this.transactions.size}]`)
        this.transactions.clear()
        this.transactionApprovals.clear()
    }

    /**
     * clears all pending for approval txs in memory and db
     */
    clearAgreedTransactions = async (): Promise<void> => {
        logger.info(`Clearing agreed transactions from memory: [${this.transactions.size}]`)
        this.transactions.clear()
        this.eventAgreedTransactions.clear()
    }

}

const txAgreement = new TxAgreement()

export default TxAgreement
export { txAgreement }<|MERGE_RESOLUTION|>--- conflicted
+++ resolved
@@ -17,11 +17,8 @@
 import { dbAction } from "../../db/DatabaseAction";
 import TransactionProcessor from "../TransactionProcessor";
 import { txJsonParser } from "../../chains/TxJsonParser";
-<<<<<<< HEAD
 import { guardConfig } from "../../helpers/GuardConfig";
-=======
 import { logger, logThrowError } from "../../log/Logger";
->>>>>>> 6e61d7d9
 
 const dialer = await Dialer.getInstance();
 
@@ -215,13 +212,8 @@
             logger.info(`Guard [${signerId}] Agreed with transaction [${txId}]`)
             pushGuardApproval(txId, signerId, signature)
 
-<<<<<<< HEAD
             if (this.transactionApprovals.get(txId)!.length >= guardConfig.requiredSign) {
-                console.log(`The majority of guards agreed with txId ${txId}`)
-=======
-            if (this.transactionApprovals.get(txId)!.length >= Configs.minimumAgreement) {
                 logger.info(`The majority of guards agreed with transaction [${txId}]`)
->>>>>>> 6e61d7d9
 
                 const txApproval: TransactionApproved = {
                     "txJson": tx.toJson(),
@@ -308,13 +300,8 @@
      * iterates over active transaction and resend its request
      */
     resendTransactionRequests = (): void => {
-<<<<<<< HEAD
-        console.log(`resending generated transactions for agreement: ${this.transactions.size}`)
         const creatorId = guardConfig.guardId
-=======
         logger.info(`Resending generated transactions for agreement: [${this.transactions.size}]`)
-        const creatorId = Configs.guardId
->>>>>>> 6e61d7d9
         this.transactions.forEach(tx => {
             try {
                 const guardSignature = tx.signMetaData()
