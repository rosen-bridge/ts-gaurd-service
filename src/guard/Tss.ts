import {
  ECDSA,
  EcdsaSigner,
  EdDSA,
  EddsaSigner,
  GuardDetection,
  StatusEnum,
  TssSigner,
} from '@rosen-bridge/tss';
import axios from 'axios';
import * as crypto from 'crypto';
import CommunicationConfig from '../communication/CommunicationConfig';
import Dialer from '../communication/Dialer';
import Configs from '../configs/Configs';
import { spawn } from 'child_process';
import WinstonLogger from '@rosen-bridge/winston-logger';
import { TssAlgorithms } from '../utils/constants';

const logger = WinstonLogger.getInstance().getLogger(import.meta.url);

class Tss {
  private static instance: Tss;
  protected static curveGuardDetection: GuardDetection;
  protected static tssCurveSigner: TssSigner;
  protected static curve = {
    DETECTION_CHANNEL: 'ecdsa-detection',
    SIGNING_CHANNEL: 'tss-ecdsa-signing',
  };
  protected static edwardGuardDetection: GuardDetection;
  protected static tssEdwardSigner: TssSigner;
  protected static edward = {
    DETECTION_CHANNEL: 'eddsa-detection',
    SIGNING_CHANNEL: 'tss-eddsa-signing',
  };
  protected static dialer: Dialer;
<<<<<<< HEAD
=======
  protected static guardDetection: GuardDetection;
  protected static tssSigner: TssSigner;
  protected static trustKey: string;
>>>>>>> 965fe190

  protected constructor() {
    // do nothing.
  }

  /**
   * generates a Tss object if it doesn't exist
   * @returns Tss instance
   */
  public static getInstance = () => {
    if (!Tss.instance) throw new Error('Tss is not instantiated yet');
    return Tss.instance;
  };

  /**
   * @returns the trust key
   */
  static getTrustKey = (): string => Tss.trustKey;

  /**
   * runs tss binary file
   */
  protected static runBinary = (): void => {
    Tss.trustKey = crypto.randomUUID();
    const args = [
      '-configFile',
      Configs.tssConfigPath,
      '-guardUrl',
      `http://${Configs.apiHost}:${Configs.apiPort}`,
      '-host',
      `${Configs.tssUrl}:${Configs.tssPort}`,
      '-trustKey',
      Tss.trustKey,
    ];
    spawn(Configs.tssExecutionPath, args, {
      detached: false,
      stdio: 'ignore',
    })
      .addListener('close', (code) => {
        const timeout = Configs.tssInstanceRestartGap;
        logger.error(
          `TSS binary failed unexpectedly, TSS will be started in [${timeout}] seconds`
        );
        logger.debug(`Tss failure error code: ${code}`);
        // wait some seconds to start again
        setTimeout(Tss.runBinary, timeout * 1000);
      })
      .addListener('spawn', () => {
        logger.info('TSS binary started');
      })
      .addListener('error', (err: Error) => {
        logger.error(`an error occured when trying to spawn: ${err}`);
      })
      .addListener('disconnect', () => {
        logger.warn(`received 'disconnect' signal from tss spawner`);
      })
      .addListener('exit', (code: number, signal: string) => {
        logger.warn(
          `received 'exit' signal from tss spawner, exit code: ${code}, signal: ${signal}`
        );
      });
  };

  /**
   * initializes tss prerequisites
   */
  static init = async () => {
    Tss.instance = new Tss();
    Tss.runBinary();

    // initialize dialer
    Tss.dialer = await Dialer.getInstance();

    // initialize guard detection and tss
    await this.initCurveTss();
    await this.initEdwardTss();
  };

  /**
   * initializes curve (ECDSA) tss prerequisites
   */
  static initCurveTss = async () => {
    // initialize guard detection
    const ecdsaSigner = new ECDSA(Configs.tssKeys.secret);
    Tss.curveGuardDetection = new GuardDetection({
      guardsPublicKey: Configs.tssKeys.curvePublicKeys,
      signer: ecdsaSigner,
      submit: this.generateSubmitMessageWrapper(Tss.curve.DETECTION_CHANNEL),
      getPeerId: () => Promise.resolve(Tss.dialer.getDialerId()),
    });
    await Tss.curveGuardDetection.init();

    // initialize tss
    Tss.tssCurveSigner = new EcdsaSigner({
      tssApiUrl: `${Configs.tssUrl}:${Configs.tssPort}`,
      getPeerId: () => Promise.resolve(Tss.dialer.getDialerId()),
      callbackUrl: Configs.tssBaseCallBackUrl + '/' + TssAlgorithms.curve,
      shares: Configs.tssKeys.ks,
      submitMsg: this.generateSubmitMessageWrapper(Tss.curve.SIGNING_CHANNEL),
      secret: Configs.tssKeys.secret,
      detection: Tss.curveGuardDetection,
      guardsPk: Configs.tssKeys.curvePublicKeys,
      logger: WinstonLogger.getInstance().getLogger('tssSigner'),
    });

    // subscribe to channels
    Tss.dialer.subscribeChannel(
      Tss.curve.DETECTION_CHANNEL,
      async (msg: string, channal: string, peerId: string) =>
        await Tss.curveGuardDetection.handleMessage(msg, peerId)
    );
    Tss.dialer.subscribeChannel(
      Tss.curve.SIGNING_CHANNEL,
      async (msg: string, channal: string, peerId: string) =>
        await Tss.tssCurveSigner.handleMessage(msg, peerId)
    );
  };

  /**
   * initializes edward (EdDSA) tss prerequisites
   */
  static initEdwardTss = async () => {
    // initialize guard detection
    const eddsaSigner = new EdDSA(Configs.tssKeys.secret);
    Tss.edwardGuardDetection = new GuardDetection({
      guardsPublicKey: Configs.tssKeys.edwardPublicKeys,
      signer: eddsaSigner,
      submit: this.generateSubmitMessageWrapper(Tss.edward.DETECTION_CHANNEL),
      getPeerId: () => Promise.resolve(Tss.dialer.getDialerId()),
    });
    await Tss.edwardGuardDetection.init();

    // initialize tss
    Tss.tssEdwardSigner = new EddsaSigner({
      tssApiUrl: `${Configs.tssUrl}:${Configs.tssPort}`,
      getPeerId: () => Promise.resolve(Tss.dialer.getDialerId()),
      callbackUrl: Configs.tssBaseCallBackUrl + '/' + TssAlgorithms.edward,
      shares: Configs.tssKeys.ks,
      submitMsg: this.generateSubmitMessageWrapper(Tss.edward.SIGNING_CHANNEL),
      secret: Configs.tssKeys.secret,
      detection: Tss.edwardGuardDetection,
      guardsPk: Configs.tssKeys.edwardPublicKeys,
      logger: WinstonLogger.getInstance().getLogger('tssSigner'),
    });

    // subscribe to channels
    Tss.dialer.subscribeChannel(
      Tss.edward.DETECTION_CHANNEL,
      async (msg: string, channal: string, peerId: string) =>
        await Tss.edwardGuardDetection.handleMessage(msg, peerId)
    );
    Tss.dialer.subscribeChannel(
      Tss.edward.SIGNING_CHANNEL,
      async (msg: string, channal: string, peerId: string) =>
        await Tss.tssEdwardSigner.handleMessage(msg, peerId)
    );
  };

  /**
   * start keygen process for guards
   * @param guardsCount
   * @param threshold
   */
  static keygen = async (guardsCount: number, threshold: number) => {
    Tss.runBinary();

    // initialize dialer
    Tss.dialer = await Dialer.getInstance();

    Tss.tryCallApi(guardsCount, threshold);
  };

  /**
   * wait until all peers are connected then call tss keygen api
   * @param guardsCount
   * @param threshold
   */
  private static tryCallApi = (guardsCount: number, threshold: number) => {
    const peerIds = Tss.dialer
      .getPeerIds()
      .filter((peerId) => !CommunicationConfig.relays.peerIDs.includes(peerId));
    if (peerIds.length < guardsCount - 1 || !Tss.dialer.getDialerId()) {
      setTimeout(() => Tss.tryCallApi(guardsCount, threshold), 1000);
    } else {
      setTimeout(() => {
        axios
          .post(`${Configs.tssUrl}:${Configs.tssPort}/keygen`, {
            p2pIDs: [Tss.dialer.getDialerId(), ...peerIds],
            callBackUrl: Configs.tssKeygenCallBackUrl,
            crypto: Configs.keygen.algorithm(),
            threshold: threshold,
            peersCount: guardsCount,
            operationTimeout: 10 * 60, // 10 minutes
          })
          .then((res) => {
            logger.info(JSON.stringify(res.data));
          })
          .catch((err) => {
            logger.error(`an error occurred during call keygen ${err}`);
            logger.debug(err.stack);
          });
      }, 10000);
    }
  };
  /**
   * generates a function to wrap channel send message to dialer
   * @param channel
   */
  protected static generateSubmitMessageWrapper = (channel: string) => {
    return async (msg: string, peers: Array<string>) => {
      if (peers.length === 0) await Tss.dialer.sendMessage(channel, msg);
      else
        await Promise.all(
          peers.map(async (peer) => Tss.dialer.sendMessage(channel, msg, peer))
        );
    };
  };

  /**
   * wraps sign callback to tss sign handlers
   * @param algorithm ecdsa or eddsa
   * @param status
   * @param error
   * @param message
   * @param signature
   * @param signatureRecovery
   */
  handleSignData = async (
    algorithm: string,
    status: string,
    error: string | undefined,
    message: string,
    signature: string | undefined,
    signatureRecovery: string | undefined
  ) => {
    let tssSigner: TssSigner;
    if (algorithm === TssAlgorithms.curve) tssSigner = Tss.tssCurveSigner;
    else if (algorithm === TssAlgorithms.edward)
      tssSigner = Tss.tssEdwardSigner;
    else throw Error(`Unsupported tss algorithm [${algorithm}]`);

    if (status === 'success')
      await tssSigner.handleSignData(
        StatusEnum.Success,
        message,
        signature,
        signatureRecovery
      );
    else
      await tssSigner.handleSignData(
        StatusEnum.Failed,
        message,
        undefined,
        undefined,
        error
      );
  };

  /**
   * returns curve (ECDSA) signer function
   */
  get curveSign() {
    return Tss.tssCurveSigner.signPromised;
  }

  /**
   * returns (EdDSA) signer signer function
   */
  get edwardSign() {
    return Tss.tssEdwardSigner.signPromised;
  }

  /**
   * update guard detection and tss
   */
  update = async (): Promise<void> => {
    await Tss.curveGuardDetection.update();
    await Tss.edwardGuardDetection.update();
    await Tss.tssCurveSigner.update();
    await Tss.tssEdwardSigner.update();
  };
}

export default Tss;<|MERGE_RESOLUTION|>--- conflicted
+++ resolved
@@ -33,12 +33,7 @@
     SIGNING_CHANNEL: 'tss-eddsa-signing',
   };
   protected static dialer: Dialer;
-<<<<<<< HEAD
-=======
-  protected static guardDetection: GuardDetection;
-  protected static tssSigner: TssSigner;
   protected static trustKey: string;
->>>>>>> 965fe190
 
   protected constructor() {
     // do nothing.
