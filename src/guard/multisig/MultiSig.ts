--- conflicted
+++ resolved
@@ -140,7 +140,8 @@
      * cleaning unsigned transaction after multiSigTimeout if the transaction still exist in queue
      */
     cleanup = (): void => {
-        logger.info('cleaning unsigned transactions in MultiSig queue')
+        logger.info('Cleaning unsigned transactions in MultiSig queue')
+        let cleanedTransactionCount = 0;
         this.semaphore.acquire().then(release => {
             try {
                 for (const [key, transaction] of this.transactions.entries()) {
@@ -149,14 +150,16 @@
                             transaction.reject("Timed out")
                         }
                         this.transactions.delete(key)
+                        cleanedTransactionCount++
                     }
                 }
                 release()
             } catch (e) {
                 release()
-                logger.error('error in cleaning unsigned transaction in MultiSig queue', {error: e})
+                logger.error('An error occurred, in cleaning unsigned transaction in MultiSig queue', {error: e})
                 throw e
             }
+            logger.info('Unsigned transaction cleaned from MultiSig queue', {count: cleanedTransactionCount})
         })
     }
 
@@ -225,7 +228,7 @@
                 transaction.sign = undefined
                 transaction.reject = undefined
             }else{
-                console.log(`No resolve method for transaction ${JSON.stringify(transaction)}`)
+                logger.warn(`No resolve method for transaction`, {transaction: transaction})
             }
         }
     }
@@ -314,27 +317,6 @@
                             }
                         })
                     }
-<<<<<<< HEAD
-                    try {
-                        const signedTx = prover.sign_reduced_transaction_multi(transaction.tx, hints)
-                        const tx = Buffer.from(signedTx.sigma_serialize_bytes()).toString("base64")
-                        // broadcast signed invalid transaction to all other
-                        const payload: SignPayload = {
-                            tx: tx,
-                            txId: signedTx.id().to_str(),
-                            signed: signed,
-                            simulated: simulated
-                        }
-                        const peers = this.peers.filter(item => {
-                            return simulated.indexOf(item.pub) === -1
-                        }).map(item => item.id ? item.id : "").filter(item => item !== "")
-                        this.sendMessage({type: "sign", payload: payload}, peers)
-                        if (signed.length >= transaction.requiredSigner && transaction.resolve) {
-                            transaction.resolve(signedTx)
-                        }
-                    } catch (e) {
-                        logger.error('An error occurred during generate sign', {error: e})
-=======
                     const peers = this.peers.filter(item => {
                         return simulated.indexOf(item.pub) === -1 || completed // if transaction sign completed we broadcast transaction to all peers not only signers
                     }).map(item => item.id ? item.id : "").filter(item => item !== "")
@@ -343,10 +325,9 @@
                         signed: signed,
                         simulated: simulated,
                         transaction: txBytes
->>>>>>> b2e9ad9d
                     }
                 } catch (e) {
-                    console.log(`An error occurred during multi-sig generate sign: ${e}`)
+                    logger.error(`An error occurred during multi-sig generate sign`, {error: e})
                 }
             }
         }
@@ -445,7 +426,6 @@
                 return {transaction: newTransaction, release};
             } catch (e) {
                 release()
-                logger.error('Error in getting queued transaction', {error: e})
                 throw e
             }
         })
@@ -471,9 +451,8 @@
                     }
                     this.processResolve(transaction);
                 } catch (e) {
-                    console.log(`An unknown exception occurred during handle commitment from other peer: ${e}`)
-                }
-                release();
+                    logger.error('An unknown exception occurred during handle commitment from other peer', {error: e})
+                }
             })
         }
     }
@@ -529,7 +508,7 @@
                     }
                     this.processResolve(transaction)
                 } catch (e) {
-                    console.log(`An unknown exception occurred during handle sign from another peer: ${e}`)
+                    logger.error('An unknown exception occurred during handle sign from another peer', {error: e})
                 }
                 release();
             })
@@ -566,7 +545,7 @@
                         break
                 }
             }else{
-                console.log("Ignoring received message in multi-sig. Signature didn't verify")
+                logger.warn('Ignoring received message in multi-sig. Signature didn\'t verify')
             }
         }
     }
