import * as wasm from 'ergo-lib-wasm-nodejs';
import {
  ApprovePayload,
  CommitmentJson,
  CommitmentPayload,
  CommunicationMessage,
  RegisterPayload,
  Signer,
  SignPayload,
  TxQueued,
} from './Interfaces';
import * as crypto from 'crypto';
import Dialer from '../../communication/Dialer';
import Configs from '../../helpers/Configs';
import { Semaphore } from 'await-semaphore';
import Encryption from '../../helpers/Encryption';
import MultiSigUtils from './MultiSigUtils';
import { default as Utils } from '../../helpers/Utils';
import { loggerFactory } from '../../log/Logger';
<<<<<<< HEAD
import { shuffle } from 'lodash-es';
=======
import { CommitmentMisMatch } from '../../helpers/errors';
>>>>>>> 93b95fcf

const logger = loggerFactory(import.meta.url);
const dialer = await Dialer.getInstance();

interface MultiSigGetInstance {
  /**
   * Create and get a new multi sig singleton instance
   * @param publicKeys
   * @param secretHex
   */
  (publicKeys: string[], secretHex?: string): MultiSigHandler;
  /**
   * Get a previously created multi sig singleton instance
   */
  (): MultiSigHandler;
}

class MultiSigHandler {
  private static CHANNEL = 'multi-sig';
  private readonly transactions: Map<string, TxQueued>;
  private peers: Array<Signer>;
  private readonly secret: Uint8Array;
  private nonce: string;
  private prover?: wasm.Wallet;
  private index?: number;
  private peerId?: string;
  private semaphore = new Semaphore(1);
  private static instance: MultiSigHandler;

  constructor(publicKeys: Array<string>, secretHex?: string) {
    this.transactions = new Map<string, TxQueued>();
    this.peers = publicKeys.map((item) => ({
      pub: item,
      unapproved: [],
    }));
    logger.debug(`Subscribing to [${MultiSigHandler.CHANNEL}]`);
    dialer.subscribeChannel(MultiSigHandler.CHANNEL, this.handleMessage);
    this.secret = Utils.hexStringToUint8Array(secretHex || Configs.guardSecret);
  }

  public static getInstance: MultiSigGetInstance = (
    publicKeys?: string[],
    secretHex?: string
  ) => {
    if (!MultiSigHandler.instance) {
      if (!publicKeys) {
        throw new Error(
          'MultiSig singleton is not instantiated, so you must provide the `publicKeys` argument.'
        );
      }
      MultiSigHandler.instance = new MultiSigHandler(publicKeys, secretHex);
      MultiSigHandler.instance.sendRegister().then(() => null);
    }
    return MultiSigHandler.instance;
  };

  /**
   * sending register message to the network
   */
  public sendRegister = async (): Promise<void> => {
    this.nonce = crypto.randomBytes(32).toString('base64');
    this.sendMessage({
      type: 'register',
      payload: {
        nonce: this.nonce,
        myId: dialer.getDialerId(),
      },
    });
  };

  /**
   * getting the index of the guard
   */
  getIndex = (): number => {
    if (this.index === undefined) {
      const ergoTree = wasm.SecretKey.dlog_from_bytes(this.secret)
        .get_address()
        .to_ergo_tree()
        .to_base16_bytes();
      const publicKey = ergoTree.substring(ergoTree.length - 66);
      this.index = this.peers
        .map((peer, index) => [peer.pub, index])
        .filter((row) => row[0] === publicKey)[0][1] as number;
    }
    if (this.index !== undefined) return this.index;
    throw Error('Secret key does not match with any guard public keys');
  };

  /**
   * begin sign a multi-sig transaction.
   * @param tx: reduced transaction for multi-sig transaction
   * @param requiredSign: number of required signs
   * @param boxes: input boxes for transaction
   * @param dataBoxes: data input boxes for transaction
   */
  public sign = (
    tx: wasm.ReducedTransaction,
    requiredSign: number,
    boxes: Array<wasm.ErgoBox>,
    dataBoxes?: Array<wasm.ErgoBox>
  ): Promise<wasm.Transaction> => {
    return new Promise<wasm.Transaction>((resolve, reject) => {
      this.getQueuedTransaction(tx.unsigned_tx().id().to_str())
        .then(({ transaction, release }) => {
          transaction.tx = tx;
          transaction.boxes = boxes;
          transaction.dataBoxes = dataBoxes ? dataBoxes : [];
          transaction.resolve = resolve;
          transaction.reject = reject;
          transaction.requiredSigner = requiredSign;
          this.generateCommitment(tx.unsigned_tx().id().to_str());
          release();
        })
        .catch((e) => {
          logger.error(`Error in signing MultiSig transaction: ${e}`);
          logger.error(e.stack);
          reject(e);
        });
    });
  };

  /**
   * get my peer id
   */
  getPeerId = (): string => {
    const peerId = dialer.getDialerId();
    if (this.peerId !== peerId) {
      // TODO must call all other guards to update peerId
      //  https://git.ergopool.io/ergo/rosen-bridge/ts-guard-service/-/issues/22
    }
    return peerId;
  };

  /**
   * verify that if selected guard sign message or not
   * @param signBase64: signed string encoded as base64
   * @param guardIndex: signed guard index
   * @param data: signed data
   */
  verifySign = (
    signBase64: string,
    guardIndex: number,
    data: string
  ): boolean => {
    const publicKey = Buffer.from(this.peers[guardIndex].pub, 'hex');
    const signature = Buffer.from(signBase64, 'base64');
    // verify signature
    return Encryption.verify(data, signature, publicKey);
  };

  /**
   * cleaning unsigned transaction after txSignTimeout if the transaction still exist in queue
   */
  cleanup = (): void => {
    logger.info('Cleaning MultiSig queue');
    let cleanedTransactionCount = 0;
    this.semaphore.acquire().then((release) => {
      try {
        for (const [key, transaction] of this.transactions.entries()) {
          if (
            transaction.createTime <
            new Date().getTime() - Configs.txSignTimeout * 1000
          ) {
            // milliseconds
            if (transaction.tx) {
              logger.debug(
                `Tx [${transaction.tx
                  .unsigned_tx()
                  .id()}] got timeout in MultiSig signing process`
              );
            }
            if (transaction.reject) {
              transaction.reject('Timed out');
            }
            this.transactions.delete(key);
            cleanedTransactionCount++;
          }
        }
        release();
      } catch (e) {
        release();
        logger.error(
          `An error occurred while removing unsigned transactions from MultiSig queue: ${e}`
        );
        logger.error(e.stack);
        throw e;
      }
      logger.info(`MultiSig queue cleaned up`, {
        count: cleanedTransactionCount,
      });
    });
  };

  /**
   * getting prover that makes with guard secrets
   */
  getProver = (): wasm.Wallet => {
    if (!this.prover) {
      const secret = wasm.SecretKey.dlog_from_bytes(this.secret);
      const secretKeys = new wasm.SecretKeys();
      secretKeys.add(secret);
      this.prover = wasm.Wallet.from_secrets(secretKeys);
    }
    if (this.prover) return this.prover;
    throw Error('Cannot create prover in MultiSig');
  };

  /**
   * checks index of the tx is valid
   * @param index
   */
  verifyIndex = (index: number): boolean => {
    return index >= 0 && index < this.peers.length;
  };

  /**
   * generating commitment for transaction in the queue by id
   * @param id
   */
  generateCommitment = (id: string): void => {
    const queued = this.transactions.get(id);
    if (queued && !queued.secret && queued.tx) {
      queued.secret =
        this.getProver().generate_commitments_for_reduced_transaction(
          queued.tx
        );
      // publish commitment
      const commitmentJson: CommitmentJson =
        queued.secret.to_json() as CommitmentJson;
      const publishCommitments =
        MultiSigUtils.generatedCommitmentToPublishCommitment(commitmentJson);
      logger.debug(
        `Commitment generated for tx [${id}]. Broadcasting to approved peers...`
      );
      this.sendMessage(
        {
          type: 'commitment',
          payload: {
            txId: id,
            commitment: publishCommitments,
          },
        },
        this.peers
          .map((item) => (item.id ? item.id : ''))
          .filter((item) => item !== '')
      );
    }
  };

  /**
   * process resolve transaction and call callback function
   * @param transaction
   */
  processResolve = (transaction: TxQueued) => {
    if (
      transaction.sign &&
      transaction.sign.signed.length >= transaction.requiredSigner &&
      transaction.tx
    ) {
      if (transaction.resolve) {
        logger.debug(
          `Tx [${transaction.tx.unsigned_tx().id()}] got full-signed`
        );
        transaction.resolve(
          wasm.Transaction.sigma_parse_bytes(transaction.sign.transaction)
        );
        // remove transaction from queue
        transaction.tx = undefined;
        transaction.sign = undefined;
        transaction.reject = undefined;
      } else {
        logger.warn(`No resolve method for transaction [${transaction}]`);
      }
    }
  };

  /**
   * generating sign for transaction in the queue by the id of the transaction
   * @param id
   * @param transaction
   */
  generateSign = async (id: string, transaction: TxQueued): Promise<void> => {
    const prover = this.getProver();
    let needSign = false;
    if (transaction.tx && transaction.secret) {
      const myPub = this.peers[this.getIndex()].pub;
      let signed: Array<string> = [];
      let simulated: Array<string> = [];
      let hints: wasm.TransactionHintsBag = wasm.TransactionHintsBag.empty();
      if (transaction.sign) {
        simulated = transaction.sign.simulated;
        signed = transaction.sign.signed;
        if (signed.indexOf(myPub) === -1) {
          logger.debug(
            `Continuing sign for tx [${transaction.tx.unsigned_tx().id()}]`
          );
          hints = await MultiSigUtils.extract_hints(
            wasm.Transaction.sigma_parse_bytes(transaction.sign.transaction),
            transaction.boxes,
            transaction.dataBoxes,
            signed,
            simulated
          );
          signed = [myPub, ...signed];
          needSign = true;
        }
      } else {
        logger.debug(
          `First sign for tx [${transaction.tx.unsigned_tx().id()}]`
        );
        simulated = transaction.commitments
          .map((item, index) => {
            if (item === undefined) {
              return this.peers[index].pub;
            }
            return '';
          })
          .filter((item) => !!item && item !== myPub);
        // add extra simulated to list of simulated nodes. this is cause of sigma-rust bug
        const committed = shuffle(
          transaction.commitments
            .map((item, index) => {
              if (item !== undefined) {
                return this.peers[index].pub;
              }
              return '';
            })
            .filter((item) => !!item && item !== myPub)
        );
        if (committed.length > transaction.requiredSigner - 1) {
          simulated = [
            ...simulated,
            ...committed.slice(transaction.requiredSigner - 1),
          ];
        }
        signed = [myPub];
        needSign = true;
      }
      if (needSign) {
        MultiSigUtils.add_hints(hints, transaction.secret, transaction.tx);
        for (let index = 0; index < transaction.commitments.length; index++) {
          const commitment = transaction.commitments[index];
          if (commitment && this.peers.length > index) {
            const peer = this.peers[index];
            if (
              signed.indexOf(this.peers[index].pub) === -1 &&
              simulated.indexOf(this.peers[index].pub) === -1
            ) {
              const publicHints = MultiSigUtils.convertToHintBag(
                commitment,
                peer.pub
              );
              MultiSigUtils.add_hints(hints, publicHints, transaction.tx);
            }
          }
        }
        try {
          const signedTx = prover.sign_reduced_transaction_multi(
            transaction.tx,
            hints
          );
          const txBytes = Buffer.from(signedTx.sigma_serialize_bytes());
          // broadcast signed invalid transaction to all other
          const payload: SignPayload = {
            tx: txBytes.toString('base64'),
            txId: signedTx.id().to_str(),
            signed: signed,
            simulated: simulated,
            commitments: [],
          };
          const completed = signed.length >= transaction.requiredSigner;
          if (!completed) {
            transaction.commitments.map((item, index) => {
              const commitment = transaction.commitments[index];
              if (transaction.commitmentSigns[index] && commitment) {
                payload.commitments.push({
                  sign: transaction.commitmentSigns[index],
                  index: index,
                  commitment: commitment,
                });
              }
            });
            logger.debug(
              `Tx [${transaction.tx
                .unsigned_tx()
                .id()}] got partially signed. Sending to non-simulated peers...`
            );
          } else {
            logger.debug(
              `Tx [${transaction.tx
                .unsigned_tx()
                .id()}] got full-signed. Sending to everyone...`
            );
          }
          const peers = this.peers
            .filter((item) => {
              return simulated.indexOf(item.pub) === -1 || completed; // if transaction sign completed we broadcast transaction to all peers not only signers
            })
            .map((item) => (item.id ? item.id : ''))
            .filter((item) => item !== '');
          this.sendMessage({ type: 'sign', payload: payload }, peers);
          transaction.sign = {
            signed: signed,
            simulated: simulated,
            transaction: txBytes,
          };
        } catch (e) {
          logger.warn(`An error occurred during MultiSig generate sign: ${e}`);
          logger.warn(e.stack);
        }
      }
    }
  };

  /**
   * send a message to other guards. it can be sent to all guards or specific guard
   * @param message message
   * @param receivers if set we sent to this list of guards only. otherwise, broadcast it.
   */
  sendMessage = (
    message: CommunicationMessage,
    receivers?: Array<string>
  ): void => {
    const payload = message.payload;
    payload.index = this.getIndex();
    payload.id = this.getPeerId();
    const payloadStr = JSON.stringify(message.payload);
    message.sign = Buffer.from(
      Encryption.sign(payloadStr, Buffer.from(this.secret))
    ).toString('base64');
    if (receivers && receivers.length) {
      receivers.map((receiver) =>
        dialer
          .sendMessage(
            MultiSigHandler.CHANNEL,
            JSON.stringify(message),
            receiver
          )
          .then(() => null)
      );
    } else {
      dialer.sendMessage(MultiSigHandler.CHANNEL, JSON.stringify(message));
    }
  };

  /**
   * handle verified register message from other guards
   * @param sender
   * @param payload
   */
  handleRegister = (sender: string, payload: RegisterPayload): void => {
    if (payload.index !== undefined && this.verifyIndex(payload.index)) {
      const peer = this.peers[payload.index];
      const nonce = crypto.randomBytes(32).toString('base64');
      peer.unapproved.push({ id: sender, challenge: nonce });
      logger.debug(
        `Peer [${sender}] claimed to be guard of index [${payload.index}]`
      );
      this.sendMessage(
        {
          type: 'approve',
          sign: '',
          payload: {
            nonce: payload.nonce,
            nonceToSign: nonce,
            myId: this.getPeerId(),
          },
        },
        [sender]
      );
    }
  };

  /**
   * handle verified approve message from other guards
   * @param sender
   * @param payload
   */
  handleApprove = (sender: string, payload: ApprovePayload): void => {
    if (
      payload.index !== undefined &&
      this.verifyIndex(payload.index) &&
      sender === payload.myId
    ) {
      const nonce = payload.nonce;
      const peer = this.peers[payload.index];
      const unapproved = peer.unapproved.filter(
        (item) => item.id === sender && item.challenge === nonce
      );
      if (unapproved.length > 0) {
        logger.debug(`Peer [${sender}] got approved`);
        peer.id = sender;
        peer.unapproved = peer.unapproved.filter(
          (item) => unapproved.indexOf(item) === -1
        );
      } else if (this.nonce == payload.nonce) {
        logger.debug(
          `Found peer [${sender}] as guard of index [${payload.index}]`
        );
        peer.id = sender;
      }
      if (payload.nonceToSign) {
        logger.debug(`Sending approval message to peer [${sender}] ...`);
        this.sendMessage(
          {
            type: 'approve',
            sign: '',
            payload: {
              nonce: payload.nonceToSign,
              myId: this.getPeerId(),
              nonceToSign: '',
            },
          },
          [sender]
        );
      }
    }
  };

  /**
   * get a transaction object from queued transactions.
   * @param txId
   */
  getQueuedTransaction = (
    txId: string
  ): Promise<{ transaction: TxQueued; release: () => void }> => {
    return this.semaphore.acquire().then((release) => {
      try {
        const transaction = this.transactions.get(txId);
        if (transaction) {
          return { transaction, release };
        }
        const newTransaction: TxQueued = {
          boxes: [],
          dataBoxes: [],
          commitments: this.peers.map(() => undefined),
          commitmentSigns: this.peers.map(() => ''),
          createTime: new Date().getTime(),
          requiredSigner: 0,
        };
        this.transactions.set(txId, newTransaction);
        return { transaction: newTransaction, release };
      } catch (e) {
        release();
        throw e;
      }
    });
  };

  /**
   * handle verified commitment message from other guards
   * @param sender: sender for this commitment
   * @param payload: user commitment
   * @param sign: signature for this commitment message
   */
  handleCommitment = (
    sender: string,
    payload: CommitmentPayload,
    sign: string
  ): void => {
    if (payload.index !== undefined && payload.txId) {
      const index = payload.index;
      this.getQueuedTransaction(payload.txId).then(
        async ({ transaction, release }) => {
          try {
            transaction.commitments[index] = payload.commitment;
            transaction.commitmentSigns[index] = sign;
            if (transaction.requiredSigner > 0) {
              if (
                transaction.commitments.filter((item) => item !== undefined)
                  .length >=
                transaction.requiredSigner - 1
              ) {
                logger.debug(
                  `Tx [${payload.txId}] has enough commitments. Signing Delayed for [${Configs.multiSigFirstSignDelay}] seconds...`
                );
                this.delayedGenerateSign(payload.txId);
              }
            }
          } catch (e) {
            logger.warn(
              `An unknown exception occurred while handling commitment from other peer: ${e}`
            );
            logger.warn(e.stack);
          }
          release();
        }
      );
    }
  };

  /**
<<<<<<< HEAD
   * generateSign calling with specific delay
   * @param id
   */
  delayedGenerateSign = (id: string): void => {
    setTimeout(async () => {
      await this.getQueuedTransaction(id).then(
        async ({ transaction, release }) => {
          try {
            logger.debug(`Starting signing Tx [${id}]`);
            await this.generateSign(id, transaction);
            this.processResolve(transaction);
          } catch (e) {
            logger.warn(
              `An unknown exception occurred while generating delayed sign for transaction [${id}] with error: ${e}`
            );
            logger.warn(e.stack);
          }
          release();
        }
      );
    }, Configs.multiSigFirstSignDelay * 1000);
=======
   * Verifying that Commitments in the payload are same with saved commitments
   * and extracted commitment are same with commitments in the payload if there is
   * a problem it throws CommitmentMisMatch Error
   * @param transaction
   * @param payload
   */
  verifySignedPayload = async (
    transaction: TxQueued,
    payload: SignPayload
  ): Promise<void> => {
    const inputBoxLength = transaction.boxes.length;
    const payloadTx = wasm.Transaction.sigma_parse_bytes(
      Buffer.from(payload.tx, 'base64')
    );
    const hints = await MultiSigUtils.extract_hints(
      payloadTx,
      transaction.boxes,
      transaction.dataBoxes,
      payload.signed,
      payload.simulated
    );
    const myIndex = this.getIndex();
    for (const payloadCommitment of payload.commitments) {
      const guardIndex = payloadCommitment.index;
      const guardPk = this.peers[guardIndex].pub;
      const ownedCommitment = transaction.commitments.at(guardIndex);
      if (guardIndex === myIndex && transaction.secret) {
        const myCommitments =
          MultiSigUtils.generatedCommitmentToPublishCommitment(
            transaction.secret.to_json()
          );
        if (
          MultiSigUtils.comparePublishedCommitmentsToBeDiffer(
            payloadCommitment.commitment,
            myCommitments,
            inputBoxLength
          )
        ) {
          throw new CommitmentMisMatch(
            'Used commitment differ from my own commitments'
          );
        }
      }
      if (ownedCommitment) {
        if (
          MultiSigUtils.comparePublishedCommitmentsToBeDiffer(
            payloadCommitment.commitment,
            ownedCommitment,
            inputBoxLength
          )
        ) {
          throw new CommitmentMisMatch(
            'Saved Commitments are not same with transaction Commitments'
          );
        }
      }
      if (payload.signed.some((item) => item === guardPk)) {
        // verify signed commitment to
        const extractedCommitments =
          MultiSigUtils.convertHintBagToPublishedCommitmentForGuard(
            hints,
            guardPk,
            inputBoxLength
          );
        if (
          MultiSigUtils.comparePublishedCommitmentsToBeDiffer(
            payloadCommitment.commitment,
            extractedCommitments,
            inputBoxLength
          )
        ) {
          throw new CommitmentMisMatch(
            'Signed commitments are differ from passed commitments'
          );
        }
      }
    }
>>>>>>> 93b95fcf
  };

  /**
   * handle verified sign message from other guards
   * @param sender
   * @param payload
   */
  handleSign = (sender: string, payload: SignPayload): void => {
    if (payload.txId) {
      this.getQueuedTransaction(payload.txId).then(
        async ({ transaction, release }) => {
          try {
            await this.verifySignedPayload(transaction, payload);
            payload.commitments
              .filter((commitment) => {
                if (transaction.commitments[commitment.index] !== undefined) {
                  return false;
                }
                const payloadToSign = {
                  txId: payload.txId,
                  commitment: commitment.commitment,
                };
                return this.verifySign(
                  commitment.sign,
                  commitment.index,
                  JSON.stringify(payloadToSign)
                );
              })
              .forEach((commitment) => {
                transaction.commitments[commitment.index] =
                  commitment.commitment;
                transaction.commitmentSigns[commitment.index] = commitment.sign;
              });
            const guardsKeys = this.peers.map((item) => item.pub);
            payload.signed = Array.from(
              new Set(payload.signed).values()
            ).filter((item) => guardsKeys.indexOf(item) !== -1);
            payload.simulated = Array.from(
              new Set(payload.simulated).values()
            ).filter((item) => guardsKeys.indexOf(item) !== -1);
            const myPub = this.peers[this.getIndex()].pub;
            let updateSign = true;
            if (
              transaction.sign &&
              payload.signed.filter((item) => item !== myPub).length <=
                transaction.sign.signed.filter((item) => item !== myPub).length
            ) {
              updateSign = false;
            }
            if (updateSign) {
              // Arrived transaction is better and has more signatures. store it.
              transaction.sign = {
                signed: payload.signed,
                simulated: payload.simulated,
                transaction: Uint8Array.from(Buffer.from(payload.tx, 'base64')),
              };
            }
            if (
              transaction.sign &&
              transaction.sign.signed.indexOf(myPub) === -1 &&
              transaction.sign.simulated.indexOf(myPub) === -1 &&
              transaction.sign.signed.length < transaction.requiredSigner
            ) {
              await this.generateSign(payload.txId, transaction);
            }
            this.processResolve(transaction);
          } catch (e) {
            logger.warn(
              `An unknown exception occurred while handling sign from another peer: ${e}`
            );
            logger.warn(e.stack);
          }
          release();
        }
      );
    }
  };

  /**
   * handle new message from other guards. first verify message sign
   * then if sign is valid pass to handler message according to message.type
   * @param messageStr
   * @param channel
   * @param sender
   */
  handleMessage = (
    messageStr: string,
    channel: string,
    sender: string
  ): void => {
    const message = JSON.parse(messageStr) as CommunicationMessage;
    if (
      message.payload.index !== undefined &&
      message.payload.index >= 0 &&
      message.payload.index < this.peers.length &&
      message.payload.id &&
      message.sign
    ) {
      if (sender !== message.payload.id) {
        logger.warn(
          `Received message from [${sender}] which using id [${message.payload.id}]`
        );
        return;
      }
      const index = message.payload.index;
      if (
        this.verifySign(message.sign, index, JSON.stringify(message.payload))
      ) {
        switch (message.type) {
          case 'register':
            this.handleRegister(sender, message.payload as RegisterPayload);
            break;
          case 'approve':
            this.handleApprove(sender, message.payload as ApprovePayload);
            break;
          case 'commitment':
            this.handleCommitment(
              sender,
              message.payload as CommitmentPayload,
              message.sign
            );
            break;
          case 'sign':
            this.handleSign(sender, message.payload as SignPayload);
            break;
        }
      } else {
        logger.warn(
          "Ignoring received message in MultiSig. Signature didn't verify"
        );
      }
    }
  };

  /**
   * Apply required changes after changes in public keys
   * @param publicKeys new public keys
   */
  handlePublicKeysChange = (publicKeys: string[]) => {
    this.peers = publicKeys.map((publicKey) => ({
      pub: publicKey,
      unapproved: [],
    }));
    this.sendRegister();
  };
}

export default MultiSigHandler;<|MERGE_RESOLUTION|>--- conflicted
+++ resolved
@@ -17,11 +17,8 @@
 import MultiSigUtils from './MultiSigUtils';
 import { default as Utils } from '../../helpers/Utils';
 import { loggerFactory } from '../../log/Logger';
-<<<<<<< HEAD
 import { shuffle } from 'lodash-es';
-=======
 import { CommitmentMisMatch } from '../../helpers/errors';
->>>>>>> 93b95fcf
 
 const logger = loggerFactory(import.meta.url);
 const dialer = await Dialer.getInstance();
@@ -614,7 +611,6 @@
   };
 
   /**
-<<<<<<< HEAD
    * generateSign calling with specific delay
    * @param id
    */
@@ -636,7 +632,9 @@
         }
       );
     }, Configs.multiSigFirstSignDelay * 1000);
-=======
+  };
+
+  /**
    * Verifying that Commitments in the payload are same with saved commitments
    * and extracted commitment are same with commitments in the payload if there is
    * a problem it throws CommitmentMisMatch Error
@@ -714,7 +712,6 @@
         }
       }
     }
->>>>>>> 93b95fcf
   };
 
   /**
@@ -727,7 +724,6 @@
       this.getQueuedTransaction(payload.txId).then(
         async ({ transaction, release }) => {
           try {
-            await this.verifySignedPayload(transaction, payload);
             payload.commitments
               .filter((commitment) => {
                 if (transaction.commitments[commitment.index] !== undefined) {
