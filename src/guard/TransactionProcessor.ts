import { dbAction } from '../db/DatabaseAction';
import { TransactionEntity } from '../db/entities/TransactionEntity';
import ChainsConstants from '../chains/ChainsConstants';
import KoiosApi from '../chains/cardano/network/KoiosApi';
import CardanoConfigs from '../chains/cardano/helpers/CardanoConfigs';
import ExplorerApi from '../chains/ergo/network/ExplorerApi';
import ErgoConfigs from '../chains/ergo/helpers/ErgoConfigs';
import BlockFrostApi from '../chains/cardano/network/BlockFrostApi';
import NodeApi from '../chains/ergo/network/NodeApi';
import ErgoTransaction from '../chains/ergo/models/ErgoTransaction';
import { ErgoBox } from 'ergo-lib-wasm-nodejs';
import CardanoTransaction from '../chains/cardano/models/CardanoTransaction';
import CardanoChain from '../chains/cardano/CardanoChain';
import ErgoChain from '../chains/ergo/ErgoChain';
import { AddressUtxos, TxUtxos } from '../chains/cardano/models/Interfaces';
import Utils from '../helpers/Utils';
import {
  EventStatus,
  PaymentTransaction,
  TransactionStatus,
  TransactionTypes,
} from '../models/Models';
import BaseChain from '../chains/BaseChains';
import { txJsonParser } from '../chains/TxJsonParser';
import { loggerFactory } from '../log/Logger';
import { ChainNotImplemented } from '../helpers/errors';
import { BlockfrostServerError } from '@blockfrost/blockfrost-js';
import Configs from '../helpers/Configs';

const logger = loggerFactory(import.meta.url);

class TransactionProcessor {
  static cardanoChain = new CardanoChain();
  static ergoChain = new ErgoChain();

  /**
   * returns chain object
   * @param chain the chain name
   */
  static getChainObject = (chain: string): BaseChain<any, any> => {
    if (chain === ChainsConstants.cardano) return this.cardanoChain;
    else if (chain === ChainsConstants.ergo) return this.ergoChain;
    else throw new ChainNotImplemented(chain);
  };

  /**
   * processes all transactions in the database
   */
  static processTransactions = async (): Promise<void> => {
    logger.info(`Processing transactions`);
    const txs = await dbAction.getActiveTransactions();
    for (const tx of txs) {
      try {
        switch (tx.status) {
          case TransactionStatus.sent: {
            await this.processSentTx(tx);
            break;
          }
          case TransactionStatus.signed: {
            await this.processSignedTx(tx);
            break;
          }
          case TransactionStatus.approved: {
            await this.processApprovedTx(tx);
            break;
          }
          case TransactionStatus.signFailed: {
            await this.processSignFailedTx(tx);
            break;
          }
          case TransactionStatus.inSign: {
            await this.processInSignTx(tx);
            break;
          }
        }
      } catch (e) {
<<<<<<< HEAD
        logger.warn(
          `An error occurred while processing tx [${tx.txId}]: ${e}`,
          {
            stack: e.stack,
          }
        );
=======
        logger.warn(`An error occurred while processing tx`, {
          txId: tx.txId,
          error: e.message,
          stack: e.stack,
        });
>>>>>>> 919585c4
      }
    }
    logger.info('Transactions Processed', { count: txs.length });
  };

  /**
   * processes the transaction that has been sent before
   * @param tx the transaction
   */
  static processSentTx = async (tx: TransactionEntity): Promise<void> => {
    if (tx.chain === ChainsConstants.cardano) {
      await this.processCardanoTx(tx);
    } else if (tx.chain === ChainsConstants.ergo) {
      await this.processErgoTx(tx);
    } else {
      throw new ChainNotImplemented(tx.chain);
    }
  };

  /**
   * process cardano transaction
   * @param tx the transaction
   */
  static processCardanoTx = async (tx: TransactionEntity): Promise<void> => {
    const confirmation = await KoiosApi.getTxConfirmation(tx.txId);
    if (confirmation === null) {
      // check if ttl passed
      const paymentTx = CardanoTransaction.fromJson(tx.txJson);
      const cardanoTx = this.cardanoChain.deserialize(paymentTx.txBytes);
      const txTtl = cardanoTx.body().ttl();
      if (txTtl === undefined) {
        throw new Error(`For tx [${tx.txId}], TTL is undefined.`);
      }
      const currentSlot = await BlockFrostApi.currentSlot();

      if (currentSlot > txTtl!) {
        // tx is dead. reset status if enough blocks past.
        await this.resetCardanoStatus(tx);
      } else {
        // tx is still alive, checking tx inputs
        await this.processCardanoTxInputs(tx);
      }
    } else if (confirmation >= CardanoConfigs.paymentConfirmation) {
      // tx confirmed enough. proceed to next process.
      await dbAction.setTxStatus(tx.txId, TransactionStatus.completed);

      if (tx.type === TransactionTypes.payment) {
        // set event status, to start reward distribution.
        await dbAction.setEventStatusToPending(
          tx.event.id,
          EventStatus.pendingReward
        );
        logger.info(
          `Tx [${tx.txId}] is confirmed. Event [${tx.event.id}] is ready for reward distribution`
        );
      } else if (tx.type === TransactionTypes.reward) {
        // set event as complete
        await dbAction.setEventStatus(tx.event.id, EventStatus.completed);
        logger.info(
          `Tx [${tx.txId}] is confirmed. Event [${tx.event.id}] is complete`
        );
      } else {
        // no need to do anything about event. Just log that tx confirmed
        logger.info(`Cardano coldStorage tx [${tx.txId}] is confirmed`);
      }
    } else {
      // tx is mined, but not enough confirmation. updating last check...
      const height = await BlockFrostApi.currentHeight();
      await dbAction.updateTxLastCheck(tx.txId, height);
      logger.info(
        `Tx [${tx.txId}] is in confirmation process [${confirmation}/${CardanoConfigs.paymentConfirmation}]`
      );
    }
  };

  /**
   * process ergo transaction
   * @param tx the transaction
   */
  static processErgoTx = async (tx: TransactionEntity): Promise<void> => {
    const confirmation = await ExplorerApi.getTxConfirmation(tx.txId);
    if (confirmation >= ErgoConfigs.distributionConfirmation) {
      // tx confirmed enough. event is done.
      await dbAction.setTxStatus(tx.txId, TransactionStatus.completed);
      if (tx.type != TransactionTypes.coldStorage) {
        await dbAction.setEventStatus(tx.event.id, EventStatus.completed);
        logger.info(
          `Tx [${tx.txId}] is confirmed. Event [${tx.event.id}] is complete`
        );
      } else logger.info(`Ergo coldStorage tx [${tx.txId}] is confirmed`);
    } else if (confirmation === -1) {
      // tx is not mined. checking mempool...
      if (await ExplorerApi.isTxInMempool(tx.txId)) {
        // tx is in mempool. updating last check...
        const height = await NodeApi.getHeight();
        await dbAction.updateTxLastCheck(tx.txId, height);
        logger.info(`Tx [${tx.txId}] is in mempool`);
      } else {
        // tx is not in mempool. checking inputs
        await this.processErgoTxInputs(tx);
      }
    } else {
      // tx is mined, but not enough confirmation. updating last check...
      const height = await NodeApi.getHeight();
      await dbAction.updateTxLastCheck(tx.txId, height);
      logger.info(
        `Tx [${tx.txId}] in confirmation process [${confirmation}/${ErgoConfigs.distributionConfirmation}]`
      );
    }
  };

  /**
   * process cardano transaction inputs
   * @param tx the transaction
   */
  static processCardanoTxInputs = async (
    tx: TransactionEntity
  ): Promise<void> => {
    const paymentTx = CardanoTransaction.fromJson(tx.txJson);
    if (await this.isCardanoTxInputsValid(paymentTx)) {
      // tx is valid. resending...
      logger.info(
        `Cardano tx [${tx.txId}] is lost but inputs are still valid. Resending tx...`
      );
      await this.cardanoChain.submitTransaction(paymentTx);
    } else {
      // tx is invalid. reset status if enough blocks past.
      await this.resetCardanoStatus(tx);
    }
  };

  /**
   * process ergo transaction inputs
   * @param tx the transaction
   */
  static processErgoTxInputs = async (tx: TransactionEntity): Promise<void> => {
    const ergoTx = ErgoTransaction.fromJson(tx.txJson);
    if (await this.isErgoTxInputsValid(ergoTx)) {
      // tx is valid. resending...
      logger.info(
        `Ergo tx [${tx.txId}] is lost but inputs are still valid. Resending tx...`
      );
      await this.ergoChain.submitTransaction(ergoTx);
    } else {
      // tx is invalid. reset status if enough blocks past.
      await this.resetErgoStatus(tx);
    }
  };

  /**
   * sends request to sign tx
   * @param tx the transaction
   */
  static processApprovedTx = async (tx: TransactionEntity): Promise<void> => {
    await dbAction.txSignSemaphore.acquire().then(async (release) => {
      try {
        const paymentTx = txJsonParser(tx.txJson);
        await this.getChainObject(tx.chain).requestToSignTransaction(paymentTx);
        logger.info(`Tx [${tx.txId}] got sent to the signer`);
        release();
      } catch (e) {
<<<<<<< HEAD
        logger.warn(
          `Unexpected error occurred while sending tx [${tx.txId}] to sign: ${e}`,
          {
            stack: e.stack,
          }
        );
=======
        logger.warn('Unexpected error occurred while sending tx to sign', {
          txId: tx.txId,
          error: e.message,
          stack: e.stack,
        });
>>>>>>> 919585c4
        release();
      }
    });
  };

  /**
   * submits tx to corresponding chain
   * @param tx the transaction
   */
  static processSignedTx = async (tx: TransactionEntity): Promise<void> => {
    const paymentTx = PaymentTransaction.fromJson(tx.txJson);
    await this.getChainObject(tx.chain).submitTransaction(paymentTx);
  };

  /**
   * resets status of event and set Cardano tx as invalid if enough blocks past from last check
   * @param tx the transaction
   */
  static resetCardanoStatus = async (tx: TransactionEntity): Promise<void> => {
    const height = await BlockFrostApi.currentHeight();
    if (height - tx.lastCheck >= CardanoConfigs.paymentConfirmation) {
      await dbAction.setTxStatus(tx.txId, TransactionStatus.invalid);
      if (tx.type != TransactionTypes.coldStorage) {
        await dbAction.setEventStatusToPending(
          tx.event.id,
          EventStatus.pendingPayment
        );
        logger.info(
          `Tx [${tx.txId}] is invalid. Event [${tx.event.id}] is now waiting for payment`
        );
      } else logger.info(`Cardano coldStorage tx [${tx.txId}] is invalid`);
    } else {
      logger.info(
        `Tx [${tx.txId}] is invalid. Waiting for enough confirmation of this proposition`
      );
    }
  };

  /**
   * resets status of event and set Ergo tx as invalid if enough blocks past from last check
   * @param tx the transaction
   */
  static resetErgoStatus = async (tx: TransactionEntity): Promise<void> => {
    const height = await NodeApi.getHeight();
    if (height - tx.lastCheck >= ErgoConfigs.distributionConfirmation) {
      await dbAction.setTxStatus(tx.txId, TransactionStatus.invalid);
      if (tx.type === TransactionTypes.payment) {
        await dbAction.setEventStatusToPending(
          tx.event.id,
          EventStatus.pendingPayment
        );
        logger.info(
          `Tx [${tx.txId}] is invalid. Event [${tx.event.id}] is now waiting for payment`
        );
      } else if (tx.type === TransactionTypes.reward) {
        await dbAction.setEventStatusToPending(
          tx.event.id,
          EventStatus.pendingReward
        );
        logger.info(
          `Tx [${tx.txId}] is invalid. Event [${tx.event.id}] is now waiting for reward distribution`
        );
      } else logger.info(`Ergo coldStorage tx [${tx.txId}] is invalid`);
    } else {
      logger.info(
        `Tx [${tx.txId}] is invalid. Waiting for enough confirmation of this proposition`
      );
    }
  };

  /**
   * checks if all inputs of the transaction is still unspent and valid
   * @param paymentTx
   */
  static isCardanoTxInputsValid = async (
    paymentTx: PaymentTransaction
  ): Promise<boolean> => {
    const boxes = this.cardanoChain
      .deserialize(paymentTx.txBytes)
      .body()
      .inputs();

    const sourceTxs: Map<string, TxUtxos> = new Map();
    const addressUtxos: Map<string, AddressUtxos> = new Map();

    let valid = true;
    for (let i = 0; i < boxes.len(); i++) {
      const box = boxes.get(i);
      const sourceTxId = Utils.Uint8ArrayToHexString(
        box.transaction_id().to_bytes()
      );
      if (!sourceTxs.has(sourceTxId)) {
        try {
          const txUtxos = await BlockFrostApi.getTxUtxos(sourceTxId);
          sourceTxs.set(sourceTxId, txUtxos);
        } catch (e) {
          if (e instanceof BlockfrostServerError && e.status_code === 404) {
<<<<<<< HEAD
            logger.warn(
              `An error occurred while fetching tx [${sourceTxId}]: ${e}`,
              {
                stack: e.stack,
              }
            );
=======
            logger.warn(`An error occurred while fetching tx`, {
              txId: sourceTxId,
              error: e.message,
              stack: e.stack,
            });
>>>>>>> 919585c4
            return false;
          } else {
            throw e;
          }
        }
      }

      const address = sourceTxs.get(sourceTxId)!.outputs[box.index()].address;
      if (!addressUtxos.has(address)) {
        const utxos = await BlockFrostApi.getAddressUtxos(address);
        addressUtxos.set(address, utxos);
      }

      const utxo = addressUtxos
        .get(address)!
        .find(
          (utxo) =>
            utxo.tx_hash === sourceTxId && utxo.output_index === box.index()
        );
      valid = valid && utxo !== undefined;
    }
    return valid;
  };

  /**
   * checks if all inputs of the transaction is still unspent and valid
   * @param ergoTx
   */
  static isErgoTxInputsValid = async (
    ergoTx: ErgoTransaction
  ): Promise<boolean> => {
    const boxes = ergoTx.inputBoxes.map((boxBytes) =>
      ErgoBox.sigma_parse_bytes(boxBytes)
    );
    let valid = true;
    for (const box of boxes) {
      valid =
        valid &&
        (await ExplorerApi.isBoxUnspentAndValid(box.box_id().to_str()));
    }
    return valid;
  };

  /**
   * set tx as invalid if at least one input is invalid
   * @param tx the transaction
   */
  static processSignFailedTx = async (tx: TransactionEntity): Promise<void> => {
    if (tx.chain === ChainsConstants.cardano) {
      const confirmation = await KoiosApi.getTxConfirmation(tx.txId);
      if (confirmation === null) {
        const paymentTx = PaymentTransaction.fromJson(tx.txJson);
        if (await this.isCardanoTxInputsValid(paymentTx)) {
          // tx is valid. resending to sign...
          logger.info(`Resending Cardano tx [${tx.txId}] to sign process`);
          await this.processApprovedTx(tx);
        } else {
          // tx is invalid. reset status if enough blocks past.
          await this.resetCardanoStatus(tx);
        }
      } else {
        // tx found in network. set status as sent
        logger.info(
          `Cardano tx [${tx.txId}] found in blockchain. Updating status to sent`
        );
        await dbAction.setTxStatus(tx.txId, TransactionStatus.sent);
      }
    } else if (tx.chain === ChainsConstants.ergo) {
      const confirmation = await ExplorerApi.getTxConfirmation(tx.txId);
      if (confirmation === -1 && !(await ExplorerApi.isTxInMempool(tx.txId))) {
        const ergoTx = ErgoTransaction.fromJson(tx.txJson);
        if (await this.isErgoTxInputsValid(ergoTx)) {
          // tx is valid. resending to sign...
          logger.info(`Resending Ergo tx [${tx.txId}] to sign process`);
          await this.processApprovedTx(tx);
        } else {
          // tx is invalid. reset status if enough blocks past.
          await this.resetErgoStatus(tx);
        }
      } else {
        // tx found in network. set status as sent
        logger.info(
          `Ergo tx [${tx.txId}] found in blockchain. Updating status to sent`
        );
        await dbAction.setTxStatus(tx.txId, TransactionStatus.sent);
      }
    } else {
      throw new ChainNotImplemented(tx.chain);
    }
  };

  /**
   * set tx as sign-failed if enough time past from the request to sign
   * @param tx the transaction
   */
  static processInSignTx = async (tx: TransactionEntity): Promise<void> => {
    if (
      Math.round(Date.now() / 1000) >
      Number(tx.lastStatusUpdate) + Configs.txSignTimeout
    ) {
      logger.warn(
        `No response received from signer for tx [${tx.txId}]. Updating status to sign-failed`
      );
      await dbAction.setTxStatus(tx.txId, TransactionStatus.signFailed);
    }
  };
}

export default TransactionProcessor;<|MERGE_RESOLUTION|>--- conflicted
+++ resolved
@@ -74,20 +74,12 @@
           }
         }
       } catch (e) {
-<<<<<<< HEAD
         logger.warn(
           `An error occurred while processing tx [${tx.txId}]: ${e}`,
           {
             stack: e.stack,
           }
         );
-=======
-        logger.warn(`An error occurred while processing tx`, {
-          txId: tx.txId,
-          error: e.message,
-          stack: e.stack,
-        });
->>>>>>> 919585c4
       }
     }
     logger.info('Transactions Processed', { count: txs.length });
@@ -249,20 +241,12 @@
         logger.info(`Tx [${tx.txId}] got sent to the signer`);
         release();
       } catch (e) {
-<<<<<<< HEAD
         logger.warn(
           `Unexpected error occurred while sending tx [${tx.txId}] to sign: ${e}`,
           {
             stack: e.stack,
           }
         );
-=======
-        logger.warn('Unexpected error occurred while sending tx to sign', {
-          txId: tx.txId,
-          error: e.message,
-          stack: e.stack,
-        });
->>>>>>> 919585c4
         release();
       }
     });
@@ -360,20 +344,12 @@
           sourceTxs.set(sourceTxId, txUtxos);
         } catch (e) {
           if (e instanceof BlockfrostServerError && e.status_code === 404) {
-<<<<<<< HEAD
             logger.warn(
               `An error occurred while fetching tx [${sourceTxId}]: ${e}`,
               {
                 stack: e.stack,
               }
             );
-=======
-            logger.warn(`An error occurred while fetching tx`, {
-              txId: sourceTxId,
-              error: e.message,
-              stack: e.stack,
-            });
->>>>>>> 919585c4
             return false;
           } else {
             throw e;
