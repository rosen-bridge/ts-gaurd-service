import { Buffer } from 'buffer';
import pkg from 'secp256k1';
<<<<<<< HEAD
import Configs from './Configs';
import { loggerFactory } from '../log/Logger';

const logger = loggerFactory(import.meta.url);
=======

import { logger } from '../log/Logger';
import ErgoUtils from '../chains/ergo/helpers/ErgoUtils';
import ExplorerApi from '../chains/ergo/network/ExplorerApi';
import MultiSigHandler from '../guard/multisig/MultiSig';

import { rosenConfig } from './RosenConfig';
import Configs from './Configs';
>>>>>>> 6db6d4cf

class GuardConfig {
  publicKeys: Array<string>;
  requiredSign: number;
  guardsLen: number;
  guardId: number;

  /**
   * Apply required changes to multi sig as a result of changes in public keys
   */
  private handleMultiSigPublicKeysChange = () => {
    const multiSig = MultiSigHandler.getInstance();
    multiSig.handlePublicKeysChange(this.publicKeys);
  };

  /**
   * Sets the guard public keys and required sign config
   */
  setConfig = async () => {
    const guardBox = (await ExplorerApi.getBoxesByTokenId(rosenConfig.guardNFT))
      .items[0];
    if (guardBox) {
      try {
        const r4 = ErgoUtils.decodeCollColl(
          guardBox.additionalRegisters['R4'].serializedValue
        );
        const r5 = ErgoUtils.decodeCollInt(
          guardBox.additionalRegisters['R5'].serializedValue
        );
        this.publicKeys = r4.map((pk) => Buffer.from(pk).toString('hex'));

        this.handleMultiSigPublicKeysChange();

        this.guardsLen = r4.length;
        this.requiredSign = r5[0];
        const guardPk = Buffer.from(
          pkg.publicKeyCreate(Buffer.from(Configs.guardSecret, 'hex'))
        ).toString('hex');
        this.guardId = -1;
        for (const [i, value] of this.publicKeys.entries()) {
          if (guardPk == value) {
            this.guardId = i;
            break;
          }
        }
        if (this.guardId == -1)
          throw new Error(
            "The guard public key doesn't exist in current service guard config"
          );
        logger.info('Guard configs updated successfully');
        return;
      } catch (e) {
        logger.warn(`An error occurred while updating guard configs: ${e}`);
        throw new Error('Guard box format is incorrect');
      }
    }
    throw new Error(
      'Guard Sign box is not available, check the guard NFT to be correct'
    );
  };
}

const guardConfig = new GuardConfig();
export { guardConfig, GuardConfig };<|MERGE_RESOLUTION|>--- conflicted
+++ resolved
@@ -1,20 +1,16 @@
 import { Buffer } from 'buffer';
 import pkg from 'secp256k1';
-<<<<<<< HEAD
-import Configs from './Configs';
+
 import { loggerFactory } from '../log/Logger';
 
-const logger = loggerFactory(import.meta.url);
-=======
-
-import { logger } from '../log/Logger';
 import ErgoUtils from '../chains/ergo/helpers/ErgoUtils';
 import ExplorerApi from '../chains/ergo/network/ExplorerApi';
 import MultiSigHandler from '../guard/multisig/MultiSig';
 
+import Configs from './Configs';
 import { rosenConfig } from './RosenConfig';
-import Configs from './Configs';
->>>>>>> 6db6d4cf
+
+const logger = loggerFactory(import.meta.url);
 
 class GuardConfig {
   publicKeys: Array<string>;
