import config from "config";
import { GuardInfo } from "../guard/agreement/Interfaces";

const getConfigIntKeyOrDefault = (key: string, defaultValue: number) => {
    const val: string = config.get(key)
    if (val) {
        const valNum = parseInt(val)
        if (isNaN(valNum)) {
            return defaultValue;
        }
        return valNum
    }
    return defaultValue
}

class Configs {

<<<<<<< HEAD
    static secret: Uint8Array = Uint8Array.from(Buffer.from(config.get?.('secret') as string, 'hex'))

=======
    // express config
>>>>>>> bf4489f1
    static expressPort = config.get<number>('express.port')
    private static expressBodyLimitValue = config.get<number>('express.jsonBodyLimit')
    static expressBodyLimit = `${this.expressBodyLimitValue}mb`

    // config of API's route
    static MAX_LENGTH_CHANNEL_SIZE = 200

    // token configs
    static ergoRWT = config.get<string>('tokens.ergoRWT')
    static cardanoRWT = config.get<string>('tokens.cardanoRWT')
    static multiSigTimeout: number = getConfigIntKeyOrDefault('multiSigTimeout', 15 * 60 * 1000)

    // tss configs
    static tssUrl = config.get<string>('tss.url')
    static tssPort = config.get<string>('tss.port')
    static tssTimeout = config.get<number>('tss.timeout')
    static tssCallBackUrl = `localhost:${this.expressPort}/tssSign`

    // guards configs
    static guardId = config.get<number>('guard.guardId')
    static guardSecret = config.get<string>('guard.secret')
    static guardsLen = config.get<number>('guard.guardsLen')
    static guards = config.get<GuardInfo[]>('guard.guards')

    // agreement configs (minimum number of guards that needs to agree with tx to get approved)
    static minimumAgreement = config.get<number>('minimumAgreement') // TODO: get this from config box in blockchain

}

export default Configs<|MERGE_RESOLUTION|>--- conflicted
+++ resolved
@@ -15,12 +15,9 @@
 
 class Configs {
 
-<<<<<<< HEAD
     static secret: Uint8Array = Uint8Array.from(Buffer.from(config.get?.('secret') as string, 'hex'))
 
-=======
     // express config
->>>>>>> bf4489f1
     static expressPort = config.get<number>('express.port')
     private static expressBodyLimitValue = config.get<number>('express.jsonBodyLimit')
     static expressBodyLimit = `${this.expressBodyLimitValue}mb`
