import {
  Address,
  AssetName,
  Assets,
  BigNum,
  hash_transaction,
  MultiAsset,
  ScriptHash,
  Transaction,
  TransactionBuilder,
  TransactionHash,
  TransactionInput,
  TransactionOutput,
  TransactionWitnessSet,
  Value,
  Vkeywitness,
  Vkeywitnesses,
} from '@emurgo/cardano-serialization-lib-nodejs';
import KoiosApi from './network/KoiosApi';
import {
  EventTrigger,
  PaymentTransaction,
  TransactionStatus,
  TransactionTypes,
} from '../../models/Models';
import BaseChain from '../BaseChains';
import CardanoConfigs from './helpers/CardanoConfigs';
import BlockFrostApi from './network/BlockFrostApi';
import { Utxo } from './models/Interfaces';
import CardanoUtils from './helpers/CardanoUtils';
import TssSigner from '../../guard/TssSigner';
import CardanoTransaction from './models/CardanoTransaction';
import { dbAction } from '../../db/DatabaseAction';
import { Buffer } from 'buffer';
import Utils from '../../helpers/Utils';
import { loggerFactory } from '../../log/Logger';
import { TssFailedSign, TssSuccessfulSign } from '../../models/Interfaces';
import { Fee } from '@rosen-bridge/minimum-fee';
import { NotEnoughAssetsError } from '../../helpers/errors';

const logger = loggerFactory(import.meta.url);

class CardanoChain implements BaseChain<Transaction, CardanoTransaction> {
  bankAddress = Address.from_bech32(CardanoConfigs.bankAddress);

  /**
   *  getting all address utxos and return minimum amount of required box to be in the input of transaction
   *      with respect to the event
   * @param addressBoxes all utxos of bankAddress
   * @param event the event trigger model
   * @param feeConfig minimum fee and rsn ratio config for the event
   * @return minimum required box to be in the input of the transaction
   */
  getCoveringUtxo = (
    addressBoxes: Array<Utxo>,
    event: EventTrigger,
    feeConfig: Fee
  ): Array<Utxo> => {
    const result: Array<Utxo> = [];
    let coveredLovelace = BigNum.from_str('0');
    const shuffleIndexes = [...Array(addressBoxes.length).keys()];
    for (let i = shuffleIndexes.length - 1; i > 0; i--) {
      const j = Math.floor(Math.random() * (i + 1));
      [shuffleIndexes[i], shuffleIndexes[j]] = [
        shuffleIndexes[j],
        shuffleIndexes[i],
      ];
    }

    if (event.targetChainTokenId === 'lovelace') {
      const paymentAmount: BigNum = CardanoChain.getPaymentAmount(
        event,
        feeConfig
      );
      for (
        let i = 0;
        paymentAmount.compare(coveredLovelace) > 0 && i < addressBoxes.length;
        i++
      ) {
        const utxo = addressBoxes[shuffleIndexes[i]];
        coveredLovelace = coveredLovelace.checked_add(
          BigNum.from_str(utxo.value)
        );
        result.push(utxo);
      }
      if (paymentAmount.compare(coveredLovelace) > 0)
        throw new Error(
          `An error occurred, theres is no enough lovelace in the bank`
        );
      return result;
    } else {
      const lovelacePaymentAmount: BigNum = CardanoConfigs.txMinimumLovelace;
      const assetPaymentAmount: BigNum = CardanoChain.getPaymentAmount(
        event,
        feeConfig
      );
      const paymentAssetInfo = CardanoUtils.getCardanoAssetInfo(
        event.targetChainTokenId
      );
      const assetPolicyId = Utils.Uint8ArrayToHexString(
        paymentAssetInfo.policyId
      );
      const assetAssetName = Utils.Uint8ArrayToHexString(
        paymentAssetInfo.assetName
      );

      let covered = BigNum.from_str('0');

      for (
        let i = 0;
        (assetPaymentAmount.compare(covered) > 0 ||
          lovelacePaymentAmount.compare(coveredLovelace) > 0) &&
        i < addressBoxes.length;
        i++
      ) {
        let isAdded = false;
        const utxo = addressBoxes[shuffleIndexes[i]];
        if (assetPaymentAmount.compare(covered) > 0) {
          const assetIndex = utxo.asset_list.findIndex(
            (asset) =>
              asset.asset_name === assetAssetName &&
              asset.policy_id === assetPolicyId
          );
          if (assetIndex !== -1) {
            const asset = utxo.asset_list[assetIndex];
            covered = covered.checked_add(BigNum.from_str(asset.quantity));
            coveredLovelace = coveredLovelace.checked_add(
              BigNum.from_str(utxo.value)
            );
            result.push(utxo);
            isAdded = true;
          }
        }
        if (!isAdded && lovelacePaymentAmount.compare(coveredLovelace) > 0) {
          coveredLovelace = coveredLovelace.checked_add(
            BigNum.from_str(utxo.value)
          );
          result.push(utxo);
        }
      }
      if (lovelacePaymentAmount.compare(coveredLovelace) > 0)
        throw new NotEnoughAssetsError(
          `Not enough lovelace in the bank. required: ${lovelacePaymentAmount.to_str()}, found ${coveredLovelace.to_str()}`
        );
      if (assetPaymentAmount.compare(covered) > 0)
        throw new NotEnoughAssetsError(
          `Not enough asset in the bank. required: ${assetPaymentAmount.to_str()}, found ${covered.to_str()}`
        );
    }
    return result;
  };

  /**
   * generates payment transaction of the event from threshold-sig address in target chain
   * @param event the event trigger model
   * @param feeConfig minimum fee and rsn ratio config for the event
   * @return the generated payment transaction
   */
  generateTransaction = async (
    event: EventTrigger,
    feeConfig: Fee
  ): Promise<CardanoTransaction> => {
    const txBuilder = TransactionBuilder.new(CardanoConfigs.txBuilderConfig);

    const bankBoxes = this.getCoveringUtxo(
      await KoiosApi.getAddressBoxes(CardanoConfigs.bankAddress),
      event,
      feeConfig
    );

    // add input boxes
    bankBoxes.forEach((box) => {
      const txHash = TransactionHash.from_bytes(
        Buffer.from(box.tx_hash, 'hex')
      );
      const inputBox = TransactionInput.new(txHash, box.tx_index);
      txBuilder.add_input(
        this.bankAddress,
        inputBox,
        Value.new(BigNum.from_str(event.amount))
      );
    });

    // add output boxes
    if (event.targetChainTokenId === 'lovelace')
      this.lovelacePaymentOutputBoxes(event, bankBoxes, feeConfig).forEach(
        (box) => txBuilder.add_output(box)
      );
    else
      this.assetPaymentOutputBoxes(event, bankBoxes, feeConfig).forEach((box) =>
        txBuilder.add_output(box)
      );

    // set transaction TTL and Fee
    txBuilder.set_ttl(
      (await BlockFrostApi.currentSlot()) + CardanoConfigs.txTtl
    );
    txBuilder.set_fee(CardanoConfigs.txFee);

    // create the transaction
    const txBody = txBuilder.build();
    const tx = Transaction.new(
      txBody,
      TransactionWitnessSet.new(),
      undefined // transaction metadata
    );

    // create PaymentTransaction object
    const txBytes = tx.to_bytes();
    const txId = Buffer.from(hash_transaction(txBody).to_bytes()).toString(
      'hex'
    );
    const eventId = event.getId();
    const paymentTx = new CardanoTransaction(
      txId,
      eventId,
      txBytes,
      TransactionTypes.payment
    ); // we don't need inputBoxes in PaymentTransaction for Cardano tx

    logger.info(
      `Payment transaction [${txId}] for event [${eventId}] generated`
    );
    return paymentTx;
  };

  /**
   * converts the transaction model in the chain to bytearray
   * @param tx the transaction model in the chain library
   * @return bytearray representation of the transaction
   */
  serialize = (tx: Transaction): Uint8Array => {
    return tx.to_bytes();
  };

  /**
   * converts bytearray representation of the transaction to the transaction model in the chain
   * @param txBytes bytearray representation of the transaction
   * @return the transaction model in the chain library
   */
  deserialize = (txBytes: Uint8Array): Transaction => {
    return Transaction.from_bytes(txBytes);
  };

  /**
   * generates payment transaction (to pay ADA) of the event from threshold-sig address in cardano chain
   * @param event the event trigger model
   * @param inBoxes threshold-sig address boxes
   * @param feeConfig minimum fee and rsn ratio config for the event
   * @return the generated payment transaction
   */
  lovelacePaymentOutputBoxes = (
    event: EventTrigger,
    inBoxes: Utxo[],
    feeConfig: Fee
  ): TransactionOutput[] => {
    // calculate assets of payment box
    const paymentAmount: BigNum = CardanoChain.getPaymentAmount(
      event,
      feeConfig
    );

    // create the payment box
    const paymentBox = TransactionOutput.new(
      Address.from_bech32(event.toAddress),
      Value.new(paymentAmount)
    );

    // calculate assets and lovelace of change box
    const changeBoxAssets = CardanoUtils.calculateInputBoxesAssets(inBoxes);
    const multiAsset = changeBoxAssets.assets;
    let changeBoxLovelace: BigNum = changeBoxAssets.lovelace;

    // reduce fee and payment amount from change box lovelace
    changeBoxLovelace = changeBoxLovelace
      .checked_sub(CardanoConfigs.txFee)
      .checked_sub(paymentAmount);

    // create change box
    const changeAmount: Value = Value.new(changeBoxLovelace);
    changeAmount.set_multiasset(multiAsset);
    const changeBox = TransactionOutput.new(this.bankAddress, changeAmount);

    return [paymentBox, changeBox];
  };

  /**
   * generates payment transaction (to pay token) of the event from threshold-sig address in cardano chain
   * @param event the event trigger model
   * @param inBoxes threshold-sig address boxes
   * @param feeConfig minimum fee and rsn ratio config for the event
   * @return the generated payment transaction
   */
  assetPaymentOutputBoxes = (
    event: EventTrigger,
    inBoxes: Utxo[],
    feeConfig: Fee
  ): TransactionOutput[] => {
    // calculate assets of payment box
    const lovelacePaymentAmount: BigNum = CardanoConfigs.txMinimumLovelace;
    const assetPaymentAmount: BigNum = CardanoChain.getPaymentAmount(
      event,
      feeConfig
    );

    const paymentAssetInfo = CardanoUtils.getCardanoAssetInfo(
      event.targetChainTokenId
    );
    const paymentAssetPolicyId: ScriptHash = ScriptHash.from_bytes(
      paymentAssetInfo.policyId
    );
    const paymentAssetAssetName: AssetName = AssetName.new(
      paymentAssetInfo.assetName
    );
    const paymentMultiAsset = MultiAsset.new();
    const paymentAssets = Assets.new();
    paymentAssets.insert(paymentAssetAssetName, assetPaymentAmount);
    paymentMultiAsset.insert(paymentAssetPolicyId, paymentAssets);
    const paymentValue = Value.new(lovelacePaymentAmount);
    paymentValue.set_multiasset(paymentMultiAsset);

    // create the payment box
    const paymentBox = TransactionOutput.new(
      Address.from_bech32(event.toAddress),
      paymentValue
    );

    // calculate assets and lovelace of change box
    const changeBoxAssets = CardanoUtils.calculateInputBoxesAssets(inBoxes);
    const multiAsset = changeBoxAssets.assets;
    let changeBoxLovelace: BigNum = changeBoxAssets.lovelace;

    // reduce fee and payment amount from change box lovelace
    changeBoxLovelace = changeBoxLovelace
      .checked_sub(CardanoConfigs.txFee)
      .checked_sub(lovelacePaymentAmount);

    const paymentAssetAmount: BigNum = multiAsset.get_asset(
      paymentAssetPolicyId,
      paymentAssetAssetName
    );
    multiAsset.set_asset(
      paymentAssetPolicyId,
      paymentAssetAssetName,
      paymentAssetAmount.checked_sub(assetPaymentAmount)
    );

    // create change box
    const changeAmount: Value = Value.new(changeBoxLovelace);
    changeAmount.set_multiasset(multiAsset);
    const changeBox = TransactionOutput.new(this.bankAddress, changeAmount);

    return [paymentBox, changeBox];
  };

  /**
   * requests TSS service to sign a cardano transaction
   * @param paymentTx the payment transaction
   */
  requestToSignTransaction = async (
    paymentTx: PaymentTransaction
  ): Promise<void> => {
    const tx = this.deserialize(paymentTx.txBytes);
    try {
      // change tx status to inSign
      await dbAction.setTxStatus(paymentTx.txId, TransactionStatus.inSign);

      // send tx to sign
      const txHash = hash_transaction(tx.body()).to_bytes();
      await TssSigner.signTxHash(txHash);
    } catch (e) {
      logger.warn(
        `An error occurred while requesting TSS service to sign Cardano tx: [${e.stack}]`
      );
    }
  };

  /**
   * signs a cardano transaction
   * @param message response message
   * @param status signed hash of the transaction
   */
  signTransaction = async (
    message: string,
    status: string
  ): Promise<CardanoTransaction | null> => {
    if (status !== 'ok') {
      const response = JSON.parse(message) as TssFailedSign;
      const txId = response.m;

      logger.info(`TSS failed to sign tx [${txId}]: ${response.error}`);
      await dbAction.setTxStatus(txId, TransactionStatus.signFailed);

      return null;
    }

    const response = JSON.parse(message) as TssSuccessfulSign;
    const txId = response.m;
    const signedTxHash = response.signature;

    // get tx from db
    let tx: Transaction | null = null;
    let paymentTx: PaymentTransaction | null = null;
    try {
      const txEntity = await dbAction.getTxById(txId);
      paymentTx = PaymentTransaction.fromJson(txEntity.txJson);
      tx = this.deserialize(paymentTx.txBytes);
    } catch (e) {
      logger.warn(
        `An error occurred while getting Cardano tx [${txId}] from db: ${e.stack}`
      );
      return null;
    }

    // make vKey witness: 825840 + publicKey + 5840 + signedTxHash
    const vKeyWitness = Vkeywitness.from_bytes(
      Buffer.from(
        `825820${CardanoConfigs.aggregatedPublicKey}5840${signedTxHash}`,
        'hex'
      )
    );

    const vkeyWitnesses = Vkeywitnesses.new();
    vkeyWitnesses.add(vKeyWitness);
    const witnesses = TransactionWitnessSet.new();
    witnesses.set_vkeys(vkeyWitnesses);

    const signedTx = Transaction.new(tx.body(), witnesses);

    // update database
    const signedPaymentTx = new CardanoTransaction(
      txId,
      paymentTx.eventId,
      this.serialize(signedTx),
      paymentTx.txType
    );
    await dbAction.updateWithSignedTx(txId, signedPaymentTx.toJson());
    logger.info(`Cardano tx [${txId}] signed successfully`);

    return signedPaymentTx;
  };

  /**
   * submit a cardano transaction to network
   * @param paymentTx the payment transaction
   */
  submitTransaction = async (paymentTx: PaymentTransaction): Promise<void> => {
    const tx = this.deserialize(paymentTx.txBytes);
    try {
      await dbAction.setTxStatus(paymentTx.txId, TransactionStatus.sent);
      const response = await BlockFrostApi.txSubmit(tx);
      logger.info('Cardano Transaction submitted', { txId: response });
    } catch (e) {
      logger.warn(
        `An error occurred while submitting Cardano transaction: ${e.stack}`
      );
    }
  };

  /**
<<<<<<< HEAD
   * verified the event payment in the Cardano
   * conditions that checks:
   *  1- having atLeast 1 asset in the first output of the transaction
   *  2- the asset should be listed on the tokenMap config
   *  3- tx metaData should have "0" key
   * @param event
   * @param RWTId
   */
  verifyEventWithPayment = async (
    event: EventTrigger,
    RWTId: string
  ): Promise<boolean> => {
    const eventId = Utils.txIdToEventId(event.sourceTxId);
    // Verifying watcher RWTs
    if (RWTId !== CardanoConfigs.cardanoContractConfig.RWTId) {
      logger.info(
        `The event [${eventId}] is not valid, event RWT is not compatible with cardano RWT id`
      );
      return false;
    }
    try {
      const txInfo = (await KoiosApi.getTxInformation([event.sourceTxId]))[0];
      const payment = txInfo.outputs.filter((utxo: Utxo) => {
        return (
          CardanoConfigs.lockAddresses.find(
            (address) => address === utxo.payment_addr.bech32
          ) !== undefined
        );
      })[0];
      if (payment) {
        if (!txInfo.metadata) {
          logger.info(
            `The event [${eventId}] is not valid, tx [${event.sourceTxId}] has no transaction metadata`
          );
          return false;
        }
        const data = CardanoUtils.getRosenData(txInfo.metadata);
        if (data) {
          let tokenCheck = false,
            eventToken,
            targetTokenId,
            amount;
          try {
            eventToken = Configs.tokenMap.search(ChainsConstants.cardano, {
              [Configs.tokenMap.getIdKey(ChainsConstants.cardano)]:
                event.sourceChainTokenId,
            });
            targetTokenId = Configs.tokenMap.getID(
              eventToken[0],
              event.toChain
            );
          } catch (e) {
            logger.info(
              `Event [${eventId}] is not valid, tx [${event.sourceTxId}] token or chainId is invalid`
            );
            return false;
          }
          if (event.sourceChainTokenId == ChainsConstants.cardanoNativeAsset) {
            amount = payment.value;
            tokenCheck = true;
          } else if (payment.asset_list.length !== 0) {
            const asset = payment.asset_list[0];
            const eventAssetPolicyId =
              eventToken[0][ChainsConstants.cardano]['policyId'];
            const eventAssetId =
              eventToken[0][ChainsConstants.cardano]['assetName'];
            amount = asset.quantity;
            if (
              !(
                eventAssetPolicyId == asset.policy_id &&
                eventAssetId == asset.asset_name
              )
            ) {
              logger.info(
                `Event [${eventId}] is not valid, tx [${event.sourceTxId}] asset credential is incorrect`
              );
              return false;
            }
            tokenCheck = true;
          }
          if (
            tokenCheck &&
            event.fromChain == ChainsConstants.cardano &&
            event.toChain == data.toChain &&
            event.networkFee == data.networkFee &&
            event.bridgeFee == data.bridgeFee &&
            event.targetChainTokenId == targetTokenId &&
            event.amount == amount &&
            event.toAddress == data.toAddress &&
            event.fromAddress == data.fromAddress &&
            event.sourceBlockId == txInfo.block_hash
          ) {
            try {
              // check if amount is more than fees
              const feeConfig = await MinimumFee.getEventFeeConfig(event);
              const eventAmount = BigInt(event.amount);
              const usedBridgeFee = Utils.maxBigint(
                BigInt(event.bridgeFee),
                feeConfig.bridgeFee
              );
              const usedNetworkFee = Utils.maxBigint(
                BigInt(event.networkFee),
                feeConfig.networkFee
              );
              if (eventAmount < usedBridgeFee + usedNetworkFee) {
                logger.info(
                  `Event [${eventId}] is not valid, event amount [${eventAmount}] is less than sum of bridgeFee [${usedBridgeFee}] and networkFee [${usedNetworkFee}]`
                );
                return false;
              }
            } catch (e) {
              throw new UnexpectedApiError(
                `Failed in comparing event amount to fees: ${e}`
              );
            }
            logger.info(`Event [${eventId}] has been successfully validated`);
            return true;
          } else {
            logger.info(
              `Event [${eventId}] is not valid, event data does not match with lock tx [${event.sourceTxId}]`
            );
            return false;
          }
        } else {
          logger.info(
            `Event [${eventId}] is not valid, failed to get rosen data from lock tx [${event.sourceTxId}]`
          );
          return false;
        }
      } else {
        logger.info(
          `Event [${eventId}] is not valid, no lock box found in tx [${event.sourceTxId}]`
        );
        return false;
      }
    } catch (e) {
      if (e instanceof NotFoundError) {
        logger.info(
          `Event [${eventId}] is not valid, lock tx [${event.sourceTxId}] is not available in network`
        );
        return false;
      } else if (
        e instanceof FailedError ||
        e instanceof NetworkError ||
        e instanceof UnexpectedApiError
      ) {
        throw Error(`Skipping event [${eventId}] validation: ${e}`);
      } else {
        logger.warn(`Event [${eventId}] validation failed: ${e.stack}`);
        return false;
      }
    }
  };

  /**
=======
>>>>>>> f2f1779b
   * subtracts bridge fee and network fee from event amount
   * @param event
   * @param feeConfig the minimum fee config
   */
  static getPaymentAmount = (event: EventTrigger, feeConfig: Fee): BigNum => {
    const bridgeFee: BigNum =
      BigNum.from_str(event.bridgeFee).compare(
        BigNum.from_str(feeConfig.bridgeFee.toString())
      ) > 0
        ? BigNum.from_str(event.bridgeFee)
        : BigNum.from_str(feeConfig.bridgeFee.toString());
    const networkFee: BigNum = BigNum.from_str(event.networkFee).compare(
      BigNum.from_str(feeConfig.networkFee.toString())
    )
      ? BigNum.from_str(event.networkFee)
      : BigNum.from_str(feeConfig.networkFee.toString());
    return BigNum.from_str(event.amount)
      .checked_sub(bridgeFee)
      .checked_sub(networkFee);
  };
}

export default CardanoChain;<|MERGE_RESOLUTION|>--- conflicted
+++ resolved
@@ -458,164 +458,6 @@
   };
 
   /**
-<<<<<<< HEAD
-   * verified the event payment in the Cardano
-   * conditions that checks:
-   *  1- having atLeast 1 asset in the first output of the transaction
-   *  2- the asset should be listed on the tokenMap config
-   *  3- tx metaData should have "0" key
-   * @param event
-   * @param RWTId
-   */
-  verifyEventWithPayment = async (
-    event: EventTrigger,
-    RWTId: string
-  ): Promise<boolean> => {
-    const eventId = Utils.txIdToEventId(event.sourceTxId);
-    // Verifying watcher RWTs
-    if (RWTId !== CardanoConfigs.cardanoContractConfig.RWTId) {
-      logger.info(
-        `The event [${eventId}] is not valid, event RWT is not compatible with cardano RWT id`
-      );
-      return false;
-    }
-    try {
-      const txInfo = (await KoiosApi.getTxInformation([event.sourceTxId]))[0];
-      const payment = txInfo.outputs.filter((utxo: Utxo) => {
-        return (
-          CardanoConfigs.lockAddresses.find(
-            (address) => address === utxo.payment_addr.bech32
-          ) !== undefined
-        );
-      })[0];
-      if (payment) {
-        if (!txInfo.metadata) {
-          logger.info(
-            `The event [${eventId}] is not valid, tx [${event.sourceTxId}] has no transaction metadata`
-          );
-          return false;
-        }
-        const data = CardanoUtils.getRosenData(txInfo.metadata);
-        if (data) {
-          let tokenCheck = false,
-            eventToken,
-            targetTokenId,
-            amount;
-          try {
-            eventToken = Configs.tokenMap.search(ChainsConstants.cardano, {
-              [Configs.tokenMap.getIdKey(ChainsConstants.cardano)]:
-                event.sourceChainTokenId,
-            });
-            targetTokenId = Configs.tokenMap.getID(
-              eventToken[0],
-              event.toChain
-            );
-          } catch (e) {
-            logger.info(
-              `Event [${eventId}] is not valid, tx [${event.sourceTxId}] token or chainId is invalid`
-            );
-            return false;
-          }
-          if (event.sourceChainTokenId == ChainsConstants.cardanoNativeAsset) {
-            amount = payment.value;
-            tokenCheck = true;
-          } else if (payment.asset_list.length !== 0) {
-            const asset = payment.asset_list[0];
-            const eventAssetPolicyId =
-              eventToken[0][ChainsConstants.cardano]['policyId'];
-            const eventAssetId =
-              eventToken[0][ChainsConstants.cardano]['assetName'];
-            amount = asset.quantity;
-            if (
-              !(
-                eventAssetPolicyId == asset.policy_id &&
-                eventAssetId == asset.asset_name
-              )
-            ) {
-              logger.info(
-                `Event [${eventId}] is not valid, tx [${event.sourceTxId}] asset credential is incorrect`
-              );
-              return false;
-            }
-            tokenCheck = true;
-          }
-          if (
-            tokenCheck &&
-            event.fromChain == ChainsConstants.cardano &&
-            event.toChain == data.toChain &&
-            event.networkFee == data.networkFee &&
-            event.bridgeFee == data.bridgeFee &&
-            event.targetChainTokenId == targetTokenId &&
-            event.amount == amount &&
-            event.toAddress == data.toAddress &&
-            event.fromAddress == data.fromAddress &&
-            event.sourceBlockId == txInfo.block_hash
-          ) {
-            try {
-              // check if amount is more than fees
-              const feeConfig = await MinimumFee.getEventFeeConfig(event);
-              const eventAmount = BigInt(event.amount);
-              const usedBridgeFee = Utils.maxBigint(
-                BigInt(event.bridgeFee),
-                feeConfig.bridgeFee
-              );
-              const usedNetworkFee = Utils.maxBigint(
-                BigInt(event.networkFee),
-                feeConfig.networkFee
-              );
-              if (eventAmount < usedBridgeFee + usedNetworkFee) {
-                logger.info(
-                  `Event [${eventId}] is not valid, event amount [${eventAmount}] is less than sum of bridgeFee [${usedBridgeFee}] and networkFee [${usedNetworkFee}]`
-                );
-                return false;
-              }
-            } catch (e) {
-              throw new UnexpectedApiError(
-                `Failed in comparing event amount to fees: ${e}`
-              );
-            }
-            logger.info(`Event [${eventId}] has been successfully validated`);
-            return true;
-          } else {
-            logger.info(
-              `Event [${eventId}] is not valid, event data does not match with lock tx [${event.sourceTxId}]`
-            );
-            return false;
-          }
-        } else {
-          logger.info(
-            `Event [${eventId}] is not valid, failed to get rosen data from lock tx [${event.sourceTxId}]`
-          );
-          return false;
-        }
-      } else {
-        logger.info(
-          `Event [${eventId}] is not valid, no lock box found in tx [${event.sourceTxId}]`
-        );
-        return false;
-      }
-    } catch (e) {
-      if (e instanceof NotFoundError) {
-        logger.info(
-          `Event [${eventId}] is not valid, lock tx [${event.sourceTxId}] is not available in network`
-        );
-        return false;
-      } else if (
-        e instanceof FailedError ||
-        e instanceof NetworkError ||
-        e instanceof UnexpectedApiError
-      ) {
-        throw Error(`Skipping event [${eventId}] validation: ${e}`);
-      } else {
-        logger.warn(`Event [${eventId}] validation failed: ${e.stack}`);
-        return false;
-      }
-    }
-  };
-
-  /**
-=======
->>>>>>> f2f1779b
    * subtracts bridge fee and network fee from event amount
    * @param event
    * @param feeConfig the minimum fee config
