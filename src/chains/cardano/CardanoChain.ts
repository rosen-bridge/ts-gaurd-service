import {
    Address, AssetName, Assets,
    BigNum, hash_transaction,
    MultiAsset, ScriptHash,
    Transaction, TransactionBuilder, TransactionHash, TransactionInput,
    TransactionOutput, TransactionWitnessSet,
    Value, Vkeywitness, Vkeywitnesses
} from "@emurgo/cardano-serialization-lib-nodejs";
import KoiosApi from "./network/KoiosApi";
import { EventTrigger, PaymentTransaction, TransactionStatus, TransactionTypes } from "../../models/Models";
import BaseChain from "../BaseChains";
import CardanoConfigs from "./helpers/CardanoConfigs";
import BlockFrostApi from "./network/BlockFrostApi";
import { Utxo, UtxoBoxesAssets } from "./models/Interfaces";
import CardanoUtils from "./helpers/CardanoUtils";
import TssSigner from "../../guard/TssSigner";
import CardanoTransaction from "./models/CardanoTransaction";
import ChainsConstants from "../ChainsConstants";
import { dbAction } from "../../db/DatabaseAction";
import Configs from "../../helpers/Configs";
import { Buffer } from "buffer";
import Utils from "../../helpers/Utils";


class CardanoChain implements BaseChain<Transaction, CardanoTransaction> {

    bankAddress = Address.from_bech32(CardanoConfigs.bankAddress)

    /**
     * generates payment transaction of the event from threshold-sig address in target chain
     * @param event the event trigger model
     * @return the generated payment transaction
     */
    generateTransaction = async (event: EventTrigger): Promise<CardanoTransaction> => {
        const txBuilder = TransactionBuilder.new(CardanoConfigs.txBuilderConfig)

        // TODO: take amount of boxes needed for tx, not more
        const bankBoxes = await KoiosApi.getAddressBoxes(CardanoConfigs.bankAddress)

        // add input boxes
        bankBoxes.forEach(box => {
            const txHash = TransactionHash.from_bytes(Buffer.from(box.tx_hash, "hex"))
            const inputBox = TransactionInput.new(txHash, box.tx_index)
            txBuilder.add_input(this.bankAddress, inputBox, Value.new(BigNum.from_str(event.amount)))
        })

        // add output boxes
        if (event.targetChainTokenId === "lovelace")
            this.lovelacePaymentOutputBoxes(event, bankBoxes).forEach(box => txBuilder.add_output(box))
        else
            this.assetPaymentOutputBoxes(event, bankBoxes).forEach(box => txBuilder.add_output(box))

        // set transaction TTL and Fee
        txBuilder.set_ttl(await BlockFrostApi.currentSlot() + CardanoConfigs.txTtl)
        txBuilder.set_fee(CardanoConfigs.txFee)

        // create the transaction
        const txBody = txBuilder.build();
        const tx = Transaction.new(
            txBody,
            TransactionWitnessSet.new(),
            undefined, // transaction metadata
        );

        // create PaymentTransaction object
        const txBytes = tx.to_bytes()
        const txId = Buffer.from(hash_transaction(txBody).to_bytes()).toString('hex')
        const eventId = event.getId()
        const paymentTx = new CardanoTransaction(txId, eventId, txBytes, TransactionTypes.payment) // we don't need inputBoxes in PaymentTransaction for Cardano tx

        console.log(`Payment transaction for event [${eventId}] generated. TxId: ${txId}`)
        return paymentTx
    }

    /**
     * verifies the payment transaction data with the event
     *  1. checks address of all boxes except payment box
     *  2. checks amount of lovelace in payment box
     *  3. checks number of multiAssets in payment box
     *  4. checks number of assets in payment box paymentMultiAsset (asset payment)
     *  5. checks amount for paymentAsset in payment box (asset payment)
     *  6. checks address of payment box
     * @param paymentTx the payment transaction
     * @param event the event trigger model
     * @return true if tx verified
     */
    verifyTransactionWithEvent = async (paymentTx: CardanoTransaction, event: EventTrigger): Promise<boolean> => {
        const tx = this.deserialize(paymentTx.txBytes)
        const outputBoxes = tx.body().outputs()

        // verify that all other boxes belong to bank
        for (let i = 1; i < outputBoxes.len(); i++)
            if (outputBoxes.get(i).address().to_bech32() !== this.bankAddress.to_bech32()) return false;

        // verify event conditions
        const paymentBox = outputBoxes.get(0)
        if (event.targetChainTokenId === "lovelace") { // ADA payment case
            const lovelacePaymentAmount: BigNum = BigNum.from_str(event.amount)
                .checked_sub(BigNum.from_str(event.bridgeFee))
                .checked_sub(BigNum.from_str(event.networkFee))
            const sizeOfMultiAssets: number | undefined = paymentBox.amount().multiasset()?.len()

            return paymentBox.amount().coin().compare(lovelacePaymentAmount) === 0 &&
                (sizeOfMultiAssets === undefined || sizeOfMultiAssets === 0) &&
                paymentBox.address().to_bech32() === event.toAddress;
        } else { // Token payment case
            const lovelacePaymentAmount: BigNum = CardanoConfigs.txMinimumLovelace
            const assetPaymentAmount: BigNum = BigNum.from_str(event.amount)
                .checked_sub(BigNum.from_str(event.bridgeFee))
                .checked_sub(BigNum.from_str(event.networkFee))
            const sizeOfMultiAssets: number | undefined = paymentBox.amount().multiasset()?.len()
            if (sizeOfMultiAssets === undefined || sizeOfMultiAssets !== 1) return false
            else {
                const multiAssets = paymentBox.amount().multiasset()!
                const multiAssetPolicyId: ScriptHash = multiAssets.keys().get(0)!
                if (multiAssets.get(multiAssetPolicyId)!.len() !== 1) return false
            }

            const paymentAssetUnit: Uint8Array = CardanoUtils.getAssetUnitFromConfigFingerPrintMap(event.targetChainTokenId)
            const paymentAssetPolicyId: ScriptHash = ScriptHash.from_bytes(paymentAssetUnit.slice(0, 28))
            const paymentAssetAssetName: AssetName = AssetName.new(paymentAssetUnit.slice(28))
            const paymentAssetAmount: BigNum | undefined = paymentBox.amount().multiasset()?.get_asset(paymentAssetPolicyId, paymentAssetAssetName)

            return paymentBox.amount().coin().compare(lovelacePaymentAmount) === 0 &&
                paymentAssetAmount !== undefined &&
                paymentAssetAmount.compare(assetPaymentAmount) === 0 &&
                paymentBox.address().to_bech32() === event.toAddress;
        }
    }

    /**
     * converts the transaction model in the chain to bytearray
     * @param tx the transaction model in the chain library
     * @return bytearray representation of the transaction
     */
    serialize = (tx: Transaction): Uint8Array => {
        return tx.to_bytes()
    }

    /**
     * converts bytearray representation of the transaction to the transaction model in the chain
     * @param txBytes bytearray representation of the transaction
     * @return the transaction model in the chain library
     */
    deserialize = (txBytes: Uint8Array): Transaction => {
        return Transaction.from_bytes(txBytes)
    }

    /**
     * generates payment transaction (to pay ADA) of the event from threshold-sig address in cardano chain
     * @param event the event trigger model
     * @param inBoxes threshold-sig address boxes
     * @return the generated payment transaction
     */
    lovelacePaymentOutputBoxes = (event: EventTrigger, inBoxes: Utxo[]): TransactionOutput[] => {
        // calculate assets of payment box
        const paymentAmount: BigNum = BigNum.from_str(event.amount)
            .checked_sub(BigNum.from_str(event.bridgeFee))
            .checked_sub(BigNum.from_str(event.networkFee))

        // create the payment box
        const paymentBox = TransactionOutput.new(
            Address.from_bech32(event.toAddress),
            Value.new(paymentAmount)
        )

        // calculate assets and lovelace of change box
        const changeBoxAssets = this.calculateInputBoxesAssets(inBoxes)
        const multiAsset = changeBoxAssets.assets
        let changeBoxLovelace: BigNum = changeBoxAssets.lovelace

        // reduce fee and payment amount from change box lovelace
        changeBoxLovelace = changeBoxLovelace.checked_sub(CardanoConfigs.txFee)
            .checked_sub(paymentAmount)

        // create change box
        const changeAmount: Value = Value.new(changeBoxLovelace)
        changeAmount.set_multiasset(multiAsset)
        const changeBox = TransactionOutput.new(this.bankAddress, changeAmount)

        return [paymentBox, changeBox]
    }


    /**
     * generates payment transaction (to pay token) of the event from threshold-sig address in cardano chain
     * @param event the event trigger model
     * @param inBoxes threshold-sig address boxes
     * @return the generated payment transaction
     */
    assetPaymentOutputBoxes = (event: EventTrigger, inBoxes: Utxo[]): TransactionOutput[] => {
        // calculate assets of payment box
        const lovelacePaymentAmount: BigNum = CardanoConfigs.txMinimumLovelace
        const assetPaymentAmount: BigNum = BigNum.from_str(event.amount)
            .checked_sub(BigNum.from_str(event.bridgeFee))
            .checked_sub(BigNum.from_str(event.networkFee))

        const paymentAssetUnit: Uint8Array = CardanoUtils.getAssetUnitFromConfigFingerPrintMap(event.targetChainTokenId)
        const paymentAssetPolicyId: ScriptHash = ScriptHash.from_bytes(paymentAssetUnit.slice(0, 28))
        const paymentAssetAssetName: AssetName = AssetName.new(paymentAssetUnit.slice(28))
        const paymentMultiAsset = MultiAsset.new()
        const paymentAssets = Assets.new()
        paymentAssets.insert(paymentAssetAssetName, assetPaymentAmount)
        paymentMultiAsset.insert(paymentAssetPolicyId, paymentAssets)
        const paymentValue = Value.new(lovelacePaymentAmount)
        paymentValue.set_multiasset(paymentMultiAsset)

        // create the payment box
        const paymentBox = TransactionOutput.new(
            Address.from_bech32(event.toAddress),
            paymentValue
        )

        // calculate assets and lovelace of change box
        const changeBoxAssets = this.calculateInputBoxesAssets(inBoxes)
        const multiAsset = changeBoxAssets.assets
        let changeBoxLovelace: BigNum = changeBoxAssets.lovelace

        // reduce fee and payment amount from change box lovelace
        changeBoxLovelace = changeBoxLovelace.checked_sub(CardanoConfigs.txFee)
            .checked_sub(lovelacePaymentAmount)

        const paymentAssetAmount: BigNum = multiAsset.get_asset(paymentAssetPolicyId, paymentAssetAssetName)
        multiAsset.set_asset(paymentAssetPolicyId, paymentAssetAssetName, paymentAssetAmount.checked_sub(assetPaymentAmount))

        // create change box
        const changeAmount: Value = Value.new(changeBoxLovelace)
        changeAmount.set_multiasset(multiAsset)
        const changeBox = TransactionOutput.new(this.bankAddress, changeAmount)

        return [paymentBox, changeBox]
    }

    /**
     * calculates amount of lovelace and assets in utxo boxes
     * @param boxes the utxogenerateTransaction boxes
     */
    calculateInputBoxesAssets = (boxes: Utxo[]): UtxoBoxesAssets => {
        const multiAsset = MultiAsset.new()
        let changeBoxLovelace: BigNum = BigNum.zero()
        boxes.forEach(box => {
            changeBoxLovelace = changeBoxLovelace.checked_add(BigNum.from_str(box.value))

            box.asset_list.forEach(boxAsset => {
                const policyId = ScriptHash.from_bytes(Buffer.from(boxAsset.policy_id, "hex"))
                const assetName = AssetName.new(Buffer.from(boxAsset.asset_name, "hex"))

                const policyAssets = multiAsset.get(policyId)
                if (!policyAssets) {
                    const assetList = Assets.new()
                    assetList.insert(assetName, BigNum.from_str(boxAsset.quantity))
                    multiAsset.insert(policyId, assetList)
                } else {
                    const asset = policyAssets.get(assetName)
                    if (!asset) {
                        policyAssets.insert(assetName, BigNum.from_str(boxAsset.quantity))
                        multiAsset.insert(policyId, policyAssets)
                    } else {
                        const amount = asset.checked_add(BigNum.from_str(boxAsset.quantity))
                        policyAssets.insert(assetName, amount)
                        multiAsset.insert(policyId, policyAssets)
                    }
                }
            })
        })
        return {
            lovelace: changeBoxLovelace,
            assets: multiAsset
        }
    }

    /**
     * requests TSS service to sign a cardano transaction
     * @param paymentTx the payment transaction
     */
    requestToSignTransaction = async (paymentTx: PaymentTransaction): Promise<void> => {
        const tx = this.deserialize(paymentTx.txBytes)
        try {
<<<<<<< HEAD
            // change tx status to inSign
            await scannerAction.setTxStatus(paymentTx.txId, TransactionStatus.inSign)
=======
            // insert request into db
            const txHash = hash_transaction(tx.body()).to_bytes()
            await dbAction.setTxStatus(paymentTx.txId, TransactionStatus.inSign)
>>>>>>> 5e05b7a5

            // send tx to sign
            const txHash = hash_transaction(tx.body()).to_bytes()
            await TssSigner.signTxHash(txHash)
        }
        catch (e) {
            console.log(`An error occurred while requesting TSS service to sign Cardano tx: ${e.message}`)
        }
    }

    /**
     * signs a cardano transaction
     * @param txId the transaction id
     * @param signedTxHash signed hash of the transaction
     */
    signTransaction = async (txId: string, signedTxHash: string): Promise<CardanoTransaction | null> => {
        // get tx from db
        let tx: Transaction | null = null
        let paymentTx: PaymentTransaction | null = null
        try {
            const txEntity = await dbAction.getTxById(txId)
            paymentTx = PaymentTransaction.fromJson(txEntity.txJson)
            tx = this.deserialize(paymentTx.txBytes)
        }
        catch (e) {
            console.log(`An error occurred while getting Cardano tx with id [${txId}] from db: ${e.message}`)
            return null
        }

        // make vKey witness: 825840 + publicKey + 5840 + signedTxHash
        const vKeyWitness = Vkeywitness.from_bytes(Buffer.from(
            `825820${CardanoConfigs.tssPublicKey}5840${signedTxHash}`
        , "hex"))

        const vkeyWitnesses = Vkeywitnesses.new();
        vkeyWitnesses.add(vKeyWitness);
        const witnesses = TransactionWitnessSet.new();
        witnesses.set_vkeys(vkeyWitnesses);

        const signedTx = Transaction.new(
            tx.body(),
            witnesses
        )

        // update database
        const signedPaymentTx = new CardanoTransaction(
            txId,
            paymentTx.eventId,
            this.serialize(signedTx),
            paymentTx.txType
        )
        await dbAction.updateWithSignedTx(
            txId,
            signedPaymentTx.toJson()
        )

        return signedPaymentTx
    }

    /**
     * submit a cardano transaction to network
     * @param paymentTx the payment transaction
     */
    submitTransaction = async (paymentTx: PaymentTransaction): Promise<void> => {
        const tx = this.deserialize(paymentTx.txBytes)
        try {
            await dbAction.setTxStatus(paymentTx.txId, TransactionStatus.sent)
            const response = await BlockFrostApi.txSubmit(tx)
            console.log(`Cardano Transaction submitted. txId: ${response}`)
        }
        catch (e) {
            console.log(`An error occurred while submitting Cardano transaction: ${e.message}`)
        }
    }

    /**
     * verified the event payment in the Cardano
     * conditions that checks:
     *  1- having atLeast 1 asset in the first output of the transaction
     *  2- the asset should be listed on the tokenMap config
     *  3- tx metaData should have "0" key
     * @param event
     */
    verifyEventWithPayment = async (event: EventTrigger): Promise<boolean> => {
        const eventId = Utils.txIdToEventId(event.sourceTxId)
        try {
            const txInfo = (await KoiosApi.getTxInformation([event.sourceTxId]))[0];
            const payment = txInfo.outputs.filter((utxo: Utxo) => {
                return CardanoConfigs.lockAddresses.find(address => address === utxo.payment_addr.bech32) !== undefined;
            })[0];
            if (payment) {
                if (!txInfo.metadata) {
                    console.log(`event [${eventId}] is not valid, tx [${event.sourceTxId}] has no transaction metadata`)
                    return false
                }
                const data = CardanoUtils.getRosenData(txInfo.metadata)
                if (data) {
                    let tokenCheck = false, eventToken, targetTokenId, amount
                    try {
                        eventToken = Configs.tokenMap.search(
                            ChainsConstants.cardano,
                            {
                                fingerprint: event.sourceChainTokenId
                            })
                        targetTokenId = Configs.tokenMap.getID(eventToken[0], event.toChain)
                    } catch (e) {
                        console.log(`event [${eventId}] is not valid, tx [${event.sourceTxId}] token or chainId is invalid`)
                        return false
                    }
                    if (event.sourceChainTokenId == ChainsConstants.cardanoNativeAsset) {
                        amount = payment.value
                        tokenCheck = true
                    } else if (payment.asset_list.length !== 0) {
                        const asset = payment.asset_list[0];
                        const eventAssetPolicyId = eventToken[0][ChainsConstants.cardano]['policyID']
                        const eventAssetId = eventToken[0][ChainsConstants.cardano]['assetID']
                        amount = asset.quantity
                        if (!(eventAssetPolicyId == asset.policy_id && eventAssetId == asset.asset_name)) {
                            console.log(`event [${eventId}] is not valid, tx [${event.sourceTxId}] asset credential is incorrect`)
                            return false
                        }
                        tokenCheck = true
                    }
                    if (tokenCheck &&
                        event.fromChain == ChainsConstants.cardano &&
                        event.toChain == data.toChain &&
                        event.networkFee == data.networkFee &&
                        event.bridgeFee == data.bridgeFee &&
                        event.targetChainTokenId == targetTokenId &&
                        event.amount == amount &&
                        event.toAddress == data.toAddress &&
                        event.fromAddress == txInfo.inputs[0].payment_addr.bech32 &&
                        event.sourceBlockId == txInfo.block_hash
                    ) {
                        console.log(`event [${eventId}] has been successfully validated`)
                        return true
                    }
                }
            }
            console.log(`event [${eventId}] is not valid, payment with tx [${event.sourceTxId}] is not available in network`)
            return false
        } catch(e) {
            console.log(`event [${eventId}] validation failed with this error: [${e}]`)
            return false
        }
    }

}

export default CardanoChain<|MERGE_RESOLUTION|>--- conflicted
+++ resolved
@@ -276,14 +276,8 @@
     requestToSignTransaction = async (paymentTx: PaymentTransaction): Promise<void> => {
         const tx = this.deserialize(paymentTx.txBytes)
         try {
-<<<<<<< HEAD
             // change tx status to inSign
-            await scannerAction.setTxStatus(paymentTx.txId, TransactionStatus.inSign)
-=======
-            // insert request into db
-            const txHash = hash_transaction(tx.body()).to_bytes()
             await dbAction.setTxStatus(paymentTx.txId, TransactionStatus.inSign)
->>>>>>> 5e05b7a5
 
             // send tx to sign
             const txHash = hash_transaction(tx.body()).to_bytes()
