import {
  Address,
  AssetName,
  BigNum,
  ScriptHash,
  Transaction,
} from '@emurgo/cardano-serialization-lib-nodejs';
import KoiosApi from './network/KoiosApi';
import { EventTrigger } from '../../models/Models';
import CardanoConfigs from './helpers/CardanoConfigs';
import { Utxo } from './models/Interfaces';
import CardanoUtils from './helpers/CardanoUtils';
import CardanoTransaction from './models/CardanoTransaction';
import ChainsConstants from '../ChainsConstants';
import Configs from '../../helpers/Configs';
import Utils from '../../helpers/Utils';
import { loggerFactory } from '../../log/Logger';
import { Fee } from '@rosen-bridge/minimum-fee';
import MinimumFee from '../../guard/MinimumFee';
import {
  FailedError,
  NetworkError,
  NotFoundError,
  UnexpectedApiError,
} from '../../helpers/errors';

const logger = loggerFactory(import.meta.url);

// TODO: include this class in refactor (#109)
class CardanoTxVerifier {
  static lockAddress = Address.from_bech32(CardanoConfigs.lockAddress);

  /**
   * verifies the payment transaction data with the event
   *  1. checks address of all boxes except payment box
   *  2. checks transaction metadata
   *  3. checks amount of lovelace in payment box
   *  4. checks number of multiAssets in payment box
   *  5. checks number of assets in payment box paymentMultiAsset (asset payment)
   *  6. checks amount for paymentAsset in payment box (asset payment)
   *  7. checks address of payment box
   *  8. checks transaction fee
   * @param paymentTx the payment transaction
   * @param event the event trigger model
   * @param feeConfig minimum fee and rsn ratio config for the event
   * @return true if tx verified
   */
  static verifyTransactionWithEvent = async (
    paymentTx: CardanoTransaction,
    event: EventTrigger,
    feeConfig: Fee
  ): Promise<boolean> => {
    const tx = this.deserialize(paymentTx.txBytes);
    const outputBoxes = tx.body().outputs();

    // verify that all other boxes belong to bank
    for (let i = 1; i < outputBoxes.len(); i++)
      if (
        outputBoxes.get(i).address().to_bech32() !==
<<<<<<< HEAD
        this.bankAddress.to_bech32()
      ) {
        logger.debug(
          `Tx [${paymentTx.txId}] invalid: Outbox address [${outputBoxes
            .get(i)
            .address()
            .to_bech32()}] is not equal to lockAddress [${this.bankAddress.to_bech32()}]`
        );
=======
        this.lockAddress.to_bech32()
      )
>>>>>>> 919585c4
        return false;
      }

<<<<<<< HEAD
    // verify all bank boxes have no metadata
    if (tx.auxiliary_data()) {
      logger.debug(`Tx [${paymentTx.txId}] invalid: Contains metadata`);
      return false;
    }
=======
    // verify tx has no metadata
    if (tx.auxiliary_data()) return false;
>>>>>>> 919585c4

    // verify event conditions
    const paymentBox = outputBoxes.get(0);
    if (event.targetChainTokenId === 'lovelace') {
      // ADA payment case
      const lovelacePaymentAmount: BigNum = this.getPaymentAmount(
        event,
        feeConfig
      );
      const sizeOfMultiAssets: number | undefined = paymentBox
        .amount()
        .multiasset()
        ?.len();

      if (
        paymentBox.amount().coin().compare(lovelacePaymentAmount) === 0 &&
        (sizeOfMultiAssets === undefined || sizeOfMultiAssets === 0) &&
        paymentBox.address().to_bech32() === event.toAddress
      )
        return true;
      else {
        logger.debug(
          `Tx [${paymentTx.txId}] invalid: PaymentBox conditions are not met`
        );
        return false;
      }
    } else {
      // Token payment case
      const lovelacePaymentAmount: BigNum = CardanoConfigs.txMinimumLovelace;
      const assetPaymentAmount: BigNum = this.getPaymentAmount(
        event,
        feeConfig
      );
      const multiAssets = paymentBox.amount().multiasset();
      if (multiAssets === undefined || multiAssets.len() !== 1) return false;
      else {
        const multiAssetPolicyId: ScriptHash = multiAssets.keys().get(0);
        if (multiAssets.get(multiAssetPolicyId)!.len() !== 1) return false;
      }

      const paymentAssetInfo = CardanoUtils.getCardanoAssetInfo(
        event.targetChainTokenId
      );
      const paymentAssetPolicyId: ScriptHash = ScriptHash.from_bytes(
        paymentAssetInfo.policyId
      );
      const paymentAssetAssetName: AssetName = AssetName.new(
        paymentAssetInfo.assetName
      );
      const paymentAssetAmount: BigNum | undefined = paymentBox
        .amount()
        .multiasset()
        ?.get_asset(paymentAssetPolicyId, paymentAssetAssetName);

      if (
<<<<<<< HEAD
        paymentBox.amount().coin().compare(lovelacePaymentAmount) === 0 &&
        paymentAssetAmount !== undefined &&
        paymentAssetAmount.compare(assetPaymentAmount) === 0 &&
        paymentBox.address().to_bech32() === event.toAddress
      )
        return true;
      else {
        logger.debug(
          `Tx [${paymentTx.txId}] invalid: PaymentBox conditions are not met`
        );
        return false;
      }
=======
        paymentBox.amount().coin().compare(lovelacePaymentAmount) !== 0 ||
        paymentAssetAmount === undefined ||
        paymentAssetAmount.compare(assetPaymentAmount) !== 0 ||
        paymentBox.address().to_bech32() !== event.toAddress
      )
        return false;

      // verify tx fee
      return tx.body().fee().compare(CardanoConfigs.txFee) <= 0;
>>>>>>> 919585c4
    }
  };

  /**
   * converts the transaction model in the chain to bytearray
   * @param tx the transaction model in the chain library
   * @return bytearray representation of the transaction
   */
  static serialize = (tx: Transaction): Uint8Array => {
    return tx.to_bytes();
  };

  /**
   * converts bytearray representation of the transaction to the transaction model in the chain
   * @param txBytes bytearray representation of the transaction
   * @return the transaction model in the chain library
   */
  static deserialize = (txBytes: Uint8Array): Transaction => {
    return Transaction.from_bytes(txBytes);
  };

  /**
   * verified the event payment in the Cardano
   * conditions that checks:
   *  1- having atLeast 1 asset in the first output of the transaction
   *  2- the asset should be listed on the tokenMap config
   *  3- tx metaData should have "0" key
   * @param event
   * @param RWTId
   */
  static verifyEventWithPayment = async (
    event: EventTrigger,
    RWTId: string
  ): Promise<boolean> => {
    const eventId = Utils.txIdToEventId(event.sourceTxId);
    // Verifying watcher RWTs
    if (RWTId !== CardanoConfigs.cardanoContractConfig.RWTId) {
      logger.info(
        `The event [${eventId}] is not valid, event RWT is not compatible with cardano RWT id`
      );
      return false;
    }
    try {
      const txInfo = (await KoiosApi.getTxInformation([event.sourceTxId]))[0];
      const payment = txInfo.outputs.filter((utxo: Utxo) => {
        return CardanoConfigs.lockAddress === utxo.payment_addr.bech32;
      })[0];
      if (payment) {
        if (!txInfo.metadata) {
          logger.info(
            `The event [${eventId}] is not valid, tx [${event.sourceTxId}] has no transaction metadata`
          );
          return false;
        }
        const data = CardanoUtils.getRosenData(txInfo.metadata);
        if (data) {
          let tokenCheck = false,
            eventToken,
            targetTokenId,
            amount;
          try {
            eventToken = Configs.tokenMap.search(ChainsConstants.cardano, {
              [Configs.tokenMap.getIdKey(ChainsConstants.cardano)]:
                event.sourceChainTokenId,
            });
            targetTokenId = Configs.tokenMap.getID(
              eventToken[0],
              event.toChain
            );
          } catch (e) {
            logger.info(
              `Event [${eventId}] is not valid, tx [${event.sourceTxId}] token or chainId is invalid`
            );
            return false;
          }
          if (event.sourceChainTokenId == ChainsConstants.cardanoNativeAsset) {
            amount = payment.value;
            tokenCheck = true;
          } else if (payment.asset_list.length !== 0) {
            const asset = payment.asset_list[0];
            const eventAssetPolicyId =
              eventToken[0][ChainsConstants.cardano]['policyId'];
            const eventAssetId =
              eventToken[0][ChainsConstants.cardano]['assetName'];
            amount = asset.quantity;
            if (
              !(
                eventAssetPolicyId == asset.policy_id &&
                eventAssetId == asset.asset_name
              )
            ) {
              logger.info(
                `Event [${eventId}] is not valid, tx [${event.sourceTxId}] asset credential is incorrect`
              );
              return false;
            }
            tokenCheck = true;
          }
          if (
            tokenCheck &&
            event.fromChain == ChainsConstants.cardano &&
            event.toChain == data.toChain &&
            event.networkFee == data.networkFee &&
            event.bridgeFee == data.bridgeFee &&
            event.targetChainTokenId == targetTokenId &&
            event.amount == amount &&
            event.toAddress == data.toAddress &&
            event.fromAddress == data.fromAddress &&
            event.sourceBlockId == txInfo.block_hash
          ) {
            try {
              // check if amount is more than fees
              const feeConfig = await MinimumFee.getEventFeeConfig(event);
              const eventAmount = BigInt(event.amount);
              const usedBridgeFee = Utils.maxBigint(
                BigInt(event.bridgeFee),
                feeConfig.bridgeFee
              );
              const usedNetworkFee = Utils.maxBigint(
                BigInt(event.networkFee),
                feeConfig.networkFee
              );
              if (eventAmount < usedBridgeFee + usedNetworkFee) {
                logger.info(
                  `Event [${eventId}] is not valid, event amount [${eventAmount}] is less than sum of bridgeFee [${usedBridgeFee}] and networkFee [${usedNetworkFee}]`
                );
                return false;
              }
            } catch (e) {
              throw new UnexpectedApiError(
                `Failed in comparing event amount to fees: ${e}`
              );
            }
            logger.info(`Event [${eventId}] has been successfully validated`);
            return true;
          } else {
            logger.info(
              `Event [${eventId}] is not valid, event data does not match with lock tx [${event.sourceTxId}]`
            );
            return false;
          }
        } else {
          logger.info(
            `Event [${eventId}] is not valid, failed to get rosen data from lock tx [${event.sourceTxId}]`
          );
          return false;
        }
      } else {
        logger.info(
          `Event [${eventId}] is not valid, no lock box found in tx [${event.sourceTxId}]`
        );
        return false;
      }
    } catch (e) {
      if (e instanceof NotFoundError) {
        logger.info(
          `Event [${eventId}] is not valid, lock tx [${event.sourceTxId}] is not available in network`
        );
        return false;
      } else if (
        e instanceof FailedError ||
        e instanceof NetworkError ||
        e instanceof UnexpectedApiError
      ) {
        throw Error(`Skipping event [${eventId}] validation: ${e}`);
      } else {
        logger.warn(`Event [${eventId}] validation failed: ${e}`);
        return false;
      }
    }
  };

  /**
   * subtracts bridge fee and network fee from event amount
   * @param event
   * @param feeConfig the minimum fee config
   */
  static getPaymentAmount = (event: EventTrigger, feeConfig: Fee): BigNum => {
    const bridgeFee: BigNum =
      BigNum.from_str(event.bridgeFee).compare(
        BigNum.from_str(feeConfig.bridgeFee.toString())
      ) > 0
        ? BigNum.from_str(event.bridgeFee)
        : BigNum.from_str(feeConfig.bridgeFee.toString());
    const networkFee: BigNum = BigNum.from_str(event.networkFee).compare(
      BigNum.from_str(feeConfig.networkFee.toString())
    )
      ? BigNum.from_str(event.networkFee)
      : BigNum.from_str(feeConfig.networkFee.toString());
    return BigNum.from_str(event.amount)
      .checked_sub(bridgeFee)
      .checked_sub(networkFee);
  };
}

export default CardanoTxVerifier;<|MERGE_RESOLUTION|>--- conflicted
+++ resolved
@@ -57,32 +57,22 @@
     for (let i = 1; i < outputBoxes.len(); i++)
       if (
         outputBoxes.get(i).address().to_bech32() !==
-<<<<<<< HEAD
-        this.bankAddress.to_bech32()
+        this.lockAddress.to_bech32()
       ) {
         logger.debug(
           `Tx [${paymentTx.txId}] invalid: Outbox address [${outputBoxes
             .get(i)
             .address()
-            .to_bech32()}] is not equal to lockAddress [${this.bankAddress.to_bech32()}]`
-        );
-=======
-        this.lockAddress.to_bech32()
-      )
->>>>>>> 919585c4
-        return false;
-      }
-
-<<<<<<< HEAD
-    // verify all bank boxes have no metadata
+            .to_bech32()}] is not equal to lockAddress [${this.lockAddress.to_bech32()}]`
+        );
+        return false;
+      }
+
+    // verify tx has no metadata
     if (tx.auxiliary_data()) {
       logger.debug(`Tx [${paymentTx.txId}] invalid: Contains metadata`);
       return false;
     }
-=======
-    // verify tx has no metadata
-    if (tx.auxiliary_data()) return false;
->>>>>>> 919585c4
 
     // verify event conditions
     const paymentBox = outputBoxes.get(0);
@@ -138,31 +128,30 @@
         ?.get_asset(paymentAssetPolicyId, paymentAssetAssetName);
 
       if (
-<<<<<<< HEAD
-        paymentBox.amount().coin().compare(lovelacePaymentAmount) === 0 &&
-        paymentAssetAmount !== undefined &&
-        paymentAssetAmount.compare(assetPaymentAmount) === 0 &&
-        paymentBox.address().to_bech32() === event.toAddress
-      )
-        return true;
-      else {
-        logger.debug(
-          `Tx [${paymentTx.txId}] invalid: PaymentBox conditions are not met`
-        );
-        return false;
-      }
-=======
         paymentBox.amount().coin().compare(lovelacePaymentAmount) !== 0 ||
         paymentAssetAmount === undefined ||
         paymentAssetAmount.compare(assetPaymentAmount) !== 0 ||
         paymentBox.address().to_bech32() !== event.toAddress
-      )
-        return false;
-
-      // verify tx fee
-      return tx.body().fee().compare(CardanoConfigs.txFee) <= 0;
->>>>>>> 919585c4
-    }
+      ) {
+        logger.debug(
+          `Tx [${paymentTx.txId}] invalid: PaymentBox conditions are not met`
+        );
+        return false;
+      }
+    }
+
+    // verify tx fee
+    if (tx.body().fee().compare(CardanoConfigs.txFee) > 0) {
+      logger.debug(
+        `Tx [${paymentTx.txId}] invalid: Transaction fee [${tx
+          .body()
+          .fee()
+          .to_str()}] is more than maximum allowed fee [${CardanoConfigs.txFee.to_str()}]`
+      );
+      return false;
+    }
+
+    return true;
   };
 
   /**
