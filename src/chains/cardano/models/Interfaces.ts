--- conflicted
+++ resolved
@@ -27,7 +27,6 @@
     assets: MultiAsset
 }
 
-<<<<<<< HEAD
 
 interface MetaData {
     0: RosenData,
@@ -47,8 +46,6 @@
     metadata: object,
 }
 
-export type { Utxo, Tx, Asset, UtxoBoxesAssets, RosenData, TxMetaData, MetaData };
-=======
 type TxUtxos = components['schemas']['tx_content_utxo']
 
 type AddressUtxos = components['schemas']['address_utxo_content']
@@ -58,6 +55,9 @@
     Asset,
     UtxoBoxesAssets,
     TxUtxos,
-    AddressUtxos
-};
->>>>>>> 330dea60
+    AddressUtxos,
+    TxMetaData,
+    MetaData,
+    Tx,
+    RosenData
+};