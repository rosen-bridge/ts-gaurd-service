import {
    Address,
    BoxSelection, DataInput, DataInputs,
    ErgoBox,
    ErgoBoxAssetsDataList, ErgoBoxCandidate,
    ErgoBoxCandidates,
    ErgoBoxes,
    ReducedTransaction,
    TxBuilder,
} from "ergo-lib-wasm-nodejs";
import { EventTrigger, PaymentTransaction, TransactionStatus, TransactionTypes } from "../../models/Models";
import BaseChain from "../BaseChains";
import ErgoConfigs from "./helpers/ErgoConfigs";
import ExplorerApi from "./network/ExplorerApi";
import ErgoUtils from "./helpers/ErgoUtils";
import NodeApi from "./network/NodeApi";
import BoxVerifications from "./boxes/BoxVerifications";
import ErgoTransaction from "./models/ErgoTransaction";
import { Buffer } from "buffer";
import ChainsConstants from "../ChainsConstants";
import CardanoConfigs from "../cardano/helpers/CardanoConfigs";
import * as pUtil from "../../helpers/Utils";
import { scannerAction } from "../../db/models/scanner/ScannerModel";
import InputBoxes from "./boxes/InputBoxes";
import OutputBoxes from "./boxes/OutputBoxes";
import ChainsConstants from "../ChainsConstants";
import Reward from "./Reward";

class ErgoChain implements BaseChain<ReducedTransaction, ErgoTransaction>{

    bankAddress = Address.from_base58(ErgoConfigs.bankAddress)
    bankErgoTree = ErgoUtils.addressToErgoTreeString(this.bankAddress)

    /**
     * generates unsigned transaction of the event from multi-sig address in ergo chain
     * @param event the event trigger model
     * @return the generated payment transaction
     */
    generateTransaction = async (event: EventTrigger): Promise<ErgoTransaction> => {
        // get current height of network
        const currentHeight = await NodeApi.getHeight()

        // get eventBox and remaining valid commitments
        const eventBox: ErgoBox = InputBoxes.getEventBox(event)
        const commitmentBoxes: ErgoBox[] = InputBoxes.getEventValidCommitments(event)

        const rsnCoef = await InputBoxes.getRSNRatioCoef(event.targetChainTokenId)

        // create transaction output boxes
        const outBoxes = (event.targetChainTokenId === ChainsConstants.ergoNativeAsset) ?
            this.ergEventOutBoxes(event, eventBox, commitmentBoxes, rsnCoef, currentHeight) :
            this.tokenEventOutBoxes(event, eventBox, commitmentBoxes, rsnCoef, currentHeight)

        // calculate required assets
        const outBoxesAssets = ErgoUtils.calculateBoxesAssets(outBoxes)
        const requiredAssets = ErgoUtils.reduceUsedAssets(
            outBoxesAssets,
            ErgoUtils.calculateBoxesAssets([eventBox, ...commitmentBoxes])
        )

        // get required boxes for transaction input
        const coveringBoxes = await ExplorerApi.getCoveringErgAndTokenForErgoTree(
            this.bankErgoTree,
            requiredAssets.ergs + ErgoConfigs.minimumErg, // required amount of Erg plus minimumErg for change box
            requiredAssets.tokens
        )

        if (!coveringBoxes.covered)
            throw Error(`Bank boxes didn't cover required amount of Erg: ${requiredAssets.ergs.toString()}`)

        // calculate input boxes and assets
        const inBoxes = [eventBox, ...commitmentBoxes, ...coveringBoxes.boxes]
        const inBoxesAssets = ErgoUtils.calculateBoxesAssets(inBoxes)
        const inErgoBoxes = ErgoBoxes.empty()
        inBoxes.forEach(box => inErgoBoxes.add(box))

        // create change box and add to outBoxes
        outBoxes.push(OutputBoxes.createChangeBox(
            currentHeight,
            ErgoConfigs.bankAddress,
            inBoxesAssets,
            outBoxesAssets,
            ErgoConfigs.txFee
        ))

        // get guards info box
        const guardInfoBox = await InputBoxes.getGuardsInfoBox()

        // create the box arguments in tx builder
        const inBoxSelection = new BoxSelection(inErgoBoxes, new ErgoBoxAssetsDataList())
        const outBoxCandidates = ErgoBoxCandidates.empty()
        outBoxes.forEach(box => outBoxCandidates.add(box))
        const dataInputs = new DataInputs()
        dataInputs.add(new DataInput(guardInfoBox.box_id()))

        // create the transaction
        const txCandidate = TxBuilder.new(
            inBoxSelection,
            outBoxCandidates,
            currentHeight,
            ErgoUtils.boxValueFromBigint(ErgoConfigs.txFee),
            this.bankAddress,
            ErgoUtils.boxValueFromBigint(ErgoConfigs.minimumErg)
        )
        txCandidate.set_data_inputs(dataInputs)
        const tx = txCandidate.build()

        // create ReducedTransaction object
        const ctx = await NodeApi.getErgoStateContext()
        const reducedTx = ReducedTransaction.from_unsigned_tx(
            tx,
            inErgoBoxes,
            new ErgoBoxes(guardInfoBox),
            ctx
        )

        // create PaymentTransaction object
        const txBytes = this.serialize(reducedTx)
        const txId = reducedTx.unsigned_tx().id().to_str()
        const eventId = event.sourceTxId
        const ergoTx = new ErgoTransaction(
            txId,
            eventId,
            txBytes,
            inBoxes.map(box => box.sigma_serialize_bytes()),
            [guardInfoBox].map(box => box.sigma_serialize_bytes()),
            TransactionTypes.payment
        )

        console.log(`Payment transaction for event [${eventId}] generated. TxId: ${txId}`)
        return ergoTx
    }

    /**
     * verifies the payment transaction data with the event
     *  1. checks number of output boxes
     *  2. checks change box ergoTree
     *  3. checks assets, contracts and R4 of output boxes (expect last two) are same as the one we generated
     *  4. checks transaction fee (last box erg value)
     *  5. checks assets of inputs are same as assets of output (no token burned)
     * @param paymentTx the payment transaction
     * @param event the event trigger model
     * @return true if tx verified
     */
    verifyTransactionWithEvent = async (paymentTx: ErgoTransaction, event: EventTrigger): Promise<boolean> => {

        const tx = this.deserialize(paymentTx.txBytes).unsigned_tx()
        const outputBoxes = tx.output_candidates()

        // get current height of network (not important, just for creation of expected boxes)
        const currentHeight = await NodeApi.getHeight()

        // get eventBox and remaining valid commitments
        const eventBox: ErgoBox = InputBoxes.getEventBox(event)
        const commitmentBoxes: ErgoBox[] = InputBoxes.getEventValidCommitments(event)
        const rsnCoef = await InputBoxes.getRSNRatioCoef(event.sourceChainTokenId)
        if (!BoxVerifications.verifyInputs(tx.inputs(), eventBox, commitmentBoxes, paymentTx.inputBoxes)) return false

        // verify number of output boxes (1 payment box + number of watchers + 2 box for guards + 1 change box + 1 tx fee box)
        const outputLength = outputBoxes.len()
        const watchersLen = event.WIDs.length + commitmentBoxes.length
        if (outputLength !== watchersLen + 5) return false

        // verify change box address
        if (outputBoxes.get(outputLength - 2).ergo_tree().to_base16_bytes() !== this.bankErgoTree) return false;

        // verify payment box + reward boxes
        const outBoxes = (event.targetChainTokenId === ChainsConstants.ergoNativeAsset) ?
            this.ergEventOutBoxes(event, eventBox, commitmentBoxes, rsnCoef, currentHeight) :
            this.tokenEventOutBoxes(event, eventBox, commitmentBoxes, rsnCoef, currentHeight)

        const rewardBoxes: ErgoBoxCandidate[] = []
        for (let i = 0; i < watchersLen + 3; i++) // 1 payment box + watchers + 2 box for guards
            rewardBoxes.push(outputBoxes.get(i))

        // verify guards boxes and watcher permit boxes conditions
        if (!BoxVerifications.verifyOutputBoxesList(
            rewardBoxes.sort(InputBoxes.compareTwoBoxCandidate),
            outBoxes.sort(InputBoxes.compareTwoBoxCandidate)
        )) return false

<<<<<<< HEAD
        // verify guards and change boxes ergoTree
        const outputLength = outputBoxes.len()
        const watchersLen = event.WIDs.length + commitmentBoxes.length
        const paymentBox = outputBoxes.get(0)
        const guardsBridgeFeeBox = outputBoxes.get(1 + watchersLen)
        const guardsNetworkFeeBox = outputBoxes.get(1 + watchersLen + 1)
        if (
            guardsBridgeFeeBox.ergo_tree().to_base16_bytes() !== Utils.addressStringToErgoTreeString(ErgoConfigs.bridgeFeeRepoAddress) ||
            guardsNetworkFeeBox.ergo_tree().to_base16_bytes() !== Utils.addressStringToErgoTreeString(ErgoConfigs.networkFeeRepoAddress) ||
            outputBoxes.get(outputLength - 2).ergo_tree().to_base16_bytes() !== this.bankErgoTree
        ) return false;

        // verify that all other boxes belong to bank (except last box which is fee box)
        for (let i = 1 + watchersLen + 2; i < outputLength - 1; i++)
            if (outputBoxes.get(i).ergo_tree().to_base16_bytes() !== this.bankErgoTree) return false;

        // verify event condition
        const watcherShare: bigint = BigInt(event.bridgeFee) * ErgoConfigs.watchersSharePercent / 100n / BigInt(watchersLen)
        const guardsBridgeFeeShare: bigint = BigInt(event.bridgeFee) - (BigInt(watchersLen) * watcherShare)
        const guardsNetworkFeeShare = BigInt(event.networkFee)

        const rwtToken = Configs.ergoRWT
        const outputBoxesWIDs: string[] = []

        if (event.targetChainTokenId === "erg") {
            if (
                !verifyErgPayment() ||
                !verifyErgDistribution()
            ) return false
        } else {
            if (
                !verifyTokenPayment() ||
                !verifyTokenDistribution()
            ) return false
        }
=======
        // verify tx fee
        if (ErgoUtils.bigintFromBoxValue(outputBoxes.get(outputLength - 1).value()) !== ErgoConfigs.txFee) return false
>>>>>>> 734e8d15

        // verify no token burned
        return BoxVerifications.verifyNoTokenBurned(paymentTx.inputBoxes, outputBoxes)
    }

    /**
     * converts the transaction model in the chain to bytearray
     * @param tx the transaction model in the chain library
     * @return bytearray representation of the transaction
     */
    serialize = (tx: ReducedTransaction): Uint8Array => {
        return tx.sigma_serialize_bytes()
    }

    /**
     * converts bytearray representation of the transaction to the transaction model in the chain
     * @param txBytes bytearray representation of the transaction
     * @return the transaction model in the chain library
     */
    deserialize = (txBytes: Uint8Array): ReducedTransaction => {
        return ReducedTransaction.sigma_parse_bytes(txBytes)
    }

    /**
     * generates outputs of payment and reward distribution tx for an Erg-Payment event in ergo chain
     * @param event the event trigger model
     * @param eventBox the event trigger box
     * @param commitmentBoxes the not-merged valid commitment boxes for the event
     * @param rsnCoef rsn fee ratio
     * @param currentHeight current height of blockchain
     * @return the generated reward reduced transaction
     */
    ergEventOutBoxes = (
        event: EventTrigger,
        eventBox: ErgoBox,
        commitmentBoxes: ErgoBox[],
        rsnCoef: [bigint, bigint],
        currentHeight: number
    ): ErgoBoxCandidate[] => {

        // calculate assets of payemnt box
        const paymentErgAmount: bigint = BigInt(event.amount) - BigInt(event.bridgeFee) - BigInt(event.networkFee)
        const paymentTokenAmount: bigint = 0n
        const paymentTokenId = event.targetChainTokenId

        // create output boxes
        const outBoxes: ErgoBoxCandidate[] = Reward.ergEventRewardBoxes(event, eventBox, commitmentBoxes, rsnCoef, currentHeight, paymentTokenId)
        const paymentBox = OutputBoxes.createPaymentBox(
            currentHeight,
            event.toAddress,
            paymentErgAmount,
            paymentTokenId,
            paymentTokenAmount,
        )

        return [paymentBox, ...outBoxes]
    }


    /**
     * generates outputs of payment and reward distribution tx for a Token-Payment event in ergo chain
     * @param event the event trigger model
     * @param eventBox the event trigger box
     * @param commitmentBoxes the not-merged valid commitment boxes for the event
     * @param rsnCoef rsn fee ratio
     * @param currentHeight current height of blockchain
     * @return the generated reward reduced transaction
     */
    tokenEventOutBoxes = (
        event: EventTrigger,
        eventBox: ErgoBox,
        commitmentBoxes: ErgoBox[],
        rsnCoef: [bigint, bigint],
        currentHeight: number
    ): ErgoBoxCandidate[] => {

        // calculate assets of payemnt box
        const paymentErgAmount: bigint = ErgoConfigs.minimumErg
        const paymentTokenAmount: bigint = BigInt(event.amount) - BigInt(event.bridgeFee) - BigInt(event.networkFee)
        const paymentTokenId = event.targetChainTokenId

        // create output boxes
        const outBoxes: ErgoBoxCandidate[] = Reward.tokenEventRewardBoxes(event, eventBox, commitmentBoxes, rsnCoef, currentHeight, paymentTokenId)
        const paymentBox = OutputBoxes.createPaymentBox(
            currentHeight,
            event.toAddress,
            paymentErgAmount,
            paymentTokenId,
            paymentTokenAmount,
        )

        return [paymentBox, ...outBoxes]
    }

    /**
     * requests Multisig service to sign an ergo transaction
     * @param paymentTx the transaction
     */
    requestToSignTransaction = async (paymentTx: PaymentTransaction): Promise<void> => {
        const tx = this.deserialize(paymentTx.txBytes)
        try {
            // TODO: implement this (Integration with Multisig service).
        } catch (e) {
            console.log(`An error occurred while requesting Multisig service to sign Ergo tx: ${e.message}`)
        }
    }

    /**
     * verified the event payment in the Ergo
     * @param event
     */
    verifyEventWithPayment = async (event: EventTrigger): Promise<boolean> => {
        const paymentTx = await ExplorerApi.getConfirmedTx(event.sourceTxId)
        if (paymentTx) {
            console.log("here")
            const payment = paymentTx.outputs.filter((box) =>
                ErgoConfigs.lockAddress === box.address
            ).map(box => Utils.getRosenData(box)).filter(box => box !== undefined)[0]
            if (payment) {
                const toChain = payment.toChain;
                const networkFee = payment.networkFee;
                const bridgeFee = payment.bridgeFee;
                const toAddress = payment.toAddress;
                const amount = payment.amount;
                const tokenId = payment.tokenId;
                const blockId = payment.blockId;
                const token = CardanoConfigs.tokenMap.search(
                    'ergo',
                    {
                        tokenID: event.sourceChainTokenId
                    })
                const targetTokenId = pUtil.default.targetTokenIdByChain(token[0], event.toChain)
                // TODO: fix fromAddress when it was fixed in the watcher side
                const inputAddress = "fromAddress"
                return (
                    event.fromChain == ChainsConstants.ergo &&
                    event.toChain == toChain &&
                    event.networkFee == networkFee &&
                    event.bridgeFee == bridgeFee &&
                    event.amount == amount &&
                    event.sourceChainTokenId == tokenId &&
                    event.targetChainTokenId == targetTokenId &&
                    event.sourceBlockId == blockId &&
                    event.toAddress == toAddress &&
                    event.fromAddress == inputAddress
                )
            }
        }
        return false
    }

    /**
     * submit an ergo transaction to network
     * @param paymentTx the payment transaction
     */
    submitTransaction = async (paymentTx: PaymentTransaction): Promise<void> => {
        const tx = this.deserialize(paymentTx.txBytes)
        try {
            await scannerAction.setTxStatus(paymentTx.txId, TransactionStatus.sent)
            const response = await NodeApi.sendTx(tx.unsigned_tx().to_json())
            console.log(`Cardano Transaction submitted. txId: ${response}`)
        }
        catch (e) {
            console.log(`An error occurred while submitting Ergo transaction: ${e.message}`)
        }
    }

}

export default ErgoChain<|MERGE_RESOLUTION|>--- conflicted
+++ resolved
@@ -16,8 +16,6 @@
 import NodeApi from "./network/NodeApi";
 import BoxVerifications from "./boxes/BoxVerifications";
 import ErgoTransaction from "./models/ErgoTransaction";
-import { Buffer } from "buffer";
-import ChainsConstants from "../ChainsConstants";
 import CardanoConfigs from "../cardano/helpers/CardanoConfigs";
 import * as pUtil from "../../helpers/Utils";
 import { scannerAction } from "../../db/models/scanner/ScannerModel";
@@ -179,46 +177,8 @@
             outBoxes.sort(InputBoxes.compareTwoBoxCandidate)
         )) return false
 
-<<<<<<< HEAD
-        // verify guards and change boxes ergoTree
-        const outputLength = outputBoxes.len()
-        const watchersLen = event.WIDs.length + commitmentBoxes.length
-        const paymentBox = outputBoxes.get(0)
-        const guardsBridgeFeeBox = outputBoxes.get(1 + watchersLen)
-        const guardsNetworkFeeBox = outputBoxes.get(1 + watchersLen + 1)
-        if (
-            guardsBridgeFeeBox.ergo_tree().to_base16_bytes() !== Utils.addressStringToErgoTreeString(ErgoConfigs.bridgeFeeRepoAddress) ||
-            guardsNetworkFeeBox.ergo_tree().to_base16_bytes() !== Utils.addressStringToErgoTreeString(ErgoConfigs.networkFeeRepoAddress) ||
-            outputBoxes.get(outputLength - 2).ergo_tree().to_base16_bytes() !== this.bankErgoTree
-        ) return false;
-
-        // verify that all other boxes belong to bank (except last box which is fee box)
-        for (let i = 1 + watchersLen + 2; i < outputLength - 1; i++)
-            if (outputBoxes.get(i).ergo_tree().to_base16_bytes() !== this.bankErgoTree) return false;
-
-        // verify event condition
-        const watcherShare: bigint = BigInt(event.bridgeFee) * ErgoConfigs.watchersSharePercent / 100n / BigInt(watchersLen)
-        const guardsBridgeFeeShare: bigint = BigInt(event.bridgeFee) - (BigInt(watchersLen) * watcherShare)
-        const guardsNetworkFeeShare = BigInt(event.networkFee)
-
-        const rwtToken = Configs.ergoRWT
-        const outputBoxesWIDs: string[] = []
-
-        if (event.targetChainTokenId === "erg") {
-            if (
-                !verifyErgPayment() ||
-                !verifyErgDistribution()
-            ) return false
-        } else {
-            if (
-                !verifyTokenPayment() ||
-                !verifyTokenDistribution()
-            ) return false
-        }
-=======
         // verify tx fee
         if (ErgoUtils.bigintFromBoxValue(outputBoxes.get(outputLength - 1).value()) !== ErgoConfigs.txFee) return false
->>>>>>> 734e8d15
 
         // verify no token burned
         return BoxVerifications.verifyNoTokenBurned(paymentTx.inputBoxes, outputBoxes)
@@ -261,7 +221,7 @@
 
         // calculate assets of payemnt box
         const paymentErgAmount: bigint = BigInt(event.amount) - BigInt(event.bridgeFee) - BigInt(event.networkFee)
-        const paymentTokenAmount: bigint = 0n
+        const paymentTokenAmount = 0n
         const paymentTokenId = event.targetChainTokenId
 
         // create output boxes
@@ -336,7 +296,7 @@
             console.log("here")
             const payment = paymentTx.outputs.filter((box) =>
                 ErgoConfigs.lockAddress === box.address
-            ).map(box => Utils.getRosenData(box)).filter(box => box !== undefined)[0]
+            ).map(box => ErgoUtils.getRosenData(box)).filter(box => box !== undefined)[0]
             if (payment) {
                 const toChain = payment.toChain;
                 const networkFee = payment.networkFee;
