import {
    Address,
    BoxSelection,
    ErgoBox,
    ErgoBoxAssetsDataList, ErgoBoxCandidate,
    ErgoBoxCandidateBuilder,
    ErgoBoxCandidates,
    ErgoBoxes,
    I64,
    ReducedTransaction, Token,
    TokenAmount,
    TokenId,
    TxBuilder, UnsignedTransaction
} from "ergo-lib-wasm-nodejs";
import { EventTrigger, PaymentTransaction, TransactionStatus, TransactionTypes } from "../../models/Models";
import BaseChain from "../BaseChains";
import ErgoConfigs from "./helpers/ErgoConfigs";
import ExplorerApi from "./network/ExplorerApi";
import Utils from "./helpers/Utils";
import NodeApi from "./network/NodeApi";
import { AssetMap, InBoxesInfo } from "./models/Interfaces";
import RewardBoxes from "./helpers/RewardBoxes";
import Contracts from "../../contracts/Contracts";
import Configs from "../../helpers/Configs";
import ErgoTransaction from "./models/ErgoTransaction";
<<<<<<< HEAD
import { Buffer } from "buffer";
import ChainsConstants from "../ChainsConstants";
import CardanoConfigs from "../cardano/helpers/CardanoConfigs";
import * as pUtil from "../../helpers/Utils";
=======
import { scannerAction } from "../../db/models/scanner/ScannerModel";
>>>>>>> 330dea60

class ErgoChain implements BaseChain<ReducedTransaction, ErgoTransaction>{

    bankAddress = Address.from_base58(ErgoConfigs.bankAddress)
    bankErgoTree = Utils.addressToErgoTreeString(this.bankAddress)

    /**
     * generates unsigned transaction of the event from multi-sig address in ergo chain
     * @param event the event trigger model
     * @return the generated payment transaction
     */
    generateTransaction = async (event: EventTrigger): Promise<ErgoTransaction> => {
        // get eventBox and remaining valid commitments
        const eventBox: ErgoBox = RewardBoxes.getEventBox(event)
        const commitmentBoxes: ErgoBox[] = RewardBoxes.getEventValidCommitments(event)

        // create the transaction
        const eventTxData = (event.targetChainTokenId === "erg") ?
            await this.ergEventTransaction(event, eventBox, commitmentBoxes) :
            await this.tokenEventTransaction(event, eventBox, commitmentBoxes)

        // create ReducedTransaction object
        const ctx = await NodeApi.getErgoStateContext()
        const reducedTx = ReducedTransaction.from_unsigned_tx(
            eventTxData[0],
            eventTxData[1],
            ErgoBoxes.empty(),
            ctx
        )

        // parse tx input boxes
        const inBoxes: Uint8Array[] = []
        const inBoxesLen = eventTxData[1].len()
        for (let i = 0; i < inBoxesLen; i++)
            inBoxes.push(eventTxData[1].get(i).sigma_serialize_bytes())

        // create PaymentTransaction object
        const txBytes = this.serialize(reducedTx)
        const txId = reducedTx.unsigned_tx().id().to_str()
        const eventId = event.sourceTxId
        const tx = new ErgoTransaction(txId, eventId, txBytes, inBoxes, TransactionTypes.payment)

        console.log(`Payment transaction for event [${tx.eventId}] generated. TxId: ${tx.txId}`)
        return tx
    }

    /**
     * verifies the payment transaction data with the event
     *  1. checks ergoTree of all boxes
     *  2. checks amount of erg in payment box
     *  3. checks number of tokens in payment box
     *  4. checks id of token in payment box (token payment)
     *  5. checks amount of token in payment box (token payment)
     *  6. checks number of tokens in watcher and guards boxes
     *  7. checks rwt tokens of watchers
     *  8. checks ergoTree of payment box
     *  9. checks if input boxes contains all valid commitment boxes and first input box is the event box
     *  10. checks id of token in watcher and guards boxes (token payment)
     *  11. checks amount of token in watcher and guards boxes (token payment)
     *  12. checks if output boxes contains all WIDs in input boxes
     * @param paymentTx the payment transaction
     * @param event the event trigger model
     * @return true if tx verified
     */
    verifyTransactionWithEvent = (paymentTx: ErgoTransaction, event: EventTrigger): boolean => {

        /**
         * method to verify payment box contract
         */
        const verifyPaymentBoxErgoTree = (box: ErgoBoxCandidate, address: string): boolean => {
            return box.ergo_tree().to_base16_bytes() === Utils.addressStringToErgoTreeString(address)
        }

        /**
         * method to verify transaction conditions where it pays erg
         */
        const verifyErgPayment = (): boolean => {
            const ergPaymentAmount: bigint = BigInt(event.amount) - BigInt(event.bridgeFee) - BigInt(event.networkFee)
            const sizeOfTokens: number = paymentBox.tokens().len()

            return Utils.bigintFromBoxValue(paymentBox.value()) === ergPaymentAmount &&
                sizeOfTokens === 0 &&
                verifyPaymentBoxErgoTree(paymentBox, event.toAddress);
        }

        /**
         * method to verify transaction conditions where it pays token
         */
        const verifyTokenPayment = (): boolean => {
            const ergPaymentAmount: bigint = ErgoConfigs.minimumErg
            const tokenPaymentAmount: bigint = BigInt(event.amount) - BigInt(event.bridgeFee) - BigInt(event.networkFee)
            const sizeOfTokens: number = paymentBox.tokens().len()
            if (sizeOfTokens !== 1) return false

            const paymentToken: Token = paymentBox.tokens().get(0)
            return Utils.bigintFromBoxValue(paymentBox.value()) === ergPaymentAmount &&
                paymentToken.id().to_str() === event.targetChainTokenId &&
                Utils.bigintFromI64(paymentToken.amount().as_i64()) === tokenPaymentAmount &&
                verifyPaymentBoxErgoTree(paymentBox, event.toAddress);
        }

        /**
         * method to verify watcher permit box contract
         */
        const verifyWatcherPermitBoxErgoTree = (box: ErgoBoxCandidate): boolean => {
            return box.ergo_tree().to_base16_bytes() === Contracts.watcherPermitErgoTree
        }

        /**
         * method to verify watcher permit box contract
         */
        const verifyBoxRWTToken = (box: ErgoBoxCandidate): boolean => {
            const boxToken = box.tokens().get(0)
            return boxToken.id().to_str() === rwtToken && Utils.bigintFromI64(boxToken.amount().as_i64()) === 1n
        }

        /**
         * method to verify transaction conditions where it distributes erg
         */
        const verifyErgDistribution = (): boolean => {
            const sizeOfGuardsBoxesTokens: number = guardsBridgeFeeBox.tokens().len() + guardsNetworkFeeBox.tokens().len()

            // verify size of tokens and value of guards boxes
            if (
                Utils.bigintFromBoxValue(guardsBridgeFeeBox.value()) !== guardsBridgeFeeShare ||
                Utils.bigintFromBoxValue(guardsNetworkFeeBox.value()) !== guardsNetworkFeeShare ||
                sizeOfGuardsBoxesTokens !== 0
            ) return false;

            // iterate over permit boxes (last four boxes are guardsBridgeFee, guardsNetworkFee, change and fee boxes)
            for (let i = 1; i <= watchersLen; i++) {
                const box = outputBoxes.get(i)
                if (
                    !verifyWatcherPermitBoxErgoTree(box) ||
                    Utils.bigintFromBoxValue(box.value()) !== watcherShare + ErgoConfigs.minimumErg ||
                    box.tokens().len() !== 1
                ) return false;

                // checks rwt token
                if (!verifyBoxRWTToken(box)) return false;

                // add box wid to collection
                outputBoxesWIDs.push(RewardBoxes.getBoxCandidateWIDString(box))
            }
            return true
        }

        /**
         * method to verify transaction conditions where it distributes token
         */
        const verifyTokenDistribution = (): boolean => {
            // verify size of tokens and value of guards boxes
            const rewardTokenId = event.targetChainTokenId
            if (
                Utils.bigintFromBoxValue(guardsBridgeFeeBox.value()) !== ErgoConfigs.minimumErg ||
                Utils.bigintFromBoxValue(guardsNetworkFeeBox.value()) !== ErgoConfigs.minimumErg ||
                guardsBridgeFeeBox.tokens().len() !== 1 ||
                guardsNetworkFeeBox.tokens().len() !== 1
            ) return false;

            // checks payment token
            const guardsBridgeFeeToken = guardsBridgeFeeBox.tokens().get(0)
            const guardsNetworkFeeToken = guardsNetworkFeeBox.tokens().get(0)
            if (
                guardsBridgeFeeToken.id().to_str() !== rewardTokenId ||
                guardsNetworkFeeToken.id().to_str() !== rewardTokenId ||
                Utils.bigintFromI64(guardsBridgeFeeToken.amount().as_i64()) !== guardsBridgeFeeShare ||
                Utils.bigintFromI64(guardsNetworkFeeToken.amount().as_i64()) !== guardsNetworkFeeShare
            ) return false;

            // iterate over permit boxes (last four boxes are guardsBridgeFee, guardsNetworkFee, change and fee boxes)
            for (let i = 1; i <= watchersLen; i++) {
                const box = outputBoxes.get(i)
                if (
                    !verifyWatcherPermitBoxErgoTree(box) ||
                    Utils.bigintFromBoxValue(box.value()) !== ErgoConfigs.minimumErg ||
                    box.tokens().len() !== 2
                ) return false;

                // checks rwt and reward tokens
                const boxRewardToken = box.tokens().get(1)
                if (
                    !verifyBoxRWTToken(box) ||
                    boxRewardToken.id().to_str() !== rewardTokenId ||
                    Utils.bigintFromI64(boxRewardToken.amount().as_i64()) !== watcherShare
                ) return false;

                // add box wid to collection
                outputBoxesWIDs.push(RewardBoxes.getBoxCandidateWIDString(box))
            }
            return true
        }

        const tx = this.deserialize(paymentTx.txBytes).unsigned_tx()
        const outputBoxes = tx.output_candidates()

        // get eventBox and remaining valid commitments
        const eventBox: ErgoBox = RewardBoxes.getEventBox(event)
        const commitmentBoxes: ErgoBox[] = RewardBoxes.getEventValidCommitments(event)
        if (!RewardBoxes.verifyInputs(tx.inputs(), eventBox, commitmentBoxes)) return false

        // verify guards and change boxes ergoTree
        const outputLength = outputBoxes.len()
        const watchersLen = event.WIDs.length + commitmentBoxes.length
        const paymentBox = outputBoxes.get(0)
        const guardsBridgeFeeBox = outputBoxes.get(1 + watchersLen)
        const guardsNetworkFeeBox = outputBoxes.get(1 + watchersLen + 1)
        if (
            guardsBridgeFeeBox.ergo_tree().to_base16_bytes() !== Utils.addressStringToErgoTreeString(ErgoConfigs.bridgeFeeRepoAddress) ||
            guardsNetworkFeeBox.ergo_tree().to_base16_bytes() !== Utils.addressStringToErgoTreeString(ErgoConfigs.networkFeeRepoAddress) ||
            outputBoxes.get(outputLength - 2).ergo_tree().to_base16_bytes() !== this.bankErgoTree
        ) return false;

        // verify that all other boxes belong to bank (except last box which is fee box)
        for (let i = 1 + watchersLen + 2; i < outputLength - 1; i++)
            if (outputBoxes.get(i).ergo_tree().to_base16_bytes() !== this.bankErgoTree) return false;

        // verify event condition
        const watcherShare: bigint = BigInt(event.bridgeFee) * ErgoConfigs.watchersSharePercent / 100n / BigInt(watchersLen)
        const guardsBridgeFeeShare: bigint = BigInt(event.bridgeFee) - (BigInt(watchersLen) * watcherShare)
        const guardsNetworkFeeShare = BigInt(event.networkFee)

        const rwtToken = Configs.ergoRWT
        const outputBoxesWIDs: string[] = []

        if (event.targetChainTokenId === "erg") {
            if (
                !verifyErgPayment() ||
                !verifyErgDistribution()
            ) return false
        } else {
            if (
                !verifyTokenPayment() ||
                !verifyTokenDistribution()
            ) return false
        }

        // verify if all inputs WIDs exist in output boxes
        const inputWIDs = event.WIDs.concat(commitmentBoxes.map(box => Utils.Uint8ArrayToHexString(RewardBoxes.getErgoBoxWID(box))))
        return Utils.doArraysHaveSameStrings(inputWIDs, outputBoxesWIDs) && RewardBoxes.verifyNoTokenBurned(tx.inputs(), paymentTx.inputBoxes, outputBoxes)
    }

    /**
     * converts the transaction model in the chain to bytearray
     * @param tx the transaction model in the chain library
     * @return bytearray representation of the transaction
     */
    serialize = (tx: ReducedTransaction): Uint8Array => {
        return tx.sigma_serialize_bytes()
    }

    /**
     * converts bytearray representation of the transaction to the transaction model in the chain
     * @param txBytes bytearray representation of the transaction
     * @return the transaction model in the chain library
     */
    deserialize = (txBytes: Uint8Array): ReducedTransaction => {
        return ReducedTransaction.sigma_parse_bytes(txBytes)
    }

    /**
     * generates unsigned transaction (to pay Erg) payment and reward of the event from multi-sig address in ergo chain
     * @param event the event trigger model
     * @param eventBox the event trigger box
     * @param commitmentBoxes the not-merged valid commitment boxes for the event
     * @return the generated reward reduced transaction
     */
    ergEventTransaction = async (event: EventTrigger, eventBox: ErgoBox, commitmentBoxes: ErgoBox[]): Promise<[UnsignedTransaction, ErgoBoxes]> => {
        // get network current height
        const currentHeight = await NodeApi.getHeight()

        // calculate assets of payment box
        const watchersLen: number = event.WIDs.length + commitmentBoxes.length
        const paymentAmount: bigint = BigInt(event.amount) - BigInt(event.bridgeFee) - BigInt(event.networkFee)
        const inErgAmount: bigint = ErgoConfigs.txFee + BigInt(event.amount)
        const watcherShare: bigint = BigInt(event.bridgeFee) * ErgoConfigs.watchersSharePercent / 100n / BigInt(watchersLen)
        const guardsBridgeFeeShare: bigint = BigInt(event.bridgeFee) - (BigInt(watchersLen) * watcherShare)
        const guardsNetworkFeeShare = BigInt(event.networkFee)

        // calculate needed amount of assets and get input boxes
        const bankBoxes = await ExplorerApi.getCoveringErgAndTokenForErgoTree(
            this.bankErgoTree,
            inErgAmount
        )
        if (!bankBoxes.covered)
            throw new Error(`Bank boxes didn't cover needed amount of erg: ${inErgAmount.toString()}`)

        // create the output boxes
        const outBoxes = ErgoBoxCandidates.empty()

        // create the payment box
        const paymentBox = new ErgoBoxCandidateBuilder(
            Utils.boxValueFromBigint(paymentAmount),
            Utils.addressStringToContract(event.toAddress),
            currentHeight
        )
        outBoxes.add(paymentBox.build())

        // event trigger box watchers
        const rwtTokenId: TokenId = eventBox.tokens().get(0).id()
        event.WIDs.forEach(wid => {
            outBoxes.add(RewardBoxes.createErgRewardBox(
                currentHeight,
                Utils.bigintFromBoxValue(eventBox.value()) / BigInt(event.WIDs.length),
                rwtTokenId,
                watcherShare,
                Utils.hexStringToUint8Array(wid)
            ))
        })

        // commitment boxes watchers
        commitmentBoxes.forEach(box => {
            const wid = RewardBoxes.getErgoBoxWID(box)
            outBoxes.add(RewardBoxes.createErgRewardBox(
                currentHeight,
                Utils.bigintFromBoxValue(box.value()),
                rwtTokenId,
                watcherShare,
                wid
            ))
        })

        // guardsBridgeFeeBox
        outBoxes.add(new ErgoBoxCandidateBuilder(
            Utils.boxValueFromBigint(guardsBridgeFeeShare),
            Utils.addressStringToContract(ErgoConfigs.bridgeFeeRepoAddress),
            currentHeight
        ).build())

        // guardsNetworkFeeBox
        outBoxes.add(new ErgoBoxCandidateBuilder(
            Utils.boxValueFromBigint(guardsNetworkFeeShare),
            Utils.addressStringToContract(ErgoConfigs.networkFeeRepoAddress),
            currentHeight
        ).build())

        // add input boxes
        const inErgoBoxes = new ErgoBoxes(eventBox)
        commitmentBoxes.forEach(box => inErgoBoxes.add(box))

        // calculate assets of change box
        const changeBoxInfo = this.calculateBankBoxesAssets(bankBoxes.boxes, inErgoBoxes)
        const changeErgAmount: bigint = changeBoxInfo.ergs - BigInt(event.amount) - ErgoConfigs.txFee
        const changeTokens: AssetMap = changeBoxInfo.tokens

        // create the change box
        const changeBox = new ErgoBoxCandidateBuilder(
            Utils.boxValueFromBigint(changeErgAmount),
            Utils.addressToContract(this.bankAddress),
            currentHeight
        )
        Object.entries(changeTokens).forEach(([id, amount]) => {
            if (amount !== BigInt(0))
                changeBox.add_token(TokenId.from_str(id), TokenAmount.from_i64(I64.from_str(amount.toString())))
        })

        // create the transaction
        const inBoxes = new BoxSelection(inErgoBoxes, new ErgoBoxAssetsDataList())
        outBoxes.add(changeBox.build())
        const tx = TxBuilder.new(
            inBoxes,
            outBoxes,
            currentHeight,
            Utils.boxValueFromBigint(ErgoConfigs.txFee),
            this.bankAddress,
            Utils.boxValueFromBigint(ErgoConfigs.minimumErg)
        ).build()

        return [tx, inErgoBoxes]
    }


    /**
     * generates unsigned transaction (to pay token) of the event from multi-sig address in ergo chain
     * @param event the event trigger model
     * @param eventBox the event trigger box
     * @param commitmentBoxes the not-merged valid commitment boxes for the event
     * @return the generated reward reduced transaction
     */
    tokenEventTransaction = async (event: EventTrigger, eventBox: ErgoBox, commitmentBoxes: ErgoBox[]): Promise<[UnsignedTransaction, ErgoBoxes]> => {
        // get network current height
        const currentHeight = await NodeApi.getHeight()

        // calculate assets of payment box
        const inErgAmount: bigint = 4n * ErgoConfigs.minimumErg + ErgoConfigs.txFee // 4 minimum erg for payment box, two guards boxes and change box
        const paymentErgAmount: bigint = ErgoConfigs.minimumErg
        const paymentTokenId: TokenId = TokenId.from_str(event.targetChainTokenId)
        const paymentTokenAmount: bigint = BigInt(event.amount) - (BigInt(event.bridgeFee)) - (BigInt(event.networkFee))
        const watchersLen: number = event.WIDs.length + commitmentBoxes.length
        const watcherShare: bigint = BigInt(event.bridgeFee) * ErgoConfigs.watchersSharePercent / 100n / BigInt(watchersLen)
        const guardsBridgeFeeShare: bigint = BigInt(event.bridgeFee) - (BigInt(watchersLen) * watcherShare)
        const guardsNetworkFeeShare = BigInt(event.networkFee)

        // calculate needed amount of assets and get input boxes
        const bankBoxes = await ExplorerApi.getCoveringErgAndTokenForErgoTree(
            this.bankErgoTree,
            inErgAmount,
            {
                [event.targetChainTokenId]: BigInt(event.amount)
            }
        )
        if (!bankBoxes.covered)
            throw new Error(`Bank boxes didn't cover needed amount of erg: ${inErgAmount.toString()}, or token: [id: ${event.targetChainTokenId}] amount: ${BigInt(event.amount)}`)

        // create the output boxes
        const outBoxes = ErgoBoxCandidates.empty()

        // create the payment box
        const paymentBox = new ErgoBoxCandidateBuilder(
            Utils.boxValueFromBigint(paymentErgAmount),
            Utils.addressStringToContract(event.toAddress),
            currentHeight
        )
        paymentBox.add_token(paymentTokenId, TokenAmount.from_i64(Utils.i64FromBigint(paymentTokenAmount)))
        outBoxes.add(paymentBox.build())

        // event trigger box watchers
        const rwtTokenId: TokenId = eventBox.tokens().get(0).id()
        event.WIDs.forEach(wid => outBoxes.add(RewardBoxes.createTokenRewardBox(
            currentHeight,
            Utils.bigintFromBoxValue(eventBox.value()) / BigInt(event.WIDs.length),
            rwtTokenId,
            paymentTokenId,
            watcherShare,
            Utils.hexStringToUint8Array(wid)
        )))

        // commitment boxes watchers
        commitmentBoxes.forEach(box => {
            const wid = RewardBoxes.getErgoBoxWID(box)
            outBoxes.add(RewardBoxes.createTokenRewardBox(
                currentHeight,
                Utils.bigintFromBoxValue(box.value()),
                rwtTokenId,
                paymentTokenId,
                watcherShare,
                wid
            ))
        })

        // guardsBridgeFeeBox
        const guardsBridgeFeeBox = new ErgoBoxCandidateBuilder(
            Utils.boxValueFromBigint(ErgoConfigs.minimumErg),
            Utils.addressStringToContract(ErgoConfigs.bridgeFeeRepoAddress),
            currentHeight
        )
        guardsBridgeFeeBox.add_token(paymentTokenId, TokenAmount.from_i64(Utils.i64FromBigint(guardsBridgeFeeShare)))
        outBoxes.add(guardsBridgeFeeBox.build())

        // guardsNetworkFeeBox
        const guardsNetworkFeeBox = new ErgoBoxCandidateBuilder(
            Utils.boxValueFromBigint(ErgoConfigs.minimumErg),
            Utils.addressStringToContract(ErgoConfigs.networkFeeRepoAddress),
            currentHeight
        )
        guardsNetworkFeeBox.add_token(paymentTokenId, TokenAmount.from_i64(Utils.i64FromBigint(guardsNetworkFeeShare)))
        outBoxes.add(guardsNetworkFeeBox.build())

        // add input boxes
        const inErgoBoxes = new ErgoBoxes(eventBox)
        commitmentBoxes.forEach(box => inErgoBoxes.add(box))

        // calculate assets of change box
        const changeBoxInfo = this.calculateBankBoxesAssets(bankBoxes.boxes, inErgoBoxes)
        const changeErgAmount: bigint = changeBoxInfo.ergs - (3n * ErgoConfigs.minimumErg) - ErgoConfigs.txFee // reduce other boxes ergs (payment box and two guards boxes)
        const changeTokens: AssetMap = changeBoxInfo.tokens
        changeTokens[event.targetChainTokenId] -= BigInt(event.amount)

        // create the change box
        const changeBox = new ErgoBoxCandidateBuilder(
            Utils.boxValueFromBigint(changeErgAmount),
            Utils.addressToContract(this.bankAddress),
            currentHeight
        )
        Object.entries(changeTokens).forEach(([id, amount]) => {
            if (amount !== BigInt(0))
                changeBox.add_token(TokenId.from_str(id), TokenAmount.from_i64(I64.from_str(amount.toString())))
        })

        // create the transaction
        const inBoxes = new BoxSelection(inErgoBoxes, new ErgoBoxAssetsDataList())
        outBoxes.add(changeBox.build())
        const tx = TxBuilder.new(
            inBoxes,
            outBoxes,
            currentHeight,
            Utils.boxValueFromBigint(ErgoConfigs.txFee),
            this.bankAddress,
            Utils.boxValueFromBigint(ErgoConfigs.minimumErg)
        ).build()

        return [tx, inErgoBoxes]
    }

    /**
     * calculates amount of ergs and tokens in ergo input boxes
     * @param boxes the ergo input boxes
     * @param inErgoBoxes the other input boxes
     */
    calculateBankBoxesAssets = (boxes: ErgoBox[], inErgoBoxes: ErgoBoxes): InBoxesInfo => {
        let changeErgAmount = BigInt(0)
        const changeTokens: AssetMap = {}

        boxes.forEach(box => {
            changeErgAmount += Utils.bigintFromI64(box.value().as_i64())
            const tokenSize = box.tokens().len()
            for (let i = 0; i < tokenSize; i++) {
                const token = box.tokens().get(i)
                if (Object.prototype.hasOwnProperty.call(changeTokens, token.id().to_str()))
                    changeTokens[token.id().to_str()] += Utils.bigintFromI64(token.amount().as_i64())
                else
                    changeTokens[token.id().to_str()] = Utils.bigintFromI64(token.amount().as_i64())
            }

            inErgoBoxes.add(box)
        })
        return {
            inBoxes: inErgoBoxes,
            ergs: changeErgAmount,
            tokens: changeTokens
        }
    }

    /**
     * requests Multisig service to sign an ergo transaction
     * @param paymentTx the transaction
     */
    requestToSignTransaction = async (paymentTx: PaymentTransaction): Promise<void> => {
        const tx = this.deserialize(paymentTx.txBytes)
        try {
            // TODO: implement this (Integration with Multisig service).
        } catch (e) {
            console.log(`An error occurred while requesting Multisig service to sign Ergo tx: ${e.message}`)
        }
    }

    /**
<<<<<<< HEAD
     * verified the event payment in the Ergo
     * @param event
     */
    verifyEventWithPayment = async (event: EventTrigger): Promise<boolean> => {
        const paymentTx = await ExplorerApi.getConfirmedTx(event.sourceTxId)
        if (paymentTx) {
            console.log("here")
            const payment = paymentTx.outputs.filter((box) =>
                ErgoConfigs.lockAddress === box.address
            ).map(box => Utils.getRosenData(box)).filter(box => box !== undefined)[0]
            if (payment) {
                const toChain = payment.toChain;
                const networkFee = payment.networkFee;
                const bridgeFee = payment.bridgeFee;
                const toAddress = payment.toAddress;
                const amount = payment.amount;
                const tokenId = payment.tokenId;
                const blockId = payment.blockId;
                const token = CardanoConfigs.tokenMap.search(
                    'ergo',
                    {
                        tokenID: event.sourceChainTokenId
                    })
                const targetTokenId = pUtil.default.targetTokenIdByChain(token[0], event.toChain)
                // TODO: fix fromAddress when it was fixed in the watcher side
                const inputAddress = "fromAddress"
                return (
                    event.fromChain == ChainsConstants.ergo &&
                    event.toChain == toChain &&
                    event.networkFee == networkFee &&
                    event.bridgeFee == bridgeFee &&
                    event.amount == amount &&
                    event.sourceChainTokenId == tokenId &&
                    event.targetChainTokenId == targetTokenId &&
                    event.sourceBlockId == blockId &&
                    event.toAddress == toAddress &&
                    event.fromAddress == inputAddress
                )
            }
        }
        return false
=======
     * submit an ergo transaction to network
     * @param paymentTx the payment transaction
     */
    submitTransaction = async (paymentTx: PaymentTransaction): Promise<void> => {
        const tx = this.deserialize(paymentTx.txBytes)
        try {
            await scannerAction.setTxStatus(paymentTx.txId, TransactionStatus.sent)
            const response = await NodeApi.sendTx(tx.unsigned_tx().to_json())
            console.log(`Cardano Transaction submitted. txId: ${response}`)
        }
        catch (e) {
            console.log(`An error occurred while submitting Ergo transaction: ${e.message}`)
        }
>>>>>>> 330dea60
    }

}

export default ErgoChain<|MERGE_RESOLUTION|>--- conflicted
+++ resolved
@@ -23,14 +23,11 @@
 import Contracts from "../../contracts/Contracts";
 import Configs from "../../helpers/Configs";
 import ErgoTransaction from "./models/ErgoTransaction";
-<<<<<<< HEAD
 import { Buffer } from "buffer";
 import ChainsConstants from "../ChainsConstants";
 import CardanoConfigs from "../cardano/helpers/CardanoConfigs";
 import * as pUtil from "../../helpers/Utils";
-=======
 import { scannerAction } from "../../db/models/scanner/ScannerModel";
->>>>>>> 330dea60
 
 class ErgoChain implements BaseChain<ReducedTransaction, ErgoTransaction>{
 
@@ -568,7 +565,6 @@
     }
 
     /**
-<<<<<<< HEAD
      * verified the event payment in the Ergo
      * @param event
      */
@@ -610,7 +606,9 @@
             }
         }
         return false
-=======
+    }
+
+    /**
      * submit an ergo transaction to network
      * @param paymentTx the payment transaction
      */
@@ -624,7 +622,6 @@
         catch (e) {
             console.log(`An error occurred while submitting Ergo transaction: ${e.message}`)
         }
->>>>>>> 330dea60
     }
 
 }
