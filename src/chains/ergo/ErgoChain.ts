import {
    Address,
    BoxSelection, DataInput, DataInputs,
    ErgoBox,
    ErgoBoxAssetsDataList, ErgoBoxCandidate,
    ErgoBoxCandidates,
    ErgoBoxes,
    Transaction,
    ReducedTransaction,
    TxBuilder,
} from "ergo-lib-wasm-nodejs";
import { EventTrigger, PaymentTransaction, TransactionStatus, TransactionTypes } from "../../models/Models";
import BaseChain from "../BaseChains";
import ErgoConfigs from "./helpers/ErgoConfigs";
import ExplorerApi from "./network/ExplorerApi";
import ErgoUtils from "./helpers/ErgoUtils";
import NodeApi from "./network/NodeApi";
import BoxVerifications from "./boxes/BoxVerifications";
import ErgoTransaction from "./models/ErgoTransaction";
import { dbAction } from "../../db/DatabaseAction";
import InputBoxes from "./boxes/InputBoxes";
import OutputBoxes from "./boxes/OutputBoxes";
import ChainsConstants from "../ChainsConstants";
import Reward from "./Reward";
import MultiSigHandler from "../../guard/multisig/MultiSig";
import Configs from "../../helpers/Configs";
import Utils from "../../helpers/Utils";
import { JsonBI } from "../../network/NetworkModels";
import inputBoxes from "./boxes/InputBoxes";
<<<<<<< HEAD
import { guardConfig } from "../../helpers/GuardConfig";
=======
import { logger, logThrowError } from "../../log/Logger";
>>>>>>> 6e61d7d9

class ErgoChain implements BaseChain<ReducedTransaction, ErgoTransaction> {

    lockAddress = Address.from_base58(ErgoConfigs.ergoContractConfig.lockAddress)
    lockErgoTree = ErgoUtils.addressToErgoTreeString(this.lockAddress)

    /**
     * generates unsigned transaction of the event from multi-sig address in ergo chain
     * @param event the event trigger model
     * @return the generated payment transaction
     */
    generateTransaction = async (event: EventTrigger): Promise<ErgoTransaction> => {
        // get current height of network
        const currentHeight = await NodeApi.getHeight()

        // get eventBox and remaining valid commitments
        const eventBox: ErgoBox = await InputBoxes.getEventBox(event)
        const commitmentBoxes: ErgoBox[] = await InputBoxes.getEventValidCommitments(event)

        const rsnCoef = await InputBoxes.getRSNRatioCoef(event.targetChainTokenId)

        // create transaction output boxes
        const outBoxes = (event.targetChainTokenId === ChainsConstants.ergoNativeAsset) ?
            this.ergEventOutBoxes(event, eventBox, commitmentBoxes, rsnCoef, currentHeight) :
            this.tokenEventOutBoxes(event, eventBox, commitmentBoxes, rsnCoef, currentHeight)

        // calculate required assets
        const outBoxesAssets = ErgoUtils.calculateBoxesAssets(outBoxes)
        const requiredAssets = ErgoUtils.reduceUsedAssets(
            outBoxesAssets,
            ErgoUtils.calculateBoxesAssets([eventBox, ...commitmentBoxes]),
            true
        )

        // get required boxes for transaction input
        const coveringBoxes = await ExplorerApi.getCoveringErgAndTokenForErgoTree(
            this.lockErgoTree,
            requiredAssets.ergs + ErgoConfigs.minimumErg, // required amount of Erg plus minimumErg for change box
            requiredAssets.tokens
        )

        if (!coveringBoxes.covered) {
            const Erg = (requiredAssets.ergs + ErgoConfigs.minimumErg).toString()
            const Tokens = JsonBI.stringify(requiredAssets.tokens)
            logThrowError(`Bank boxes didn't cover required assets. Erg: ${Erg}, Tokens: ${Tokens}`)
        }

        // calculate input boxes and assets
        const inBoxes = [eventBox, ...commitmentBoxes, ...coveringBoxes.boxes]
        const inBoxesAssets = ErgoUtils.calculateBoxesAssets(inBoxes)
        const inErgoBoxes = ErgoBoxes.empty()
        inBoxes.forEach(box => inErgoBoxes.add(box))

        // create change box and add to outBoxes
        outBoxes.push(OutputBoxes.createChangeBox(
            currentHeight,
            ErgoConfigs.ergoContractConfig.lockAddress,
            inBoxesAssets,
            outBoxesAssets,
            ErgoConfigs.txFee
        ))

        // get guards info box
        const guardInfoBox = await InputBoxes.getGuardsInfoBox()

        // create the box arguments in tx builder
        const inBoxSelection = new BoxSelection(inErgoBoxes, new ErgoBoxAssetsDataList())
        const outBoxCandidates = ErgoBoxCandidates.empty()
        outBoxes.forEach(box => outBoxCandidates.add(box))
        const dataInputs = new DataInputs()
        dataInputs.add(new DataInput(guardInfoBox.box_id()))

        // create the transaction
        const txCandidate = TxBuilder.new(
            inBoxSelection,
            outBoxCandidates,
            currentHeight,
            ErgoUtils.boxValueFromBigint(ErgoConfigs.txFee),
            this.lockAddress
        )
        txCandidate.set_data_inputs(dataInputs)
        const tx = txCandidate.build()

        // create ReducedTransaction object
        const ctx = await NodeApi.getErgoStateContext()
        const reducedTx = ReducedTransaction.from_unsigned_tx(
            tx,
            inErgoBoxes,
            new ErgoBoxes(guardInfoBox),
            ctx
        )

        // create PaymentTransaction object
        const txBytes = this.serialize(reducedTx)
        const txId = reducedTx.unsigned_tx().id().to_str()
        const eventId = event.getId()
        const ergoTx = new ErgoTransaction(
            txId,
            eventId,
            txBytes,
            inBoxes.map(box => box.sigma_serialize_bytes()),
            [guardInfoBox].map(box => box.sigma_serialize_bytes()),
            TransactionTypes.payment
        )

        logger.info(`Payment Transaction with txId:${txId} for event:${eventId} generated`)
        return ergoTx
    }

    /**
     * verifies the payment transaction data with the event
     *  1. checks number of output boxes
     *  2. checks change box ergoTree
     *  3. checks assets, contracts and R4 of output boxes (expect last two) are same as the one we generated
     *  4. checks transaction fee (last box erg value)
     *  5. checks assets of inputs are same as assets of output (no token burned)
     * @param paymentTx the payment transaction
     * @param event the event trigger model
     * @return true if tx verified
     */
    verifyTransactionWithEvent = async (paymentTx: ErgoTransaction, event: EventTrigger): Promise<boolean> => {

        const tx = this.deserialize(paymentTx.txBytes).unsigned_tx()
        const outputBoxes = tx.output_candidates()

        // get current height of network (not important, just for creation of expected boxes)
        const currentHeight = await NodeApi.getHeight()

        // get eventBox and remaining valid commitments
        const eventBox: ErgoBox = await InputBoxes.getEventBox(event)
        const commitmentBoxes: ErgoBox[] = await InputBoxes.getEventValidCommitments(event)
        const rsnCoef = await InputBoxes.getRSNRatioCoef(event.targetChainTokenId)
        if (!BoxVerifications.verifyInputs(tx.inputs(), eventBox, commitmentBoxes, paymentTx.inputBoxes)) return false

        // verify number of output boxes (1 payment box + number of watchers + 2 box for guards + 1 change box + 1 tx fee box)
        const outputLength = outputBoxes.len()
        const watchersLen = event.WIDs.length + commitmentBoxes.length
        if (outputLength !== watchersLen + 5) return false

        // verify change box address
        if (outputBoxes.get(outputLength - 2).ergo_tree().to_base16_bytes() !== this.lockErgoTree) return false;

        // verify payment box + reward boxes
        const outBoxes = (event.targetChainTokenId === ChainsConstants.ergoNativeAsset) ?
            this.ergEventOutBoxes(event, eventBox, commitmentBoxes, rsnCoef, currentHeight) :
            this.tokenEventOutBoxes(event, eventBox, commitmentBoxes, rsnCoef, currentHeight)

        const rewardBoxes: ErgoBoxCandidate[] = []
        for (let i = 0; i < watchersLen + 3; i++) // 1 payment box + watchers + 2 box for guards
            rewardBoxes.push(outputBoxes.get(i))

        // verify guards boxes and watcher permit boxes conditions
        if (!BoxVerifications.verifyOutputBoxesList(
            rewardBoxes.sort(InputBoxes.compareTwoBoxCandidate),
            outBoxes.sort(InputBoxes.compareTwoBoxCandidate)
        )) return false

        // verify tx fee
        if (ErgoUtils.bigintFromBoxValue(outputBoxes.get(outputLength - 1).value()) !== ErgoConfigs.txFee) return false

        // verify no token burned
        return BoxVerifications.verifyNoTokenBurned(paymentTx.inputBoxes, outputBoxes)
    }

    /**
     * converts the transaction model in the chain to bytearray
     * @param tx the transaction model in the chain library
     * @return bytearray representation of the transaction
     */
    serialize = (tx: ReducedTransaction | Transaction): Uint8Array => {
        return tx.sigma_serialize_bytes()
    }

    /**
     * converts bytearray representation of the transaction to the transaction model in the chain
     * @param txBytes bytearray representation of the transaction
     * @return the transaction model in the chain library
     */
    deserialize = (txBytes: Uint8Array): ReducedTransaction => {
        return ReducedTransaction.sigma_parse_bytes(txBytes)
    }

    /**
     * converts the signed transaction model in the chain to bytearray
     * @param tx the transaction model in the chain library
     * @return bytearray representation of the transaction
     */
    signedSerialize = (tx: Transaction): Uint8Array => {
        return tx.sigma_serialize_bytes()
    }

    /**
     * converts bytearray representation of the signed transaction to the transaction model in the chain
     * @param txBytes bytearray representation of the transaction
     * @return the transaction model in the chain library
     */
    signedDeserialize = (txBytes: Uint8Array): Transaction => {
        return Transaction.sigma_parse_bytes(txBytes)
    }

    /**
     * generates unsigned transaction (to pay Erg) payment and reward of the event from multi-sig address in ergo chain
     * generates outputs of payment and reward distribution tx for an Erg-Payment event in ergo chain
     * @param event the event trigger model
     * @param eventBox the event trigger box
     * @param commitmentBoxes the not-merged valid commitment boxes for the event
     * @param rsnCoef rsn fee ratio
     * @param currentHeight current height of blockchain
     * @return the generated reward reduced transaction
     */
    ergEventOutBoxes = (
        event: EventTrigger,
        eventBox: ErgoBox,
        commitmentBoxes: ErgoBox[],
        rsnCoef: [bigint, bigint],
        currentHeight: number
    ): ErgoBoxCandidate[] => {

        // calculate assets of payemnt box
        const paymentErgAmount: bigint = BigInt(event.amount) - BigInt(event.bridgeFee) - BigInt(event.networkFee)
        const paymentTokenAmount = 0n
        const paymentTokenId = event.targetChainTokenId

        // create output boxes
        const outBoxes: ErgoBoxCandidate[] = Reward.ergEventRewardBoxes(event, eventBox, commitmentBoxes, rsnCoef, currentHeight, paymentTokenId, ChainsConstants.ergo)
        const paymentBox = OutputBoxes.createPaymentBox(
            currentHeight,
            event.toAddress,
            paymentErgAmount,
            paymentTokenId,
            paymentTokenAmount,
        )

        return [...outBoxes, paymentBox]
    }


    /**
     * generates outputs of payment and reward distribution tx for a Token-Payment event in ergo chain
     * @param event the event trigger model
     * @param eventBox the event trigger box
     * @param commitmentBoxes the not-merged valid commitment boxes for the event
     * @param rsnCoef rsn fee ratio
     * @param currentHeight current height of blockchain
     * @return the generated reward reduced transaction
     */
    tokenEventOutBoxes = (
        event: EventTrigger,
        eventBox: ErgoBox,
        commitmentBoxes: ErgoBox[],
        rsnCoef: [bigint, bigint],
        currentHeight: number
    ): ErgoBoxCandidate[] => {

        // calculate assets of payemnt box
        const paymentErgAmount: bigint = ErgoConfigs.minimumErg
        const paymentTokenAmount: bigint = BigInt(event.amount) - BigInt(event.bridgeFee) - BigInt(event.networkFee)
        const paymentTokenId = event.targetChainTokenId

        // create output boxes
        const outBoxes: ErgoBoxCandidate[] = Reward.tokenEventRewardBoxes(event, eventBox, commitmentBoxes, rsnCoef, currentHeight, paymentTokenId, ChainsConstants.ergo)
        const paymentBox = OutputBoxes.createPaymentBox(
            currentHeight,
            event.toAddress,
            paymentErgAmount,
            paymentTokenId,
            paymentTokenAmount,
        )

        return [...outBoxes, paymentBox]
    }

    /**
     * requests Multisig service to sign an ergo transaction
     * @param paymentTx the transaction
     */
    requestToSignTransaction = async (paymentTx: PaymentTransaction): Promise<void> => {
        const tx = this.deserialize(paymentTx.txBytes)
        const ergoTx = paymentTx as ErgoTransaction
        const txInputs = ergoTx.inputBoxes.map(boxBytes => ErgoBox.sigma_parse_bytes(boxBytes))
        const txDataInputs = ergoTx.dataInputs.map(boxBytes => ErgoBox.sigma_parse_bytes(boxBytes))

        // change tx status to inSign
        await dbAction.setTxStatus(paymentTx.txId, TransactionStatus.inSign)

        // send tx to sign
        MultiSigHandler.getInstance(
            guardConfig.publicKeys,
            Configs.guardSecret
        ).sign(tx, guardConfig.requiredSign, txInputs, txDataInputs)
            .then( async (signedTx) => {
                const inputBoxes = ErgoBoxes.empty()
                txInputs.forEach(box => inputBoxes.add(box))

                // update database
                const signedPaymentTx = new ErgoTransaction(
                    ergoTx.txId,
                    ergoTx.eventId,
                    this.signedSerialize(signedTx),
                    ergoTx.inputBoxes,
                    ergoTx.dataInputs,
                    ergoTx.txType
                )
                await dbAction.updateWithSignedTx(
                    ergoTx.txId,
                    signedPaymentTx.toJson()
                )
                logger.info(`Ergo tx wit txId:${ergoTx.txId} signed successfully`)

            })
            .catch( async (e) => {
                logger.info(`An error occurred while requesting Multisig service to sign Ergo tx: [${e}]`)
                await dbAction.setTxStatus(paymentTx.txId, TransactionStatus.signFailed)
            })
    }

    /**
     * verified the event payment in the Ergo
     * conditions that checks:
     *  1- having atLeast 1 asset in the first output of the transaction
     *  2- the asset should be listed on the tokenMap config
     *  3- R4 should have length at least
     * @param event
     * @param RWTId
     */
    verifyEventWithPayment = async (event: EventTrigger, RWTId: string): Promise<boolean> => {
        const eventId = Utils.txIdToEventId(event.sourceTxId)
        // Verifying watcher RWTs
        if(RWTId !== ErgoConfigs.ergoContractConfig.RWTId) {
            logger.info(`the event with eventId[${eventId}] is not valid, event RWT is not compatible with the ergo RWT id`)
            return false
        }
        try {
            const paymentTx = await ExplorerApi.getConfirmedTx(event.sourceTxId)
            if (paymentTx) {
                const lockAddress = ErgoConfigs.ergoContractConfig.lockAddress
                const payment = paymentTx.outputs.filter((box) =>
                    lockAddress === box.address
                ).map(box => ErgoUtils.getRosenData(box, event.sourceChainTokenId)).filter(box => box !== undefined)[0]
                if (payment) {
                    const token = Configs.tokenMap.search(
                        ChainsConstants.ergo,
                        {
                            tokenID: event.sourceChainTokenId
                        })
                    let targetTokenId
                    try {
                        targetTokenId = Configs.tokenMap.getID(token[0], event.toChain)
                    }
                    catch (e) {
                        logger.info(`event [${eventId}] is not valid,tx [${event.sourceTxId}] token or chainId is invalid`)
                        return false
                    }
                    // TODO: fix fromAddress when it was fixed in the watcher side
                    //  https://git.ergopool.io/ergo/rosen-bridge/watcher/-/issues/8
                    const inputAddress = "fromAddress"
                    if (
                        event.fromChain == ChainsConstants.ergo &&
                        event.toChain == payment.toChain &&
                        event.networkFee == payment.networkFee &&
                        event.bridgeFee == payment.bridgeFee &&
                        event.amount == payment.amount &&
                        event.sourceChainTokenId == payment.tokenId &&
                        event.targetChainTokenId == targetTokenId &&
                        event.sourceBlockId == payment.blockId &&
                        event.toAddress == payment.toAddress &&
                        event.fromAddress == inputAddress
                    ) {
                        logger.info(`event [${eventId}] has been successfully validated`)
                        return true
                    }
                    else {
                        logger.info(`event [${eventId}] is not valid, event data does not match with lock tx [${event.sourceTxId}]`)
                        return false
                    }
                }
                else {
                    logger.info(`event [${eventId}] is not valid, failed to extract Rosen data from lock tx [${event.sourceTxId}]`)
                    return false
                }
            }
            else {
                logger.info(`event [${eventId}] is not valid, lock tx [${event.sourceTxId}] is not available in network`)
                return false
            }
        }
        catch (e) {
            logger.info(`event [${eventId}] validation failed: [${e}]`)
            return false
        }
    }

    /**
     * submit an ergo transaction to network
     * @param paymentTx the payment transaction
     */
    submitTransaction = async (paymentTx: PaymentTransaction): Promise<void> => {
        const tx = this.signedDeserialize(paymentTx.txBytes)
        try {
            await dbAction.setTxStatus(paymentTx.txId, TransactionStatus.sent)
            const response = await NodeApi.sendTx(tx.to_json())
            logger.info(`Ergo Transaction submitted: [${response}]`)
        } catch (e) {
            logger.info(`An error occurred while submitting Ergo transaction: [${e.message}]`)
        }
    }

}

export default ErgoChain<|MERGE_RESOLUTION|>--- conflicted
+++ resolved
@@ -26,12 +26,8 @@
 import Configs from "../../helpers/Configs";
 import Utils from "../../helpers/Utils";
 import { JsonBI } from "../../network/NetworkModels";
-import inputBoxes from "./boxes/InputBoxes";
-<<<<<<< HEAD
 import { guardConfig } from "../../helpers/GuardConfig";
-=======
 import { logger, logThrowError } from "../../log/Logger";
->>>>>>> 6e61d7d9
 
 class ErgoChain implements BaseChain<ReducedTransaction, ErgoTransaction> {
 
