--- conflicted
+++ resolved
@@ -4,11 +4,6 @@
     UnsignedInputs
 } from "ergo-lib-wasm-nodejs";
 import ErgoUtils from "../helpers/ErgoUtils";
-<<<<<<< HEAD
-import ChainsConstants from "../../ChainsConstants";
-import Configs from "../../../helpers/Configs";
-=======
->>>>>>> 4ea102bf
 
 class BoxVerifications {
 
