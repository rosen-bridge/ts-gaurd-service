import { EventTrigger } from "../../../models/Models";
import { ErgoBox, ErgoBoxCandidate } from "ergo-lib-wasm-nodejs";
import ExplorerApi from "../network/ExplorerApi";
import Configs from "../../../helpers/Configs";
import { JsonBI } from "../../../network/NetworkModels";
import Utils from "../../../helpers/Utils";
import { rosenConfig } from "../../../helpers/RosenConfig";
import { Buffer } from "buffer";
import { dbAction } from "../../../db/DatabaseAction";
import { logger } from "../../../log/Logger";

class InputBoxes {

    /**
     * @param event the event trigger model
     * @return the corresponding box of the event trigger
     */
    static getEventBox = async (event: EventTrigger): Promise<ErgoBox> => {
        const eventData = (await dbAction.getEventById(event.getId()))?.eventData
        if (eventData === undefined) {
            const eventId = event.getId()
            logger.error('event not found', {eventId: eventId})
            throw Error(`event [${eventId}] not found`)
        }
        return ErgoBox.sigma_parse_bytes(Utils.base64StringToUint8Array(eventData.boxSerialized))
    }

    /**
     * gets the commitment boxes which created before the event trigger and didn't merge into it
     * @param event the event trigger model
     * @return the valid commitment boxes
     */
    static getEventValidCommitments = async (event: EventTrigger): Promise<ErgoBox[]> => {
        const eventData = (await dbAction.getEventById(event.getId()))?.eventData
        if (eventData === undefined) {
            const eventId = event.getId()
            logger.error('event not found', {eventId: eventId})
            throw Error(`event [${eventId}] not found`)
        }
        const eventBoxHeight = eventData.height
        const commitments = await dbAction.getValidCommitments(event.getId(), eventBoxHeight)
        return commitments.map(commitment =>
            ErgoBox.sigma_parse_bytes(Utils.base64StringToUint8Array(commitment.boxSerialized))
        )
    }

    /**
     * @param tokenId reward tokenId
     * @return RSN ratio for the corresponding tokenId
     */
    static getRSNRatioCoef = async (tokenId: string): Promise<[bigint, bigint]> => {
        const boxes = await ExplorerApi.getBoxesByTokenId(rosenConfig.rsnRatioNFT)
        if (boxes.total !== 1){
            logger.error('impossible case, found boxes containing rsnRatioNFT', {
                boxesCount: boxes.total,
                rsnRatioNFT: rosenConfig.rsnRatioNFT
            })
            throw Error(`impossible case, found ${boxes.total} boxes containing rsnRatioNFT [${rosenConfig.rsnRatioNFT}]`)
        }
        const box = ErgoBox.from_json(JsonBI.stringify(boxes.items[0]))
        const boxId = box.box_id().to_str()

        const tokenIds = box.register_value(4)?.to_coll_coll_byte()
        const ratios = box.register_value(5)?.to_i64_str_array()
        const decimalCoef = box.register_value(6)?.to_i64()

        if (tokenIds === undefined) {
            logger.error('failed to fetch tokenIds from box', {boxId: boxId})
            throw Error(`failed to fetch tokenIds from box [${boxId}]`)
        }
        if (ratios === undefined || decimalCoef === undefined){
            logger.error('failed to fetch ratios or decimal coefficient from box', {boxId: boxId})
            throw Error(`failed to fetch ratios or decimal coefficient from box [${boxId}]`)
        }

<<<<<<< HEAD
        const tokenIndex = tokenIds?.map(idBytes => Utils.Uint8ArrayToHexString(idBytes))?.indexOf(tokenId)
        if (tokenIndex === undefined) {
            logger.error('tokenId not found in box', {tokenId: tokenId, boxId: boxId})
            throw Error(`tokenId [${tokenId}] not found in box [${boxId}]`)
        }
=======
        const tokenIndex = tokenIds.map(idBytes => Utils.Uint8ArrayToHexString(idBytes)).indexOf(tokenId)
        if (tokenIndex === -1) throw Error(`tokenId [${tokenId}] not found in box [${boxId}]`)
>>>>>>> 7d5a0901
        return [BigInt(ratios[tokenIndex]), BigInt(decimalCoef.to_str())]
    }

    /**
     * reads WID from register r4 of the commitment box (box type is ErgoBox)
     * @param box the commitment box
     */
    static getErgoBoxWID = (box: ErgoBox): Uint8Array => {
        const wid = box.register_value(4)?.to_coll_coll_byte()[0]
        if (wid === undefined) {
            const boxId = box.box_id().to_str()
            logger.error('failed to read WID from register R4 of box', {boxId: boxId})
            throw new Error(`failed to read WID from register R4 of box [${boxId}]`)
        }
        return wid
    }

    /**
     * reads WID from register r4 of the commitment box (box type is ErgoBoxCandidate)
     * @param box the commitment box
     */
    static getBoxCandidateWIDString = (box: ErgoBoxCandidate): string => {
        const wid = box.register_value(4)?.to_coll_coll_byte()[0]
        if (wid === undefined) {
            logger.error('failed to read WID from register R4 of box candidate')
            throw new Error(`failed to read WID from register R4 of box candidate`)
        }
        return Buffer.from(wid).toString("hex")
    }

    /**
     * @return ErgoBox containing guards public keys
     */
    static getGuardsInfoBox = async (): Promise<ErgoBox> => {
        const boxes = await ExplorerApi.getBoxesByTokenId(rosenConfig.guardNFT)
        if (boxes.total !== 1){
            logger.error('impossible case, found boxes containing guardNFT', {
                boxCount: boxes.total,
                guardNFT: rosenConfig.guardNFT
            })
            throw Error(`impossible case, found ${boxes.total} boxes containing guardNFT [${rosenConfig.guardNFT}]`)
        }
        return ErgoBox.from_json(JsonBI.stringify(boxes.items[0]))
    }

    /**
     * compares two ErgoBoxCandidate. Used in sorting permit boxes with their WIDs
     * @param a
     * @param b
     */
    static compareTwoBoxCandidate = (a: ErgoBoxCandidate, b: ErgoBoxCandidate): number => {
        const aR4 = a.register_value(4)?.to_coll_coll_byte()[0]
        const bR4 = b.register_value(4)?.to_coll_coll_byte()[0]

        if (aR4 !== undefined && bR4 !== undefined) {
            const aWID = Buffer.from(aR4).toString("hex")
            const bWID = Buffer.from(bR4).toString("hex")
            if (aWID < bWID) return -1
            else if (aWID > bWID) return 1
            else return 0
        }
        else {
            if (a.ergo_tree().to_base16_bytes() < b.ergo_tree().to_base16_bytes()) return -1
            else if (a.ergo_tree().to_base16_bytes() > b.ergo_tree().to_base16_bytes()) return 1
            else return 0
        }
    }

}

export default InputBoxes<|MERGE_RESOLUTION|>--- conflicted
+++ resolved
@@ -73,16 +73,11 @@
             throw Error(`failed to fetch ratios or decimal coefficient from box [${boxId}]`)
         }
 
-<<<<<<< HEAD
-        const tokenIndex = tokenIds?.map(idBytes => Utils.Uint8ArrayToHexString(idBytes))?.indexOf(tokenId)
-        if (tokenIndex === undefined) {
+        const tokenIndex = tokenIds.map(idBytes => Utils.Uint8ArrayToHexString(idBytes)).indexOf(tokenId)
+        if (tokenIndex === -1) {
             logger.error('tokenId not found in box', {tokenId: tokenId, boxId: boxId})
             throw Error(`tokenId [${tokenId}] not found in box [${boxId}]`)
         }
-=======
-        const tokenIndex = tokenIds.map(idBytes => Utils.Uint8ArrayToHexString(idBytes)).indexOf(tokenId)
-        if (tokenIndex === -1) throw Error(`tokenId [${tokenId}] not found in box [${boxId}]`)
->>>>>>> 7d5a0901
         return [BigInt(ratios[tokenIndex]), BigInt(decimalCoef.to_str())]
     }
 
