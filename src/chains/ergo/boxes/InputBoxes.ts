--- conflicted
+++ resolved
@@ -4,12 +4,9 @@
 import Configs from "../../../helpers/Configs";
 import { JsonBI } from "../../../network/NetworkModels";
 import Utils from "../../../helpers/Utils";
-<<<<<<< HEAD
 import { rosenConfig } from "../../../helpers/RosenConfig";
-=======
 import { Buffer } from "buffer";
 import { dbAction } from "../../../db/DatabaseAction";
->>>>>>> 4ea102bf
 
 class InputBoxes {
 
