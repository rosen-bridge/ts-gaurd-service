--- conflicted
+++ resolved
@@ -162,10 +162,8 @@
 
     // verify tx fee
     if (
-<<<<<<< HEAD
-      ErgoUtils.bigintFromBoxValue(
-        outputBoxes.get(outputLength - 1).value()
-      ) !== ErgoConfigs.txFee
+      ErgoUtils.bigintFromBoxValue(outputBoxes.get(outputLength - 1).value()) >
+      ErgoConfigs.txFee
     ) {
       logger.debug(
         `Tx [${paymentTx.txId}] invalid: Transaction fee [${outputBoxes
@@ -174,11 +172,6 @@
           .as_i64()
           .to_str()}] is more than maximum allowed fee [${ErgoConfigs.txFee}]`
       );
-=======
-      ErgoUtils.bigintFromBoxValue(outputBoxes.get(outputLength - 1).value()) >
-      ErgoConfigs.txFee
-    )
->>>>>>> 919585c4
       return false;
     }
 
