{
  "name": "guard-service",
  "version": "1.0.0",
  "description": "",
  "main": "dist/src/index.js",
  "type": "module",
  "scripts": {
    "prettify": "prettier --write . --ignore-path ./.gitignore",
    "lint": "eslint --fix . && npm run prettify",
    "madge": "npx madge --circular --extensions ts ./",
    "build": "rimraf dist && tsc",
    "start": "ts-node --experimental-specifier-resolution=node ./src/index.ts",
    "start:dev": "cross-env NODE_ENV=development nodemon .",
    "test": "vitest",
    "type-check": "tsc --noEmit",
    "coverage": "npm run test -- --coverage",
    "typeorm:generate:sqlite": "npm run typeorm migration:generate src/db/migrations/sqlite/migration -- -p -d src/db/dataSource.ts",
    "typeorm:generate:postgres": "npm run typeorm migration:generate src/db/migrations/postgres/migration -- -p -d src/db/dataSource.ts",
    "typeorm:migrate": "npm run typeorm migration:run -- -d src/db/dataSource.ts",
    "typeorm": "NODE_OPTIONS=--experimental-specifier-resolution=node typeorm-ts-node-esm",
    "postinstall": "patch-package",
    "prepare": "husky install"
  },
  "author": "",
  "license": "ISC",
  "dependencies": {
    "@blockfrost/blockfrost-js": "^5.0.0",
    "@chainsafe/libp2p-gossipsub": "^5.4.1",
    "@chainsafe/libp2p-noise": "^10.2.0",
    "@emurgo/cardano-serialization-lib-nodejs": "^11.1.0",
<<<<<<< HEAD
    "@fastify/swagger": "^8.8.0",
    "@fastify/swagger-ui": "^1.9.3",
    "@fastify/type-provider-typebox": "^3.4.0",
=======
    "@fastify/cors": "^8.3.0",
    "@fastify/swagger": "^8.6.0",
    "@fastify/swagger-ui": "^1.9.0",
    "@fastify/type-provider-typebox": "^3.2.0",
>>>>>>> c33da67e
    "@libp2p/bootstrap": "^5.0.2",
    "@libp2p/interface-connection": "^3.0.6",
    "@libp2p/interface-peer-id": "^1.1.2",
    "@libp2p/mplex": "^7.1.1",
    "@libp2p/pubsub-peer-discovery": "^7.0.1",
    "@libp2p/websockets": "^5.0.2",
    "@multiformats/multiaddr": "^11.0.3",
    "@rosen-bridge/health-check": "^1.1.1",
    "@rosen-bridge/minimum-fee": "^0.1.11",
    "@rosen-bridge/rosen-extractor": "^0.1.8",
    "@rosen-bridge/scanner": "^2.1.2",
    "@rosen-bridge/tokens": "^0.1.12",
    "@rosen-bridge/tss": "^1.0.1",
    "@rosen-bridge/watcher-data-extractor": "^2.1.3",
    "@rosen-chains/abstract-chain": "^0.1.12",
    "@rosen-chains/cardano": "^0.1.12",
    "@rosen-chains/cardano-koios-network": "^0.1.9",
    "@rosen-chains/ergo": "^0.1.17",
    "@rosen-chains/ergo-explorer-network": "^0.1.12",
    "@rosen-chains/ergo-node-network": "^0.1.14",
    "@sinclair/typebox": "^0.30.4",
    "await-semaphore": "^0.1.3",
    "axios": "^0.27.2",
    "big-integer": "^1.6.51",
    "blakejs": "^1.2.1",
    "config": "^3.3.7",
    "cross-env": "^7.0.3",
    "discord.js": "^14.7.1",
    "ergo-lib-wasm-nodejs": "^0.24.0",
    "fastify": "^4.18.0",
    "it-pipe": "2.0.4",
    "it-pushable": "^3.1.0",
    "json-bigint": "^1.0.0",
    "libp2p": "^0.41.0",
    "lodash-es": "^4.17.21",
    "madge": "^5.0.1",
    "patch-package": "^6.5.1",
    "pg": "^8.8.0",
    "process": "^0.11.10",
    "reflect-metadata": "^0.1.13",
    "secp256k1": "^4.0.3",
    "sqlite3": "^5.0.8",
    "typeorm": "^0.3.6",
    "uint8arrays": "^3.1.0",
    "winston": "^3.8.2",
    "winston-daily-rotate-file": "^4.7.1"
  },
  "devDependencies": {
    "@types/config": "^0.0.41",
    "@types/json-bigint": "^1.0.1",
    "@types/lodash-es": "^4.17.6",
    "@types/node": "^16.11.34",
    "@types/secp256k1": "^4.0.3",
    "@types/ws": "^8.5.3",
    "@typescript-eslint/eslint-plugin": "^5.26.0",
    "@typescript-eslint/parser": "^5.26.0",
    "@vitest/coverage-istanbul": "^0.30.1",
    "eslint": "^8.16.0",
    "eslint-config-prettier": "^8.5.0",
    "husky": "^8.0.0",
    "lint-staged": "^13.0.3",
    "madge": "^5.0.1",
    "nodemon": "^2.0.16",
    "prettier": "^2.8.3",
    "rimraf": "^3.0.2",
    "ts-node": "^10.7.0",
    "typescript": "^4.9.5",
    "vite-plugin-top-level-await": "^1.3.0",
    "vite-plugin-wasm": "^3.2.2",
    "vitest": "^0.30.1"
  },
  "engines": {
    "node": ">=18.12.0"
  }
}<|MERGE_RESOLUTION|>--- conflicted
+++ resolved
@@ -28,16 +28,10 @@
     "@chainsafe/libp2p-gossipsub": "^5.4.1",
     "@chainsafe/libp2p-noise": "^10.2.0",
     "@emurgo/cardano-serialization-lib-nodejs": "^11.1.0",
-<<<<<<< HEAD
     "@fastify/swagger": "^8.8.0",
     "@fastify/swagger-ui": "^1.9.3",
     "@fastify/type-provider-typebox": "^3.4.0",
-=======
     "@fastify/cors": "^8.3.0",
-    "@fastify/swagger": "^8.6.0",
-    "@fastify/swagger-ui": "^1.9.0",
-    "@fastify/type-provider-typebox": "^3.2.0",
->>>>>>> c33da67e
     "@libp2p/bootstrap": "^5.0.2",
     "@libp2p/interface-connection": "^3.0.6",
     "@libp2p/interface-peer-id": "^1.1.2",
