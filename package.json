{
  "name": "guard-service",
  "version": "1.0.0",
  "description": "",
  "main": "dist/src/index.js",
  "type": "module",
  "scripts": {
    "prettify": "prettier --write . --ignore-path ./.gitignore",
    "lint": "eslint --fix . && npm run prettify",
    "madge": "npx madge --circular --extensions ts ./",
    "build": "rimraf dist && tsc",
    "start": "ts-node --experimental-specifier-resolution=node ./src/index.ts",
    "start:dev": "cross-env NODE_ENV=development nodemon .",
    "test": "NODE_OPTIONS=--experimental-specifier-resolution=node vitest",
    "type-check": "tsc --noEmit",
    "coverage": "npm run test -- --coverage",
    "typeorm:generate:sqlite": "npm run typeorm migration:generate src/db/migrations/sqlite/migration -- -p -d src/db/dataSource.ts",
    "typeorm:generate:postgres": "npm run typeorm migration:generate src/db/migrations/postgres/migration -- -p -d src/db/dataSource.ts",
    "typeorm:migrate": "npm run typeorm migration:run -- -d src/db/dataSource.ts",
    "typeorm": "NODE_OPTIONS=--experimental-specifier-resolution=node typeorm-ts-node-esm",
    "postinstall": "patch-package",
    "prepare": "husky install"
  },
  "author": "",
  "license": "ISC",
  "dependencies": {
    "@blockfrost/blockfrost-js": "^5.0.0",
    "@chainsafe/libp2p-gossipsub": "^5.4.1",
    "@chainsafe/libp2p-noise": "^10.2.0",
    "@emurgo/cardano-serialization-lib-nodejs": "^11.1.0",
    "@fastify/cors": "^8.3.0",
    "@fastify/swagger": "^8.8.0",
    "@fastify/swagger-ui": "^1.9.3",
    "@fastify/type-provider-typebox": "^3.4.0",
    "@libp2p/bootstrap": "^5.0.2",
    "@libp2p/interface-connection": "^3.0.6",
    "@libp2p/interface-peer-id": "^1.1.2",
    "@libp2p/mplex": "^7.1.1",
    "@libp2p/pubsub-peer-discovery": "^7.0.1",
    "@libp2p/websockets": "^5.0.2",
    "@multiformats/multiaddr": "^11.0.3",
    "@rosen-bridge/health-check": "^1.4.0",
    "@rosen-bridge/minimum-fee": "^0.1.13",
    "@rosen-bridge/rosen-extractor": "^1.0.2",
    "@rosen-bridge/scanner": "^2.2.1",
    "@rosen-bridge/tokens": "^1.0.0",
    "@rosen-bridge/tss": "^1.1.3",
    "@rosen-bridge/watcher-data-extractor": "^2.2.2",
    "@rosen-bridge/winston-logger": "0.2.1",
    "@rosen-chains/abstract-chain": "^2.2.2",
    "@rosen-chains/cardano": "^2.3.1",
<<<<<<< HEAD
    "@rosen-chains/cardano-blockfrost-network": "^0.1.0",
    "@rosen-chains/cardano-koios-network": "^3.1.1",
=======
    "@rosen-chains/cardano-koios-network": "^3.1.2",
>>>>>>> 7de66353
    "@rosen-chains/ergo": "^2.3.3",
    "@rosen-chains/ergo-explorer-network": "^2.3.4",
    "@rosen-chains/ergo-node-network": "^2.3.4",
    "@sinclair/typebox": "^0.30.4",
    "await-semaphore": "^0.1.3",
    "axios": "^0.27.2",
    "big-integer": "^1.6.51",
    "blakejs": "^1.2.1",
    "config": "^3.3.7",
    "cross-env": "^7.0.3",
    "discord.js": "^14.7.1",
    "ergo-lib-wasm-nodejs": "^0.24.1",
    "fastify": "^4.18.0",
    "it-pipe": "2.0.4",
    "it-pushable": "^3.1.0",
    "json-bigint": "^1.0.0",
    "libp2p": "^0.41.0",
    "lodash-es": "^4.17.21",
    "madge": "^5.0.1",
    "patch-package": "^6.5.1",
    "pg": "^8.8.0",
    "process": "^0.11.10",
    "reflect-metadata": "^0.1.13",
    "secp256k1": "^4.0.3",
    "sqlite3": "^5.0.8",
    "typeorm": "^0.3.11",
    "uint8arrays": "^3.1.0"
  },
  "devDependencies": {
    "@types/config": "^0.0.41",
    "@types/json-bigint": "^1.0.1",
    "@types/lodash-es": "^4.17.6",
    "@types/node": "^16.11.34",
    "@types/secp256k1": "^4.0.3",
    "@types/ws": "^8.5.3",
    "@typescript-eslint/eslint-plugin": "^5.26.0",
    "@typescript-eslint/parser": "^5.26.0",
    "@vitest/coverage-istanbul": "^0.34.6",
    "eslint": "^8.16.0",
    "eslint-config-prettier": "^8.5.0",
    "husky": "^8.0.0",
    "lint-staged": "^13.0.3",
    "madge": "^5.0.1",
    "nodemon": "^2.0.16",
    "prettier": "^2.8.3",
    "rimraf": "^3.0.2",
    "ts-node": "^10.7.0",
    "typescript": "^4.9.5",
    "vite-plugin-top-level-await": "^1.3.0",
    "vite-plugin-wasm": "^3.2.2",
    "vitest": "^0.34.6"
  },
  "engines": {
    "node": ">=18.12.0"
  }
}<|MERGE_RESOLUTION|>--- conflicted
+++ resolved
@@ -49,12 +49,8 @@
     "@rosen-bridge/winston-logger": "0.2.1",
     "@rosen-chains/abstract-chain": "^2.2.2",
     "@rosen-chains/cardano": "^2.3.1",
-<<<<<<< HEAD
     "@rosen-chains/cardano-blockfrost-network": "^0.1.0",
-    "@rosen-chains/cardano-koios-network": "^3.1.1",
-=======
     "@rosen-chains/cardano-koios-network": "^3.1.2",
->>>>>>> 7de66353
     "@rosen-chains/ergo": "^2.3.3",
     "@rosen-chains/ergo-explorer-network": "^2.3.4",
     "@rosen-chains/ergo-node-network": "^2.3.4",
