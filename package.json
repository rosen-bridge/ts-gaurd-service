--- conflicted
+++ resolved
@@ -25,17 +25,14 @@
         "@libp2p/websockets": "^1.0.9",
         "config": "^3.3.7",
         "express": "^4.18.1",
-<<<<<<< HEAD
         "reflect-metadata": "^0.1.13",
-        "sqlite3": "^5.0.8"
-=======
+        "sqlite3": "^5.0.8",
         "it-pipe": "2.0.3",
         "json-bigint": "^1.0.0",
         "libp2p": "0.37.1",
         "multiaddr": "^10.0.1",
         "process": "^0.11.10",
         "uint8arrays": "^3.0.0"
->>>>>>> 7ecb0ad5
     },
     "devDependencies": {
         "@blockfrost/blockfrost-js": "^4.1.0",
