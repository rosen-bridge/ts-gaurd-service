{
  "name": "guard-service",
  "version": "1.0.0",
  "description": "",
  "main": "dist/src/index.js",
  "type": "module",
  "scripts": {
    "prettify": "prettier --write . --ignore-path ./.gitignore",
    "lint": "eslint --fix . && npm run prettify",
    "madge": "npx madge --circular --extensions ts ./",
    "build": "rimraf dist && tsc",
    "start": "cross-env NODE_ENV=production ts-node --experimental-specifier-resolution=node ./src/index.ts",
    "start:dev": "cross-env NODE_ENV=development nodemon .",
    "test": "vitest",
    "type-check": "tsc --noEmit",
    "coverage": "npm run test -- --coverage",
    "typeorm:generate:sqlite": "npm run typeorm migration:generate src/db/migrations/sqlite/migration -- -p -d src/db/dataSource.ts",
    "typeorm:generate:postgres": "npm run typeorm migration:generate src/db/migrations/postgres/migration -- -p -d src/db/dataSource.ts",
    "typeorm:migrate": "npm run typeorm migration:run -- -d src/db/dataSource.ts",
    "typeorm": "NODE_OPTIONS=--experimental-specifier-resolution=node typeorm-ts-node-esm",
    "postinstall": "patch-package",
    "prepare": "husky install"
  },
  "author": "",
  "license": "ISC",
  "dependencies": {
    "@blockfrost/blockfrost-js": "^5.0.0",
    "@chainsafe/libp2p-gossipsub": "^5.4.1",
    "@chainsafe/libp2p-noise": "^10.2.0",
    "@emurgo/cardano-serialization-lib-nodejs": "^11.1.0",
    "@fastify/swagger": "^8.6.0",
    "@fastify/swagger-ui": "^1.9.0",
    "@fastify/type-provider-typebox": "^3.2.0",
    "@libp2p/bootstrap": "^5.0.2",
    "@libp2p/interface-connection": "^3.0.6",
    "@libp2p/interface-peer-id": "^1.1.2",
    "@libp2p/mplex": "^7.1.1",
    "@libp2p/pubsub-peer-discovery": "^7.0.1",
    "@libp2p/websockets": "^5.0.2",
    "@multiformats/multiaddr": "^11.0.3",
    "@rosen-bridge/health-check": "^1.0.0",
    "@rosen-bridge/minimum-fee": "^0.1.11",
    "@rosen-bridge/rosen-extractor": "^0.1.8",
    "@rosen-bridge/scanner": "^2.0.0",
    "@rosen-bridge/tokens": "^0.1.12",
<<<<<<< HEAD
    "@rosen-bridge/watcher-data-extractor": "^2.0.0",
=======
    "@rosen-bridge/tss": "^0.1.0",
    "@rosen-bridge/watcher-data-extractor": "^1.1.4",
>>>>>>> 3228822d
    "@rosen-chains/abstract-chain": "^0.1.9",
    "@rosen-chains/cardano": "^0.1.10",
    "@rosen-chains/cardano-koios-network": "^0.1.7",
    "@rosen-chains/ergo": "^0.1.14",
    "@rosen-chains/ergo-explorer-network": "^0.1.9",
    "@rosen-chains/ergo-node-network": "^0.1.11",
    "@sinclair/typebox": "^0.28.15",
    "await-semaphore": "^0.1.3",
    "axios": "^0.27.2",
    "big-integer": "^1.6.51",
    "blakejs": "^1.2.1",
    "config": "^3.3.7",
    "cross-env": "^7.0.3",
    "discord.js": "^14.7.1",
    "ergo-lib-wasm-nodejs": "^0.23.0",
    "fastify": "^4.18.0",
    "it-pipe": "2.0.4",
    "it-pushable": "^3.1.0",
    "json-bigint": "^1.0.0",
    "libp2p": "^0.41.0",
    "lodash-es": "^4.17.21",
    "madge": "^5.0.1",
    "pg": "^8.8.0",
    "process": "^0.11.10",
    "reflect-metadata": "^0.1.13",
    "secp256k1": "^4.0.3",
    "sqlite3": "^5.0.8",
    "typeorm": "^0.3.6",
    "uint8arrays": "^3.1.0",
    "winston": "^3.8.2",
    "winston-daily-rotate-file": "^4.7.1"
  },
  "devDependencies": {
    "@types/config": "^0.0.41",
    "@types/json-bigint": "^1.0.1",
    "@types/lodash-es": "^4.17.6",
    "@types/node": "^16.11.34",
    "@types/secp256k1": "^4.0.3",
    "@types/ws": "^8.5.3",
    "@typescript-eslint/eslint-plugin": "^5.26.0",
    "@typescript-eslint/parser": "^5.26.0",
    "@vitest/coverage-istanbul": "^0.30.1",
    "eslint": "^8.16.0",
    "eslint-config-prettier": "^8.5.0",
    "husky": "^8.0.0",
    "lint-staged": "^13.0.3",
    "madge": "^5.0.1",
    "nodemon": "^2.0.16",
    "patch-package": "^6.5.1",
    "prettier": "^2.8.3",
    "rimraf": "^3.0.2",
    "ts-node": "^10.7.0",
    "typescript": "^4.9.5",
    "vite-plugin-top-level-await": "^1.3.0",
    "vite-plugin-wasm": "^3.2.2",
    "vitest": "^0.30.1"
  },
  "engines": {
    "node": ">=18.12.0"
  }
}<|MERGE_RESOLUTION|>--- conflicted
+++ resolved
@@ -43,12 +43,8 @@
     "@rosen-bridge/rosen-extractor": "^0.1.8",
     "@rosen-bridge/scanner": "^2.0.0",
     "@rosen-bridge/tokens": "^0.1.12",
-<<<<<<< HEAD
     "@rosen-bridge/watcher-data-extractor": "^2.0.0",
-=======
     "@rosen-bridge/tss": "^0.1.0",
-    "@rosen-bridge/watcher-data-extractor": "^1.1.4",
->>>>>>> 3228822d
     "@rosen-chains/abstract-chain": "^0.1.9",
     "@rosen-chains/cardano": "^0.1.10",
     "@rosen-chains/cardano-koios-network": "^0.1.7",
