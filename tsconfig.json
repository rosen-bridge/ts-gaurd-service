--- conflicted
+++ resolved
@@ -4,10 +4,6 @@
         "esModuleInterop": true,
         "target": "esnext",
         "moduleResolution": "node",
-<<<<<<< HEAD
-        "sourceMap": false,
-=======
->>>>>>> 7ecb0ad5
         "outDir": "dist",
         "baseUrl": ".",
         "paths": {
