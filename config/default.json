{
    "cardano": {
        "koios": {
            "url": "https://testnet.koios.rest/api/v0",
            "timeout": 8000
        },
        "blockFrost": {
            "projectId": "change me",
            "isTestnet": true
        },
        "bankAddress": "addr_test1qrm4haxxgl55kqzhpp3sda8h979gxd4cast340v0eh0p4qzp3vkcrhjqavv9uzsvq86mglwnwe8xp87q3rv8ve54kasqlf7xgl",
        "tssPublicKey": "1111111111111111111111111111111111111111111111111111111111111111",
        "txMinimumLovelace": "1310316",
        "txFee": "200000",
        "txTtl": 100000
    },
    "ergo": {
        "explorer": {
            "url": "https://testnet.koios.rest/api/v0",
            "timeout": 8000
        },
        "node": {
            "url": "https://testnet.koios.rest/api/v0",
            "timeout": 8000
        },
        "bankAddress": "9hPoYNQwVDbtAyt5uhYyKttye7ZPzZ7ePcc6d2rgKr9fiZm6DhD",
        "minimumErg": "100000",
        "txFee": "1100000"
    },
    "reward": {
        "bridgeFeeRepoAddress": "9hPoYNQwVDbtAyt5uhYyKttye7ZPzZ7ePcc6d2rgKr9fiZm6DhD",
        "networkFeeRepoAddress": "9hPoYNQwVDbtAyt5uhYyKttye7ZPzZ7ePcc6d2rgKr9fiZm6DhD",
        "watchersSharePercent": 50
    },
    "tokens": {
        "ergoRWT": "0000000000000000000000000000000000000000000000000000000000000000",
        "cardanoRWT": "1111111111111111111111111111111111111111111111111111111111111111",
        "RepoNFT": "2222222222222222222222222222222222222222222222222222222222222222",
        "GuardNFT": "3333333333333333333333333333333333333333333333333333333333333333",
        "CleanupNFT": "4444444444444444444444444444444444444444444444444444444444444444"
    },
<<<<<<< HEAD
    "tss": {
        "url": "https://example.com",
        "timeout": 8000,
        "callBackBaseUrl": "https://example.com"
=======
    "p2p": {
        "address": "change me",
        "bootstrapInterval": 60e3,
        "pubsubInterval": 1000,
        "apiCallbackTimeout": 8000
>>>>>>> 7ecb0ad5
    }
}<|MERGE_RESOLUTION|>--- conflicted
+++ resolved
@@ -39,17 +39,15 @@
         "GuardNFT": "3333333333333333333333333333333333333333333333333333333333333333",
         "CleanupNFT": "4444444444444444444444444444444444444444444444444444444444444444"
     },
-<<<<<<< HEAD
     "tss": {
         "url": "https://example.com",
         "timeout": 8000,
         "callBackBaseUrl": "https://example.com"
-=======
+    },
     "p2p": {
         "address": "change me",
         "bootstrapInterval": 60e3,
         "pubsubInterval": 1000,
         "apiCallbackTimeout": 8000
->>>>>>> 7ecb0ad5
     }
 }