{
  "secret": "3e600b60d82da99c55959df4bb4ceb139cbe434a948251b371c6d9eeb73cb723",
  "express": {
    "port": 8081,
    "jsonBodyLimit": 50
  },
  "cardano": {
    "networkType": "testnet",
    "koios": {
      "url": "https://testnet.koios.rest/api/v0",
      "timeout": 8
    },
    "blockFrost": {
      "projectId": "change me"
    },
    "bankAddress": "addr_test1qrm4haxxgl55kqzhpp3sda8h979gxd4cast340v0eh0p4qzp3vkcrhjqavv9uzsvq86mglwnwe8xp87q3rv8ve54kasqlf7xgl",
    "bankPublicKey": "4444444444444444444444444444444444444444444444444444444444444444",
    "txMinimumLovelace": "1310316",
    "txFee": "200000",
    "txTtl": 100000,
    "requiredConfirmation": 20,
    "lockAddresses": ["change-me"]
  },
  "ergo": {
    "networkType": "testnet",
    "explorer": {
      "url": "https://api-testnet.ergoplatform.com/api",
      "timeout": 8
    },
    "node": {
      "url": "",
      "timeout": 8
    },
    "minimumErg": "100000",
    "minimumFeeConfigBoxTemplateHash": "",
    "txFee": "1100000",
    "requiredConfirmation": 20,
    "initialHeight": 10000,
    "scannerInterval": 30
  },
  "reward": {
    "bridgeFeeRepoAddress": "9hPoYNQwVDbtAyt5uhYyKttye7ZPzZ7ePcc6d2rgKr9fiZm6DhD",
    "networkFeeRepoAddress": "9hPoYNQwVDbtAyt5uhYyKttye7ZPzZ7ePcc6d2rgKr9fiZm6DhD",
    "watchersSharePercent": 50,
    "watchersRSNSharePercent": 0
  },
  "tss": {
    "path": "./bin/tss.exe",
    "configPath": "./bin/conf/conf.env",
    "url": "http://localhost",
    "port": 9000,
    "timeout": 8
  },
  "p2p": {
<<<<<<< HEAD
    "addresses": [
      {
        "peerId": "changeme",
        "address": "changeme"
      }
    ],
    "bootstrapTimeout": 10,
=======
    "pullInterval": 1,
    "address": "http://127.0.0.1:8080/",
    "bootstrapInterval": 60,
>>>>>>> 91558ca3
    "pubsubInterval": 1,
    "apiCallbackTimeout": 8,
    "timeToFlushStream": 0.1,
    "sendPendingMessage": 3,
    "connectToDisconnectedPeersInterval": 40,
    "getPeersInterval": 60,
    "peerIdFilePath": "./peer-dialer.json"
  },
  "multiSigTimeout": null,
  "guard": {
    "secret": "4444444444444444444444444444444444444444444444444444444444444444",
    "configUpdateInterval": 180
  },
  "contracts": {
    "addressesBasePath": "config/addresses/"
  },
  "networks": ["ergo", "cardano"],
  "logs": {
    "path": "logs/",
    "maxSize": "20m",
    "maxFiles": "14d",
    "level": "info"
  },
  "txProcessorInterval": 180,
  "tokensPath": "config/tokens.json"
}<|MERGE_RESOLUTION|>--- conflicted
+++ resolved
@@ -1,7 +1,7 @@
 {
   "secret": "3e600b60d82da99c55959df4bb4ceb139cbe434a948251b371c6d9eeb73cb723",
   "express": {
-    "port": 8081,
+    "port": 8080,
     "jsonBodyLimit": 50
   },
   "cardano": {
@@ -52,7 +52,6 @@
     "timeout": 8
   },
   "p2p": {
-<<<<<<< HEAD
     "addresses": [
       {
         "peerId": "changeme",
@@ -60,11 +59,6 @@
       }
     ],
     "bootstrapTimeout": 10,
-=======
-    "pullInterval": 1,
-    "address": "http://127.0.0.1:8080/",
-    "bootstrapInterval": 60,
->>>>>>> 91558ca3
     "pubsubInterval": 1,
     "apiCallbackTimeout": 8,
     "timeToFlushStream": 0.1,
