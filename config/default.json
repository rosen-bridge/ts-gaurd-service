--- conflicted
+++ resolved
@@ -101,13 +101,10 @@
         ]
     },
     "minimumAgreement": 5,
-<<<<<<< HEAD
     "networks": [
         "ergo-testnet",
         "cardano-testnet"
     ],
-    "contractVersion": "1.0.1"
-=======
+    "contractVersion": "1.0.1",
     "txProcessorInterval": 180
->>>>>>> 4ea102bf
 }