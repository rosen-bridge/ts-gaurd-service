--- conflicted
+++ resolved
@@ -26,14 +26,6 @@
         "minimumErg": "100000",
         "txFee": "1100000"
     },
-<<<<<<< HEAD
-    "relay": {
-        "address": "change me",
-        "bootstrapInterval": 60e3,
-        "pubsubInterval": 1000
-    },
-    "callbackTimeout": 8000
-=======
     "reward": {
         "bridgeFeeRepoAddress": "9hPoYNQwVDbtAyt5uhYyKttye7ZPzZ7ePcc6d2rgKr9fiZm6DhD",
         "networkFeeRepoAddress": "9hPoYNQwVDbtAyt5uhYyKttye7ZPzZ7ePcc6d2rgKr9fiZm6DhD",
@@ -45,6 +37,11 @@
         "RepoNFT": "2222222222222222222222222222222222222222222222222222222222222222",
         "GuardNFT": "3333333333333333333333333333333333333333333333333333333333333333",
         "CleanupNFT": "4444444444444444444444444444444444444444444444444444444444444444"
-    }
->>>>>>> 806a0d76
+    },
+    "relay": {
+        "address": "change me",
+        "bootstrapInterval": 60e3,
+        "pubsubInterval": 1000
+    },
+    "callbackTimeout": 8000
 }