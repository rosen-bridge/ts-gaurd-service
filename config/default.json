--- conflicted
+++ resolved
@@ -36,11 +36,8 @@
         "minimumErg": "100000",
         "txFee": "1100000",
         "requiredConfirmation": 20,
-<<<<<<< HEAD
-        "requiredSigns": 3
-=======
+        "requiredSigns": 3,
         "lockAddress": "change-me"
->>>>>>> 5e05b7a5
     },
     "reward": {
         "bridgeFeeRepoAddress": "9hPoYNQwVDbtAyt5uhYyKttye7ZPzZ7ePcc6d2rgKr9fiZm6DhD",
