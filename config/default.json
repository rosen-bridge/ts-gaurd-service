--- conflicted
+++ resolved
@@ -35,14 +35,8 @@
       "url": "",
       "timeout": 8
     },
-<<<<<<< HEAD
     "minBoxValue": "100000",
-    "minimumFeeConfigBoxTemplateHash": "",
     "fee": "1100000",
-=======
-    "minimumErg": "100000",
-    "txFee": "1100000",
->>>>>>> 1e0a5beb
     "observationConfirmation": 20,
     "eventConfirmation": 20,
     "distributionConfirmation": 20,
