---
# all time related configs are in seconds (timeout, interval, ...)

api:
  port: 8080 # service deployment port
  host: 'localhost' # service listening host
  apiKeyHash: '' # blake2b hash of Api-Key
  jsonBodyLimit: 50
  isManualTxRequestActive: false
<<<<<<< HEAD
  allowedOrigins: [] # List of allowed origins for CORS headers
=======
  maxRequestsPerMinute: 100_000
>>>>>>> 964e2e11

cardano:
  networkType: 'mainnet' # Cardano network type [testnet, mainnet]
  chainNetwork: 'koios' # 'ogmios', 'koios' or 'blockfrost'
  blockfrost:
    projectId: ''
  koios:
    url: 'https://api.koios.rest/api/v1'
    timeout: 8
  bankPublicKey: '' # corresponding public key of lock address
  minUtxoValue: '3000000' # minimum lovelace for a Utxo (box)
  fee: '400000' # Cardano transaction fee
  txTtl: 9000 # Cardano transaction time-to-live
  confirmation: # required block confirmation
    observation: 120 # an observation transaction (lock transaction) on Cardano get confirmed
    payment: 120 # a payment transaction on Cardano get confirmed
    cold: 120 # a cold storage transaction on Cardano get confirmed
    manual: 120 # a manual transaction on Cardano get confirmed
  coldStorageAddress: ''
ergo:
  networkType: 'mainnet' # Ergo network type [testnet, mainnet]
  chainNetwork: 'explorer' # 'explorer' or 'node'
  explorer:
    url: 'https://api.ergoplatform.com/'
    timeout: 8
  node:
    url: ''
    timeout: 8
  minBoxValue: '300000' # minimum nano-erg for a box
  additionalErgOnPayment: '0' # additional erg payment for events that are targeted to Ergo
  fee: '1100000' # Ergo transaction fee
  confirmation: # required block confirmation
    observation: 20 # an observation transaction (lock transaction) on Ergo get confirmed
    event: 20 # an event trigger box get confirmed
    payment: 20 # a payment or reward distribution transaction on Ergo get confirmed
    cold: 20 # a cold storage transaction on Ergo get confirmed
    manual: 20 # a manual transaction on Ergo get confirmed
  initialHeight: 925000 # block scanner starting block height
  scannerInterval: 180 # scanner update interval
  coldStorageAddress: ''
reward:
  bridgeFeeRepoAddress: '' # guards address for receiving bridge fee of events
  RSNEmissionAddress: '' # guards address for receiving emitted RSN of events
  networkFeeRepoAddress: '' # guards address for receiving network fee of events
  watchersSharePercent: 50 # watchers share for event fees (payed in tokens or native token)
  watchersRSNSharePercent: 0 # watchers share for event fees (payed in RSN token)
tss:
  path: './bin/tss.exe' # path to tss executable file
  configPath: './bin/conf/conf.env'
  url: 'http://localhost'
  port: 9000
  timeout: 8 # connection timeout for tss API
  secret: ''
  publicKeys:
    - ''
  ks:
    - ''
p2p:
  addresses: # relay configs
    - peerId: ''
      address: ''
  bootstrapTimeout: 10 # timeout of connecting to bootstrap nodes (which are relays in our case)
  pubsubInterval: 10 # interval of publishing peer ids to the network for peer discovery
  apiCallbackTimeout: 8 # timeout of api calls which happen when subscribing a channel in dialer
  loggingInterval: 60 # interval of logging jobs
  messageSendingRetriesExponentialFactor: 5 # exponential factor for calculating message retries interval
  messageSendingRetriesMaxCount: 3 # number of retires before dropping a failed message
  peerIdFilePath: './peer-dialer.json'
  guardsCount: 30 # total number of guards in the network
  allowedStreamsPerGuard: 3 # the number of streams allowed for each guard connected
  relayReconnectionInterval: 30 # Interval of tries to re-connect a disconnected relay
  brokenTimeAllowed: 1200 # seconds allowed to be unstable
eventTimeout: 86400 # timeout for processing events
txSignTimeout: 300 # timeout for signing transactions
guard:
  mnemonic: ''
  configUpdateInterval: 180 # guards config box update interval (getting guards configs from the box in Ergo network)
contracts:
  addressesBasePath: './config/rosen/'
logs:
  - type: 'file' # [file, console]
    path: './logs/' # path to log files (only for rotateFile type)
    maxSize: '20m' # maximum size of each log file (20 MB) (only for rotateFile type)
    maxFiles: '14d' # maximum number of log files (14 days) (only for rotateFile type)
    level: 'info' # [debug, info, warn, error]
  - type: 'console'
    level: 'info'
coldStorage:
  startHour: 17 # start of cold storage transaction generation period
  endHour: 19 # end of cold storage transaction generation period
intervals:
  txProcessorInterval: 180
  timeoutProcessorInterval: 3600 # interval to check if events got timeout
  requeueWaitingEventsInterval: 43200 # interval for requeue events which are timeout
tokensPath: './config/rosen/tokens.json' # path to supported tokens of bridge
thresholdsPath: './config/thresholds.json' # path to thresholds of lock address tokens
discordWebHookUrl: '' # Discord webhook url for sending notifications
database:
  type: 'sqlite' # options: postgres, sqlite
  path: './sqlite/guard.sqlite' # database path (for sqlite)
  # host: '' # database host (for postgres)
  # port: 5432 # database port (for postgres)
  # user: '' # database user (for postgres)
  # password: '' # database password (for postgres)
  # name: '' # database name (for postgres)
healthCheck:
  interval: 60 # health check update interval (in seconds)
  asset:
    erg:
      warnThreshold: 1000000000 # minimum recommended erg balance
      criticalThreshold: 100000000 # minimum required erg balance
    rsn:
      warnThreshold: 1000000000 # minimum recommended erg balance
      criticalThreshold: 100000000 # minimum required erg balance
    ada:
      warnThreshold: 2500000000 # minimum recommended erg balance
      criticalThreshold: 200000000 # minimum required erg balance
  ergoScanner:
    warnDifference: 2 # warning difference between existing and scanned blocks height
    criticalDifference: 100 # critical difference between existing and scanned blocks height
  ergoNode:
    maxHeightDifference: 2 # maximum difference between header height and full height
    maxBlockTime: 1800 # maximum time to see a new block
    minPeerCount: 10 # minimum recommended peers
    maxPeerHeightDifference: 2 # maximum difference between peers and our node
  errorLog:
    maxAllowedCount: 2 # maximum allowed error log lines
    duration: 100 # error log duration time check
  p2p:
    defectConfirmationTimeWindow: 120 # Time to wait after any peer disconnection
revenue:
  interval: 120 # revenue update interval
keygen: # only set when you want to start keygen process
  active: false # set true to start keygen process on startup
  guards: 0 # total number of guards
  threshold: 0 # signing threshold (at least threshold + 1 guards are required)
  algorithm: eddsa # keygen algorithm. only eddsa supported<|MERGE_RESOLUTION|>--- conflicted
+++ resolved
@@ -7,11 +7,8 @@
   apiKeyHash: '' # blake2b hash of Api-Key
   jsonBodyLimit: 50
   isManualTxRequestActive: false
-<<<<<<< HEAD
   allowedOrigins: [] # List of allowed origins for CORS headers
-=======
   maxRequestsPerMinute: 100_000
->>>>>>> 964e2e11
 
 cardano:
   networkType: 'mainnet' # Cardano network type [testnet, mainnet]
