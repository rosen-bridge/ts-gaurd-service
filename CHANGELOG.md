# guard-service

<<<<<<< HEAD
## 4.1.2

### Patch Changes

- patch koios client
=======
## 5.0.0

### Major Changes

- integrate ethereum
- change paymentTxId format in R4 from hex string to string
- support contract and tokensMap version and update info controller for version configs
- consider decimals drop

### Minor Changes

- update health-check APIs regarding to latest changes
- consider reason of invalidation while marking txs as invalid
- limit number of try for events based on their unexpected failures
- add notification to health-check
- add warn level to logger health parameter and tune the thresholds
- add tx progress health-check parameter
- refactor cold storage tx verification and its insertion handler to support parallel cold storage txs

### Patch Changes

- update notification handler
- send notification whenever a transaction becomes invalid
- change ergo scanner sync health-check thresholds
- add guard current version to logs
- update dependencies
- add TSS parallel sign limit to config
- change default requeue waiting events interval to 6 hours
- catch scanner errors to avoid crash
- fix bug in TransactionProcessor while recognizing a potential signed tx as unsigned
- skip tx reinsertion for invalid txs
- change default tx processor interval to 1 minute
- fix unhandled promise in TransactionVerifier
>>>>>>> 05178e14

## 4.1.1

### Patch Changes

- fix handling invalid cold storage tx as active ones

## 4.1.0

### Minor Changes

- refactor cold storage config structure and verification process

## 4.0.0

### Major Changes

- configurable emission token

### Patch Changes

- remove keygen scenario from guard-service
- read cold address from contract files

## 3.0.1

### Patch Changes

- patch release version

## 3.0.0

### Major Changes

- integrate bitcoin
- update tss to latest version and add ecdsa signer
- update minimum-fee to v1

### Minor Changes

- register bitcoin health check parameters
- register bitcoin scanner and extractors
- change payment box index in ErgoTransactions
- revamp tss key configs

### Patch Changes

- update dependencies
- improve rewardTxId and paymentTxId columns in events history API
- update scanner and watcher-data-extractor
- update health-check and network packages
- update typeorm to latest

## 2.1.1

### Patch Changes

- Fix a bug when `constructor` or `__proto__` exists system can not process transaction
- Update @fastify/swagger-ui to latest version

## 2.1.0

### Minor Changes

- Add Cors headers to all apis according to config
- Add rate limit to all apis
- add trust key to Tss

### Patch Changes

- add salt to the apiKey to prevent precomputed hash attacks

## 2.0.0

### Major Changes

- update guard according to contracts_V3 changes

### Patch Changes

- add version to /info api<|MERGE_RESOLUTION|>--- conflicted
+++ resolved
@@ -1,12 +1,5 @@
 # guard-service
 
-<<<<<<< HEAD
-## 4.1.2
-
-### Patch Changes
-
-- patch koios client
-=======
 ## 5.0.0
 
 ### Major Changes
@@ -40,7 +33,12 @@
 - skip tx reinsertion for invalid txs
 - change default tx processor interval to 1 minute
 - fix unhandled promise in TransactionVerifier
->>>>>>> 05178e14
+
+## 4.1.2
+
+### Patch Changes
+
+- patch koios client
 
 ## 4.1.1
 
