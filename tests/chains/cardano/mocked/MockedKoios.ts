--- conflicted
+++ resolved
@@ -41,11 +41,7 @@
 
 export {
     mockGetAddressBoxes,
-<<<<<<< HEAD
-    mockKoiosGetTxConfirmationCalledOnce,
     mockKoiosGetTxUtxos,
-    mockKoiosGetTxMetadata
-=======
+    mockKoiosGetTxMetadata,
     mockKoiosGetTxConfirmation
->>>>>>> 330dea60
 }