import { mockGetAddressBoxes, mockKoiosGetTxInfo } from './mocked/MockedKoios';
import CardanoChain from '../../../src/chains/cardano/CardanoChain';
import {
<<<<<<< HEAD
    mockGetAddressBoxes,
    mockKoiosGetTxInfo,
} from "./mocked/MockedKoios";
import CardanoChain from "../../../src/chains/cardano/CardanoChain";
import { EventTrigger, TransactionStatus, TransactionTypes } from "../../../src/models/Models";
import TestBoxes from "./testUtils/TestBoxes";
import TestData from "./testUtils/TestData";
import { expect } from "chai";
import { Utxo } from "../../../src/chains/cardano/models/Interfaces";
import { anything, deepEqual, spy, verify, when } from "ts-mockito";
import { hash_transaction } from "@emurgo/cardano-serialization-lib-nodejs";
import MockedBlockFrost from "./mocked/MockedBlockFrost";
import TestUtils from "../../testUtils/TestUtils";
import { beforeEach } from "mocha";
import TssSigner from "../../../src/guard/TssSigner";
import { allTxRecords, clearTables, insertTxRecord } from "../../db/mocked/MockedScannerModel";
import CardanoTransaction from "../../../src/chains/cardano/models/CardanoTransaction";
import ChainsConstants from "../../../src/chains/ChainsConstants";
import Utils from "../../../src/helpers/Utils";
import sinon from "sinon";
import CardanoUtils from "../../../src/chains/cardano/helpers/CardanoUtils";
import { TssFailedSign, TssSuccessfulSign } from "../../../src/models/Interfaces";
import CardanoConfigs from "../../../src/chains/cardano/helpers/CardanoConfigs";

describe("CardanoChain", () => {
    const testBankAddress = TestBoxes.testBankAddress

    describe("getCoveringUtxo", () => {
        // mock getting bankBoxes
        const bankBoxes: Utxo[] = TestBoxes.mockBankBoxes()
        const bankBoxesCopy = JSON.parse(JSON.stringify(bankBoxes))

        /**
         * Target: testing getCoveringUtxo
         * Dependencies:
         *    BlockFrostApi
         *    KoiosApi
         * Expected Output:
         *    The function should return 1 specific box
         */
        it("should return 1 boxes for ADA payment", async () => {
            // mock ada payment event
            const mockedEvent: EventTrigger = TestBoxes.mockADAPaymentEventTrigger()

            // run test
            const cardanoChain: CardanoChain = new CardanoChain()
            const boxes = cardanoChain.getCoveringUtxo(bankBoxesCopy, mockedEvent)

            // verify output boxes
            expect(boxes.length).to.equal(1)
            expect(boxes[0].tx_hash).to.equal(bankBoxes[5].tx_hash)

        })

        /**
         * Target: testing getCoveringUtxo
         * Dependencies:
         *    BlockFrostApi
         *    KoiosApi
         * Expected Output:
         *    The function should return 2 specific box
         */
        it('should return 2 boxes for ADA payment', async () => {
            // mock ada payment event
            const mockedEvent: EventTrigger = TestBoxes.mockADAPaymentEventTrigger()
            mockedEvent.amount = "111300000"

            // run test
            const cardanoChain: CardanoChain = new CardanoChain()
            const boxes = cardanoChain.getCoveringUtxo(bankBoxesCopy, mockedEvent)

            // verify output boxes
            expect(boxes.length).to.equal(2)
            expect(boxes[0].tx_hash).to.equal(bankBoxes[5].tx_hash)
            expect(boxes[1].tx_hash).to.equal(bankBoxes[1].tx_hash)
        })

        /**
         * Target: testing getCoveringUtxo
         * Dependencies:
         *    BlockFrostApi
         *    KoiosApi
         * Expected Output:
         *    The function should return 2 specific box
         */
        it('should return 2 box for asset payment', async () => {
            const mockedEvent: EventTrigger = TestBoxes.mockAssetPaymentEventTrigger()
            mockedEvent.targetChainTokenId = "asset1nl000000000000000000000000000000000000"
            // run test
            const cardanoChain: CardanoChain = new CardanoChain()
            const boxes = cardanoChain.getCoveringUtxo(bankBoxesCopy, mockedEvent)

            // verify output boxes
            expect(boxes.length).to.be.equal(2)
            expect(boxes[0].tx_hash).to.be.equal(bankBoxes[6].tx_hash)
            expect(boxes[1].tx_hash).to.be.equal(bankBoxes[2].tx_hash)
        })

        /**
         * Target: testing getCoveringUtxo
         * Dependencies:
         *    BlockFrostApi
         *    KoiosApi
         * Expected Output:
         *    The function should return 3 specific box
         */
        it('should return 3 box for asset payment', async () => {
            const mockedEvent: EventTrigger = TestBoxes.mockAssetPaymentEventTrigger()
            mockedEvent.targetChainTokenId = "asset1nl000000000000000000000000000000000000"
            mockedEvent.amount = "17300000"

            // run test
            const cardanoChain: CardanoChain = new CardanoChain()
            const boxes = cardanoChain.getCoveringUtxo([bankBoxesCopy[5], bankBoxesCopy[6], bankBoxesCopy[7]], mockedEvent)

            // verify output boxes
            expect(boxes.length).to.be.equal(3)
        })

    })

    describe("generateTransaction", () => {
        // mock getting bankBoxes
        const bankBoxes: Utxo[] = TestBoxes.mockBankBoxes()
        mockGetAddressBoxes(testBankAddress, bankBoxes)

        /**
         * Target: testing generateTransaction
         * Dependencies:
         *    BlockFrostApi
         *    KoiosApi
         * Expected Output:
         *    The function should construct a valid tx successfully
         *    It should also verify it successfully
         */
        it("should generate an ADA payment tx and verify it successfully", async () => {
            // mock ada payment event
            const mockedEvent: EventTrigger = TestBoxes.mockADAPaymentEventTrigger()

            // run test
            const cardanoChain: CardanoChain = new CardanoChain()
            const tx = await cardanoChain.generateTransaction(mockedEvent)

            // verify tx
            const isValid = await cardanoChain.verifyTransactionWithEvent(tx, mockedEvent)
            expect(isValid).to.be.true
        })

        /**
         * Target: testing generateTransaction
         * Dependencies:
         *    BlockFrostApi
         *    KoiosApi
         * Expected Output:
         *    The function should construct a valid tx successfully
         *    It should also verify it successfully
         */
        it("should generate an Asset payment tx and verify it successfully", async () => {
            // mock asset payment event
            const mockedEvent: EventTrigger = TestBoxes.mockAssetPaymentEventTrigger()
            // run test
            const cardanoChain: CardanoChain = new CardanoChain()
            const tx = await cardanoChain.generateTransaction(mockedEvent)

            // verify tx
            const isValid = await cardanoChain.verifyTransactionWithEvent(tx, mockedEvent)
            expect(isValid).to.be.true
        })

    })

    describe("verifyTransactionWithEvent", () => {

        /**
         * Target: testing verifyTransactionWithEvent
         * Dependencies:
         *    -
         * Expected Output:
         *    It should NOT verify the transaction
         */
        it("should reject an ADA payment tx that transferring asset", async () => {
            // mock ada payment event
            const mockedEvent: EventTrigger = TestBoxes.mockADAPaymentEventTrigger()
            const tx = TestBoxes.mockAssetTransferringPaymentTransaction(mockedEvent, testBankAddress)

            // run test
            const cardanoChain: CardanoChain = new CardanoChain()
            const isValid = await cardanoChain.verifyTransactionWithEvent(tx, mockedEvent)
            expect(isValid).to.be.false
        })

        /**
         * Target: testing verifyTransactionWithEvent
         * Dependencies:
         *    -
         * Expected Output:
         *    It should NOT verify the transaction
         */
        it("should reject an Asset payment tx with no asset transferring", async () => {
            // mock asset payment event
            const mockedEvent: EventTrigger = TestBoxes.mockAssetPaymentEventTrigger()
            const tx = TestBoxes.mockNoAssetsTransferringPaymentTransaction(mockedEvent, testBankAddress)

            // run test
            const cardanoChain: CardanoChain = new CardanoChain()
            const isValid = await cardanoChain.verifyTransactionWithEvent(tx, mockedEvent)
            expect(isValid).to.be.false
        })

        /**
         * Target: testing verifyTransactionWithEvent
         * Dependencies:
         *    -
         * Expected Output:
         *    It should NOT verify the transaction
         */
        it("should reject an Asset payment tx that transferring multiple asset with same policyId", async () => {
            // mock asset payment event
            const mockedEvent: EventTrigger = TestBoxes.mockAssetPaymentEventTrigger()
            const tx = TestBoxes.mockMultiAssetsTransferringPaymentTransaction(mockedEvent, testBankAddress)

            // run test
            const cardanoChain: CardanoChain = new CardanoChain()
            const isValid = await cardanoChain.verifyTransactionWithEvent(tx, mockedEvent)
            expect(isValid).to.be.false
        })

        /**
         * Target: testing verifyTransactionWithEvent
         * Dependencies:
         *    -
         * Expected Output:
         *    It should NOT verify the transaction
         */
        it("should reject an Asset payment tx that transferring multiple asset with different policyId", async () => {
            // mock asset payment event
            const mockedEvent: EventTrigger = TestBoxes.mockAssetPaymentEventTrigger()
            const tx = TestBoxes.mockTwoAssetsTransferringPaymentTransaction(mockedEvent, testBankAddress)

            // run test
            const cardanoChain: CardanoChain = new CardanoChain()
            const isValid = await cardanoChain.verifyTransactionWithEvent(tx, mockedEvent)
            expect(isValid).to.be.false
        })

    })

    describe("requestToSignTransaction", () => {

        beforeEach("clear database tables", async () => {
            await clearTables()
        })

        /**
         * Target: testing requestToSignTransaction
         * Dependencies:
         *    -
         * Expected Output:
         *    It should insert right record into database
         */
        it("should update tx status in db and send request to TSS signer successfully", async () => {
            // create test data
            const cardanoChain: CardanoChain = new CardanoChain()
            const tx = TestBoxes.mockTwoAssetsTransferringPaymentTransaction(
                TestBoxes.mockAssetPaymentEventTrigger(), testBankAddress)
            await insertTxRecord(tx, TransactionTypes.payment, ChainsConstants.cardano, TransactionStatus.approved, 0, tx.eventId)
            const mockedTssSigner = spy(TssSigner)
            const txHash = hash_transaction(cardanoChain.deserialize(tx.txBytes).body()).to_bytes()
            when(mockedTssSigner.signTxHash(anything())).thenResolve()

            // run test
            await cardanoChain.requestToSignTransaction(tx)

            // verify db changes
            verify(mockedTssSigner.signTxHash(deepEqual(txHash))).once()
            const dbTxs = await allTxRecords()
            expect(dbTxs.map(tx => [tx.txId, tx.status])[0])
                .to.deep.equal([tx.txId, TransactionStatus.inSign])
        })

    })

    describe("signTransaction", () => {

        beforeEach("clear test sign database Cardano signs table", async () => {
            await clearTables()
        })

        /**
         * Target: testing signTransaction
         * Dependencies:
         *    -
         * Expected Output:
         *    It should return the signed tx with the same body and the signature as it's witness
         */
        it("should sign a transaction successfully", async () => {
            // mock TssSigner return value
            const mockedSignTxHash = "4d9794972a26d36ebc35c819ef3c8eea80bd451e497ac89a7303dd3025714cb235fcad6621778fdbd99b56753e6493ea646ac7ade8f30fed7dca7138c741fe02"
            const expectedResult = "825820bcb07faa6c0f19e2f2587aa9ef6f43a68fc0135321216a71dc87c8527af4ca6a58404d9794972a26d36ebc35c819ef3c8eea80bd451e497ac89a7303dd3025714cb235fcad6621778fdbd99b56753e6493ea646ac7ade8f30fed7dca7138c741fe02"

            // create test data
            const cardanoChain: CardanoChain = new CardanoChain()
            const cardanoTx = TestBoxes.mockTwoAssetsTransferringPaymentTransaction(
                TestBoxes.mockAssetPaymentEventTrigger(), testBankAddress)
            await insertTxRecord(cardanoTx, TransactionTypes.payment, ChainsConstants.cardano, TransactionStatus.inSign, 0, cardanoTx.eventId)
            const mockedResponse: TssSuccessfulSign = {
                signature: mockedSignTxHash,
                r: "",
                s: "",
                m: cardanoTx.txId
            }

            // run test
            await cardanoChain.signTransaction(JSON.stringify(mockedResponse), "ok")

            // verify db changes
            const dbTxs = await allTxRecords()
            expect(dbTxs.map(tx => [tx.txId, tx.status])[0])
                .to.deep.equal([cardanoTx.txId, TransactionStatus.signed])
            const newCardanoTx = CardanoTransaction.fromJson(dbTxs[0].txJson)

            // verify signedTx txId
            const signedTx = cardanoChain.deserialize(newCardanoTx.txBytes)
            expect(signedTx).to.not.equal(null)
            const signedTxId = Utils.Uint8ArrayToHexString(hash_transaction(signedTx.body()).to_bytes())
            expect(signedTxId).to.equal(cardanoTx.txId)

            // verify signedTx signature
            const vKeyWitness = signedTx.witness_set().vkeys()?.get(0)
            expect(vKeyWitness).to.not.equal(undefined)
            const vKeyWitnessHex = Utils.Uint8ArrayToHexString(vKeyWitness!.to_bytes())
            expect(vKeyWitnessHex).to.equal(expectedResult)
        })

        /**
         * Target: testing signTransaction
         * Dependencies:
         *    -
         * Scenario:
         *    Mock a Cardano event trigger and insert into db
         *    Mock a Cardano payment transaction based on mocked event and insert into db
         *    Run test (execute signTransaction method of cardanoChain with a failed message)
         *    Check transactions in db. Mocked transaction status should be updated to sign-failed
         * Expected Output:
         *    It should mark the tx as sign-failed
         */
        it("should update the transaction status to sign-failed in db", async () => {
            // create test data
            const cardanoChain: CardanoChain = new CardanoChain()
            const cardanoTx = TestBoxes.mockTwoAssetsTransferringPaymentTransaction(
                TestBoxes.mockAssetPaymentEventTrigger(), testBankAddress)
            await insertTxRecord(cardanoTx, TransactionTypes.payment, ChainsConstants.cardano, TransactionStatus.inSign, 0, cardanoTx.eventId)
            const mockedResponse: TssFailedSign = {
                error: "error message",
                m: cardanoTx.txId
            }

            // run test
            await cardanoChain.signTransaction(JSON.stringify(mockedResponse), "error")

            // verify db changes
            const dbTxs = await allTxRecords()
            expect(dbTxs.map(tx => [tx.txId, tx.status])[0])
                .to.deep.equal([cardanoTx.txId, TransactionStatus.signFailed])
        })

    })

    describe("submitTransaction", () => {

        beforeEach("reset MockedBlockFrost", () => {
            MockedBlockFrost.resetMockedBlockFrostApi()
        })

        /**
         * Target: testing submitTransaction
         * Dependencies:
         *    BlockFrostApi
         * Expected Output:
         *    It should return true and submit tx without problem
         */
        it("should has called Blockfrost.submit when submit a transaction successfully", async () => {
            const cardanoChain: CardanoChain = new CardanoChain()
            const tx = TestBoxes.mockTwoAssetsTransferringPaymentTransaction(TestBoxes.mockAssetPaymentEventTrigger(), testBankAddress)

            // mock tx submit method
            MockedBlockFrost.mockTxSubmit(anything(), TestUtils.generateRandomId())

            // run test
            await cardanoChain.submitTransaction(tx)
            MockedBlockFrost.verifyTxSubmitCalledOnce(cardanoChain.deserialize(tx.txBytes))
        })

        /**
         * Target: testing submitTransaction
         * Dependencies:
         *    BlockFrostApi
         * Expected Output:
         *    It should try to submit and return false
         */
        it("should has called Blockfrost.submit when catch an error while submitting a transaction", async () => {
            const cardanoChain: CardanoChain = new CardanoChain()
            const tx = TestBoxes.mockTwoAssetsTransferringPaymentTransaction(TestBoxes.mockAssetPaymentEventTrigger(), testBankAddress)

            // mock tx submit method
            MockedBlockFrost.mockTxSubmitError(anything())

            // run test
            await cardanoChain.submitTransaction(tx)
            MockedBlockFrost.verifyTxSubmitCalledOnce(cardanoChain.deserialize(tx.txBytes))
        })

    })

    describe("verifyEventWithPayment", () => {
        beforeEach("reset mocked koios api", () => {
            mockKoiosGetTxInfo(TestData.observationTxInfo.tx_hash, TestData.observationTxInfo)
            mockKoiosGetTxInfo(TestData.nonObservationTxInfo.tx_hash, TestData.nonObservationTxInfo)
            mockKoiosGetTxInfo(TestData.adaObservationTxInfo.tx_hash, TestData.adaObservationTxInfo)
            mockKoiosGetTxInfo(TestData.noMetadataTxInfo.tx_hash, TestData.noMetadataTxInfo)
            mockKoiosGetTxInfo(TestData.fakeTokenObservationTxInfo.tx_hash, TestData.fakeTokenObservationTxInfo)
        })

        /**
         * Target: testing verifyEventWithPayment
         * Dependencies:
         *    -
         * Expected Output:
         *    It should verify the event
         */
        it("should return true when the event is correct", async () => {
            const mockedEvent: EventTrigger = TestBoxes.mockValidEventTrigger()

            // run test
            const cardanoChain: CardanoChain = new CardanoChain()
            const isValid = await cardanoChain.verifyEventWithPayment(mockedEvent, CardanoConfigs.cardanoContractConfig.RWTId)
            expect(isValid).to.be.true
        })

        /**
         * Target: testing verifyEventWithPayment
         * Dependencies:
         *    -
         * Expected Output:
         *    It should verify the event
         */
        it("should return true when the event is correct locking ada", async () => {
            const mockedEvent: EventTrigger = TestBoxes.mockValidAdaEventTrigger()

            // run test
            const cardanoChain: CardanoChain = new CardanoChain()
            const isValid = await cardanoChain.verifyEventWithPayment(mockedEvent, CardanoConfigs.cardanoContractConfig.RWTId)
            expect(isValid).to.be.true
        })

        /**
         * Target: testing verifyEventWithPayment
         * Dependencies:
         *    -
         * Expected Output:
         *    It should NOT verify the event
         */
        it("should return false when the event has no metadata", async () => {
            const mockedEvent: EventTrigger = TestBoxes.mockInValidMetadataEventTrigger()

            // run test
            const cardanoChain: CardanoChain = new CardanoChain()
            const isValid = await cardanoChain.verifyEventWithPayment(mockedEvent, CardanoConfigs.cardanoContractConfig.RWTId)
            expect(isValid).to.be.false
        })

        /**
         * Target: testing verifyEventWithPayment
         * Dependencies:
         *    -
         * Expected Output:
         *    It should NOT verify the event
         */
        it("should return false when the event token doesn't match", async () => {
            const mockedEvent: EventTrigger = TestBoxes.mockInValidTokenEventTrigger()

            // run test
            const cardanoChain: CardanoChain = new CardanoChain()
            const isValid = await cardanoChain.verifyEventWithPayment(mockedEvent, CardanoConfigs.cardanoContractConfig.RWTId)
            expect(isValid).to.be.false
        })

        /**
         * Target: testing verifyEventWithPayment
         * Dependencies:
         *    -
         * Expected Output:
         *    It should NOT verify the event
         */
        it("should return false when the event has incorrect toChain", async () => {
            const mockedEvent: EventTrigger = TestBoxes.mockInvalidToChainEventTrigger()

            // run test
            const cardanoChain: CardanoChain = new CardanoChain()
            const isValid = await cardanoChain.verifyEventWithPayment(mockedEvent, CardanoConfigs.cardanoContractConfig.RWTId)
            expect(isValid).to.be.false
        })

        /**
         * Target: testing verifyEventWithPayment
         * Dependencies:
         *    -
         * Expected Output:
         *    It should NOT verify the event
         */
        it("should return false when the event has incorrect fromAddress", async () => {
            const mockedEvent: EventTrigger = TestBoxes.mockInvalidFromAddressEventTrigger()

            // run test
            const cardanoChain: CardanoChain = new CardanoChain()
            const isValid = await cardanoChain.verifyEventWithPayment(mockedEvent, CardanoConfigs.cardanoContractConfig.RWTId)
            expect(isValid).to.be.false
        })

        /**
         * Target: testing verifyEventWithPayment
         * Dependencies:
         *    -
         * Expected Output:
         *    It should NOT verify the event
         */
        it("should return false when the event has incorrect toAddress", async () => {
            const mockedEvent: EventTrigger = TestBoxes.mockInvalidToAddressEventTrigger()

            // run test
            const cardanoChain: CardanoChain = new CardanoChain()
            const isValid = await cardanoChain.verifyEventWithPayment(mockedEvent, CardanoConfigs.cardanoContractConfig.RWTId)
            expect(isValid).to.be.false
        })

        /**
         * Target: testing verifyEventWithPayment
         * Dependencies:
         *    -
         * Expected Output:
         *    It should NOT verify the event
         */
        it("should return false when the event has incorrect amount", async () => {
            const mockedEvent: EventTrigger = TestBoxes.mockInvalidAmountEventTrigger()

            // run test
            const cardanoChain: CardanoChain = new CardanoChain()
            const isValid = await cardanoChain.verifyEventWithPayment(mockedEvent, CardanoConfigs.cardanoContractConfig.RWTId)
            expect(isValid).to.be.false
        })

        /**
         * Target: testing verifyEventWithPayment
         * Dependencies:
         *    -
         * Expected Output:
         *    It should NOT verify the event
         */
        it("should return false when the event has incorrect networkFee", async () => {
            const mockedEvent: EventTrigger = TestBoxes.mockInvalidNetworkFeeEventTrigger()

            // run test
            const cardanoChain: CardanoChain = new CardanoChain()
            const isValid = await cardanoChain.verifyEventWithPayment(mockedEvent, CardanoConfigs.cardanoContractConfig.RWTId)
            expect(isValid).to.be.false
        })

        /**
         * Target: testing verifyEventWithPayment
         * Dependencies:
         *    -
         * Expected Output:
         *    It should NOT verify the event
         */
        it("should return false when the event has incorrect bridgeFee", async () => {
            const mockedEvent: EventTrigger = TestBoxes.mockInvalidBridgeFeeEventTrigger()

            // run test
            const cardanoChain: CardanoChain = new CardanoChain()
            const isValid = await cardanoChain.verifyEventWithPayment(mockedEvent, CardanoConfigs.cardanoContractConfig.RWTId)
            expect(isValid).to.be.false
        })

        /**
         * Target: testing verifyEventWithPayment
         * Dependencies:
         *    -
         * Expected Output:
         *    It should NOT verify the event
         */
        it("should return false when the event has incorrect sourceTokenId", async () => {
            const mockedEvent: EventTrigger = TestBoxes.mockInvalidSourceTokenEventTrigger()

            // run test
            const cardanoChain: CardanoChain = new CardanoChain()
            const isValid = await cardanoChain.verifyEventWithPayment(mockedEvent, CardanoConfigs.cardanoContractConfig.RWTId)
            expect(isValid).to.be.false
        })

        /**
         * Target: testing verifyEventWithPayment
         * Dependencies:
         *    -
         * Expected Output:
         *    It should NOT verify the event
         */
        it("should return false when the event has incorrect targetTokenId", async () => {
            const mockedEvent: EventTrigger = TestBoxes.mockInvalidTargetTokenEventTrigger()

            // run test
            const cardanoChain: CardanoChain = new CardanoChain()
            const isValid = await cardanoChain.verifyEventWithPayment(mockedEvent, CardanoConfigs.cardanoContractConfig.RWTId)
            expect(isValid).to.be.false
        })

        /**
         * Target: testing verifyEventWithPayment
         * Dependencies:
         *    -
         * Expected Output:
         *    It should NOT verify the event
         */
        it("should return false when the event has incorrect blockId", async () => {
            const mockedEvent: EventTrigger = TestBoxes.mockInvalidBlockEventTrigger()

            // run test
            const cardanoChain: CardanoChain = new CardanoChain()
            const isValid = await cardanoChain.verifyEventWithPayment(mockedEvent, CardanoConfigs.cardanoContractConfig.RWTId)
            expect(isValid).to.be.false
        })

        /**
         * Target: testing verifyEventWithPayment
         * Dependencies:
         *    -
         * Expected Output:
         *    It should NOT verify the event
         */
        it("should return false when the event has incorrect sourceTxId", async () => {
            const mockedEvent: EventTrigger = TestBoxes.mockInvalidSourceTxEventTrigger()

            // run test
            const cardanoChain: CardanoChain = new CardanoChain()
            const isValid = await cardanoChain.verifyEventWithPayment(mockedEvent, CardanoConfigs.cardanoContractConfig.RWTId)
            expect(isValid).to.be.false
        })

        /**
         * Target: testing verifyEventWithPayment
         * Dependencies:
         *    CardanoUtils
         * Expected Output:
         *    It should NOT verify the event
         */
        it("should return false when the event can not be retrieved from tx info", async () => {
            const mockedEvent: EventTrigger = TestBoxes.mockValidEventTrigger()
            sinon.stub(CardanoUtils, "getRosenData").returns(undefined)

            // run test
            const cardanoChain: CardanoChain = new CardanoChain()
            const isValid = await cardanoChain.verifyEventWithPayment(mockedEvent, CardanoConfigs.cardanoContractConfig.RWTId)
            expect(isValid).to.be.false
            sinon.restore()
        })

        /**
         * Target: testing verifyEventWithPayment
         * Dependencies:
         *    -
         * Scenario:
         *    Mock a valid eventTrigger
         *    Pass the valid trigger event with an invalid RWTId
         * Expected Output:
         *    It should NOT verify the event
         */
        it("should return false when the event RWT is not compatible with cardano rwt", async () => {
            const mockedEvent: EventTrigger = TestBoxes.mockValidEventTrigger()

            // run test
            const cardanoChain: CardanoChain = new CardanoChain()
            const isValid = await cardanoChain.verifyEventWithPayment(mockedEvent, "fake")
            expect(isValid).to.be.false
        })
    })

})
=======
  EventTrigger,
  TransactionStatus,
  TransactionTypes,
} from '../../../src/models/Models';
import TestBoxes from './testUtils/TestBoxes';
import TestData from './testUtils/TestData';
import { expect } from 'chai';
import { Utxo } from '../../../src/chains/cardano/models/Interfaces';
import { anything, deepEqual, spy, verify, when } from 'ts-mockito';
import { hash_transaction } from '@emurgo/cardano-serialization-lib-nodejs';
import MockedBlockFrost from './mocked/MockedBlockFrost';
import TestUtils from '../../testUtils/TestUtils';
import { beforeEach } from 'mocha';
import TssSigner from '../../../src/guard/TssSigner';
import {
  allTxRecords,
  clearTables,
  insertTxRecord,
} from '../../db/mocked/MockedScannerModel';
import CardanoTransaction from '../../../src/chains/cardano/models/CardanoTransaction';
import ChainsConstants from '../../../src/chains/ChainsConstants';
import Utils from '../../../src/helpers/Utils';
import sinon from 'sinon';
import CardanoUtils from '../../../src/chains/cardano/helpers/CardanoUtils';
import {
  TssFailedSign,
  TssSuccessfulSign,
} from '../../../src/models/Interfaces';
import CardanoConfigs from '../../../src/chains/cardano/helpers/CardanoConfigs';

describe('CardanoChain', () => {
  const testBankAddress = TestBoxes.testBankAddress;

  describe('generateTransaction', () => {
    // mock getting bankBoxes
    const bankBoxes: Utxo[] = TestBoxes.mockBankBoxes();
    mockGetAddressBoxes(testBankAddress, bankBoxes);

    /**
     * Target: testing generateTransaction
     * Dependencies:
     *    BlockFrostApi
     *    KoiosApi
     * Expected Output:
     *    The function should construct a valid tx successfully
     *    It should also verify it successfully
     */
    it('should generate an ADA payment tx and verify it successfully', async () => {
      // mock ada payment event
      const mockedEvent: EventTrigger = TestBoxes.mockADAPaymentEventTrigger();

      // run test
      const cardanoChain: CardanoChain = new CardanoChain();
      const tx = await cardanoChain.generateTransaction(mockedEvent);

      // verify tx
      const isValid = await cardanoChain.verifyTransactionWithEvent(
        tx,
        mockedEvent
      );
      expect(isValid).to.be.true;
    });

    /**
     * Target: testing generateTransaction
     * Dependencies:
     *    BlockFrostApi
     *    KoiosApi
     * Expected Output:
     *    The function should construct a valid tx successfully
     *    It should also verify it successfully
     */
    it('should generate an Asset payment tx and verify it successfully', async () => {
      // mock asset payment event
      const mockedEvent: EventTrigger =
        TestBoxes.mockAssetPaymentEventTrigger();

      // run test
      const cardanoChain: CardanoChain = new CardanoChain();
      const tx = await cardanoChain.generateTransaction(mockedEvent);

      // verify tx
      const isValid = await cardanoChain.verifyTransactionWithEvent(
        tx,
        mockedEvent
      );
      expect(isValid).to.be.true;
    });
  });

  describe('verifyTransactionWithEvent', () => {
    /**
     * Target: testing verifyTransactionWithEvent
     * Dependencies:
     *    -
     * Expected Output:
     *    It should NOT verify the transaction
     */
    it('should reject an ADA payment tx that transferring asset', async () => {
      // mock ada payment event
      const mockedEvent: EventTrigger = TestBoxes.mockADAPaymentEventTrigger();
      const tx = TestBoxes.mockAssetTransferringPaymentTransaction(
        mockedEvent,
        testBankAddress
      );

      // run test
      const cardanoChain: CardanoChain = new CardanoChain();
      const isValid = await cardanoChain.verifyTransactionWithEvent(
        tx,
        mockedEvent
      );
      expect(isValid).to.be.false;
    });

    /**
     * Target: testing verifyTransactionWithEvent
     * Dependencies:
     *    -
     * Expected Output:
     *    It should NOT verify the transaction
     */
    it('should reject an Asset payment tx with no asset transferring', async () => {
      // mock asset payment event
      const mockedEvent: EventTrigger =
        TestBoxes.mockAssetPaymentEventTrigger();
      const tx = TestBoxes.mockNoAssetsTransferringPaymentTransaction(
        mockedEvent,
        testBankAddress
      );

      // run test
      const cardanoChain: CardanoChain = new CardanoChain();
      const isValid = await cardanoChain.verifyTransactionWithEvent(
        tx,
        mockedEvent
      );
      expect(isValid).to.be.false;
    });

    /**
     * Target: testing verifyTransactionWithEvent
     * Dependencies:
     *    -
     * Expected Output:
     *    It should NOT verify the transaction
     */
    it('should reject an Asset payment tx that transferring multiple asset with same policyId', async () => {
      // mock asset payment event
      const mockedEvent: EventTrigger =
        TestBoxes.mockAssetPaymentEventTrigger();
      const tx = TestBoxes.mockMultiAssetsTransferringPaymentTransaction(
        mockedEvent,
        testBankAddress
      );

      // run test
      const cardanoChain: CardanoChain = new CardanoChain();
      const isValid = await cardanoChain.verifyTransactionWithEvent(
        tx,
        mockedEvent
      );
      expect(isValid).to.be.false;
    });

    /**
     * Target: testing verifyTransactionWithEvent
     * Dependencies:
     *    -
     * Expected Output:
     *    It should NOT verify the transaction
     */
    it('should reject an Asset payment tx that transferring multiple asset with different policyId', async () => {
      // mock asset payment event
      const mockedEvent: EventTrigger =
        TestBoxes.mockAssetPaymentEventTrigger();
      const tx = TestBoxes.mockTwoAssetsTransferringPaymentTransaction(
        mockedEvent,
        testBankAddress
      );

      // run test
      const cardanoChain: CardanoChain = new CardanoChain();
      const isValid = await cardanoChain.verifyTransactionWithEvent(
        tx,
        mockedEvent
      );
      expect(isValid).to.be.false;
    });
  });

  describe('requestToSignTransaction', () => {
    beforeEach('clear database tables', async () => {
      await clearTables();
    });

    /**
     * Target: testing requestToSignTransaction
     * Dependencies:
     *    -
     * Expected Output:
     *    It should insert right record into database
     */
    it('should update tx status in db and send request to TSS signer successfully', async () => {
      // create test data
      const cardanoChain: CardanoChain = new CardanoChain();
      const tx = TestBoxes.mockTwoAssetsTransferringPaymentTransaction(
        TestBoxes.mockAssetPaymentEventTrigger(),
        testBankAddress
      );
      await insertTxRecord(
        tx,
        TransactionTypes.payment,
        ChainsConstants.cardano,
        TransactionStatus.approved,
        0,
        tx.eventId
      );
      const mockedTssSigner = spy(TssSigner);
      const txHash = hash_transaction(
        cardanoChain.deserialize(tx.txBytes).body()
      ).to_bytes();
      when(mockedTssSigner.signTxHash(anything())).thenResolve();

      // run test
      await cardanoChain.requestToSignTransaction(tx);

      // verify db changes
      verify(mockedTssSigner.signTxHash(deepEqual(txHash))).once();
      const dbTxs = await allTxRecords();
      expect(dbTxs.map((tx) => [tx.txId, tx.status])[0]).to.deep.equal([
        tx.txId,
        TransactionStatus.inSign,
      ]);
    });
  });

  describe('signTransaction', () => {
    beforeEach('clear test sign database Cardano signs table', async () => {
      await clearTables();
    });

    /**
     * Target: testing signTransaction
     * Dependencies:
     *    -
     * Expected Output:
     *    It should return the signed tx with the same body and the signature as it's witness
     */
    it('should sign a transaction successfully', async () => {
      // mock TssSigner return value
      const mockedSignTxHash =
        '4d9794972a26d36ebc35c819ef3c8eea80bd451e497ac89a7303dd3025714cb235fcad6621778fdbd99b56753e6493ea646ac7ade8f30fed7dca7138c741fe02';
      const expectedResult =
        '825820bcb07faa6c0f19e2f2587aa9ef6f43a68fc0135321216a71dc87c8527af4ca6a58404d9794972a26d36ebc35c819ef3c8eea80bd451e497ac89a7303dd3025714cb235fcad6621778fdbd99b56753e6493ea646ac7ade8f30fed7dca7138c741fe02';

      // create test data
      const cardanoChain: CardanoChain = new CardanoChain();
      const cardanoTx = TestBoxes.mockTwoAssetsTransferringPaymentTransaction(
        TestBoxes.mockAssetPaymentEventTrigger(),
        testBankAddress
      );
      await insertTxRecord(
        cardanoTx,
        TransactionTypes.payment,
        ChainsConstants.cardano,
        TransactionStatus.inSign,
        0,
        cardanoTx.eventId
      );
      const mockedResponse: TssSuccessfulSign = {
        signature: mockedSignTxHash,
        r: '',
        s: '',
        m: cardanoTx.txId,
      };

      // run test
      await cardanoChain.signTransaction(JSON.stringify(mockedResponse), 'ok');

      // verify db changes
      const dbTxs = await allTxRecords();
      expect(dbTxs.map((tx) => [tx.txId, tx.status])[0]).to.deep.equal([
        cardanoTx.txId,
        TransactionStatus.signed,
      ]);
      const newCardanoTx = CardanoTransaction.fromJson(dbTxs[0].txJson);

      // verify signedTx txId
      const signedTx = cardanoChain.deserialize(newCardanoTx.txBytes);
      expect(signedTx).to.not.equal(null);
      const signedTxId = Utils.Uint8ArrayToHexString(
        hash_transaction(signedTx.body()).to_bytes()
      );
      expect(signedTxId).to.equal(cardanoTx.txId);

      // verify signedTx signature
      const vKeyWitness = signedTx.witness_set().vkeys()?.get(0);
      expect(vKeyWitness).to.not.equal(undefined);
      const vKeyWitnessHex = Utils.Uint8ArrayToHexString(
        vKeyWitness!.to_bytes()
      );
      expect(vKeyWitnessHex).to.equal(expectedResult);
    });

    /**
     * Target: testing signTransaction
     * Dependencies:
     *    -
     * Scenario:
     *    Mock a Cardano event trigger and insert into db
     *    Mock a Cardano payment transaction based on mocked event and insert into db
     *    Run test (execute signTransaction method of cardanoChain with a failed message)
     *    Check transactions in db. Mocked transaction status should be updated to sign-failed
     * Expected Output:
     *    It should mark the tx as sign-failed
     */
    it('should update the transaction status to sign-failed in db', async () => {
      // create test data
      const cardanoChain: CardanoChain = new CardanoChain();
      const cardanoTx = TestBoxes.mockTwoAssetsTransferringPaymentTransaction(
        TestBoxes.mockAssetPaymentEventTrigger(),
        testBankAddress
      );
      await insertTxRecord(
        cardanoTx,
        TransactionTypes.payment,
        ChainsConstants.cardano,
        TransactionStatus.inSign,
        0,
        cardanoTx.eventId
      );
      const mockedResponse: TssFailedSign = {
        error: 'error message',
        m: cardanoTx.txId,
      };

      // run test
      await cardanoChain.signTransaction(
        JSON.stringify(mockedResponse),
        'error'
      );

      // verify db changes
      const dbTxs = await allTxRecords();
      expect(dbTxs.map((tx) => [tx.txId, tx.status])[0]).to.deep.equal([
        cardanoTx.txId,
        TransactionStatus.signFailed,
      ]);
    });
  });

  describe('submitTransaction', () => {
    beforeEach('reset MockedBlockFrost', () => {
      MockedBlockFrost.resetMockedBlockFrostApi();
    });

    /**
     * Target: testing submitTransaction
     * Dependencies:
     *    BlockFrostApi
     * Expected Output:
     *    It should return true and submit tx without problem
     */
    it('should has called Blockfrost.submit when submit a transaction successfully', async () => {
      const cardanoChain: CardanoChain = new CardanoChain();
      const tx = TestBoxes.mockTwoAssetsTransferringPaymentTransaction(
        TestBoxes.mockAssetPaymentEventTrigger(),
        testBankAddress
      );

      // mock tx submit method
      MockedBlockFrost.mockTxSubmit(anything(), TestUtils.generateRandomId());

      // run test
      await cardanoChain.submitTransaction(tx);
      MockedBlockFrost.verifyTxSubmitCalledOnce(
        cardanoChain.deserialize(tx.txBytes)
      );
    });

    /**
     * Target: testing submitTransaction
     * Dependencies:
     *    BlockFrostApi
     * Expected Output:
     *    It should try to submit and return false
     */
    it('should has called Blockfrost.submit when catch an error while submitting a transaction', async () => {
      const cardanoChain: CardanoChain = new CardanoChain();
      const tx = TestBoxes.mockTwoAssetsTransferringPaymentTransaction(
        TestBoxes.mockAssetPaymentEventTrigger(),
        testBankAddress
      );

      // mock tx submit method
      MockedBlockFrost.mockTxSubmitError(anything());

      // run test
      await cardanoChain.submitTransaction(tx);
      MockedBlockFrost.verifyTxSubmitCalledOnce(
        cardanoChain.deserialize(tx.txBytes)
      );
    });
  });

  describe('verifyEventWithPayment', () => {
    beforeEach('reset mocked koios api', () => {
      mockKoiosGetTxInfo(
        TestData.observationTxInfo.tx_hash,
        TestData.observationTxInfo
      );
      mockKoiosGetTxInfo(
        TestData.nonObservationTxInfo.tx_hash,
        TestData.nonObservationTxInfo
      );
      mockKoiosGetTxInfo(
        TestData.adaObservationTxInfo.tx_hash,
        TestData.adaObservationTxInfo
      );
      mockKoiosGetTxInfo(
        TestData.noMetadataTxInfo.tx_hash,
        TestData.noMetadataTxInfo
      );
      mockKoiosGetTxInfo(
        TestData.fakeTokenObservationTxInfo.tx_hash,
        TestData.fakeTokenObservationTxInfo
      );
    });

    /**
     * Target: testing verifyEventWithPayment
     * Dependencies:
     *    -
     * Expected Output:
     *    It should verify the event
     */
    it('should return true when the event is correct', async () => {
      const mockedEvent: EventTrigger = TestBoxes.mockValidEventTrigger();

      // run test
      const cardanoChain: CardanoChain = new CardanoChain();
      const isValid = await cardanoChain.verifyEventWithPayment(
        mockedEvent,
        CardanoConfigs.cardanoContractConfig.RWTId
      );
      expect(isValid).to.be.true;
    });

    /**
     * Target: testing verifyEventWithPayment
     * Dependencies:
     *    -
     * Expected Output:
     *    It should verify the event
     */
    it('should return true when the event is correct locking ada', async () => {
      const mockedEvent: EventTrigger = TestBoxes.mockValidAdaEventTrigger();

      // run test
      const cardanoChain: CardanoChain = new CardanoChain();
      const isValid = await cardanoChain.verifyEventWithPayment(
        mockedEvent,
        CardanoConfigs.cardanoContractConfig.RWTId
      );
      expect(isValid).to.be.true;
    });

    /**
     * Target: testing verifyEventWithPayment
     * Dependencies:
     *    -
     * Expected Output:
     *    It should NOT verify the event
     */
    it('should return false when the event has no metadata', async () => {
      const mockedEvent: EventTrigger =
        TestBoxes.mockInValidMetadataEventTrigger();

      // run test
      const cardanoChain: CardanoChain = new CardanoChain();
      const isValid = await cardanoChain.verifyEventWithPayment(
        mockedEvent,
        CardanoConfigs.cardanoContractConfig.RWTId
      );
      expect(isValid).to.be.false;
    });

    /**
     * Target: testing verifyEventWithPayment
     * Dependencies:
     *    -
     * Expected Output:
     *    It should NOT verify the event
     */
    it("should return false when the event token doesn't match", async () => {
      const mockedEvent: EventTrigger =
        TestBoxes.mockInValidTokenEventTrigger();

      // run test
      const cardanoChain: CardanoChain = new CardanoChain();
      const isValid = await cardanoChain.verifyEventWithPayment(
        mockedEvent,
        CardanoConfigs.cardanoContractConfig.RWTId
      );
      expect(isValid).to.be.false;
    });

    /**
     * Target: testing verifyEventWithPayment
     * Dependencies:
     *    -
     * Expected Output:
     *    It should NOT verify the event
     */
    it('should return false when the event has incorrect toChain', async () => {
      const mockedEvent: EventTrigger =
        TestBoxes.mockInvalidToChainEventTrigger();

      // run test
      const cardanoChain: CardanoChain = new CardanoChain();
      const isValid = await cardanoChain.verifyEventWithPayment(
        mockedEvent,
        CardanoConfigs.cardanoContractConfig.RWTId
      );
      expect(isValid).to.be.false;
    });

    /**
     * Target: testing verifyEventWithPayment
     * Dependencies:
     *    -
     * Expected Output:
     *    It should NOT verify the event
     */
    it('should return false when the event has incorrect fromAddress', async () => {
      const mockedEvent: EventTrigger =
        TestBoxes.mockInvalidFromAddressEventTrigger();

      // run test
      const cardanoChain: CardanoChain = new CardanoChain();
      const isValid = await cardanoChain.verifyEventWithPayment(
        mockedEvent,
        CardanoConfigs.cardanoContractConfig.RWTId
      );
      expect(isValid).to.be.false;
    });

    /**
     * Target: testing verifyEventWithPayment
     * Dependencies:
     *    -
     * Expected Output:
     *    It should NOT verify the event
     */
    it('should return false when the event has incorrect toAddress', async () => {
      const mockedEvent: EventTrigger =
        TestBoxes.mockInvalidToAddressEventTrigger();

      // run test
      const cardanoChain: CardanoChain = new CardanoChain();
      const isValid = await cardanoChain.verifyEventWithPayment(
        mockedEvent,
        CardanoConfigs.cardanoContractConfig.RWTId
      );
      expect(isValid).to.be.false;
    });

    /**
     * Target: testing verifyEventWithPayment
     * Dependencies:
     *    -
     * Expected Output:
     *    It should NOT verify the event
     */
    it('should return false when the event has incorrect amount', async () => {
      const mockedEvent: EventTrigger =
        TestBoxes.mockInvalidAmountEventTrigger();

      // run test
      const cardanoChain: CardanoChain = new CardanoChain();
      const isValid = await cardanoChain.verifyEventWithPayment(
        mockedEvent,
        CardanoConfigs.cardanoContractConfig.RWTId
      );
      expect(isValid).to.be.false;
    });

    /**
     * Target: testing verifyEventWithPayment
     * Dependencies:
     *    -
     * Expected Output:
     *    It should NOT verify the event
     */
    it('should return false when the event has incorrect networkFee', async () => {
      const mockedEvent: EventTrigger =
        TestBoxes.mockInvalidNetworkFeeEventTrigger();

      // run test
      const cardanoChain: CardanoChain = new CardanoChain();
      const isValid = await cardanoChain.verifyEventWithPayment(
        mockedEvent,
        CardanoConfigs.cardanoContractConfig.RWTId
      );
      expect(isValid).to.be.false;
    });

    /**
     * Target: testing verifyEventWithPayment
     * Dependencies:
     *    -
     * Expected Output:
     *    It should NOT verify the event
     */
    it('should return false when the event has incorrect bridgeFee', async () => {
      const mockedEvent: EventTrigger =
        TestBoxes.mockInvalidBridgeFeeEventTrigger();

      // run test
      const cardanoChain: CardanoChain = new CardanoChain();
      const isValid = await cardanoChain.verifyEventWithPayment(
        mockedEvent,
        CardanoConfigs.cardanoContractConfig.RWTId
      );
      expect(isValid).to.be.false;
    });

    /**
     * Target: testing verifyEventWithPayment
     * Dependencies:
     *    -
     * Expected Output:
     *    It should NOT verify the event
     */
    it('should return false when the event has incorrect sourceTokenId', async () => {
      const mockedEvent: EventTrigger =
        TestBoxes.mockInvalidSourceTokenEventTrigger();

      // run test
      const cardanoChain: CardanoChain = new CardanoChain();
      const isValid = await cardanoChain.verifyEventWithPayment(
        mockedEvent,
        CardanoConfigs.cardanoContractConfig.RWTId
      );
      expect(isValid).to.be.false;
    });

    /**
     * Target: testing verifyEventWithPayment
     * Dependencies:
     *    -
     * Expected Output:
     *    It should NOT verify the event
     */
    it('should return false when the event has incorrect targetTokenId', async () => {
      const mockedEvent: EventTrigger =
        TestBoxes.mockInvalidTargetTokenEventTrigger();

      // run test
      const cardanoChain: CardanoChain = new CardanoChain();
      const isValid = await cardanoChain.verifyEventWithPayment(
        mockedEvent,
        CardanoConfigs.cardanoContractConfig.RWTId
      );
      expect(isValid).to.be.false;
    });

    /**
     * Target: testing verifyEventWithPayment
     * Dependencies:
     *    -
     * Expected Output:
     *    It should NOT verify the event
     */
    it('should return false when the event has incorrect blockId', async () => {
      const mockedEvent: EventTrigger =
        TestBoxes.mockInvalidBlockEventTrigger();

      // run test
      const cardanoChain: CardanoChain = new CardanoChain();
      const isValid = await cardanoChain.verifyEventWithPayment(
        mockedEvent,
        CardanoConfigs.cardanoContractConfig.RWTId
      );
      expect(isValid).to.be.false;
    });

    /**
     * Target: testing verifyEventWithPayment
     * Dependencies:
     *    -
     * Expected Output:
     *    It should NOT verify the event
     */
    it('should return false when the event has incorrect sourceTxId', async () => {
      const mockedEvent: EventTrigger =
        TestBoxes.mockInvalidSourceTxEventTrigger();

      // run test
      const cardanoChain: CardanoChain = new CardanoChain();
      const isValid = await cardanoChain.verifyEventWithPayment(
        mockedEvent,
        CardanoConfigs.cardanoContractConfig.RWTId
      );
      expect(isValid).to.be.false;
    });

    /**
     * Target: testing verifyEventWithPayment
     * Dependencies:
     *    CardanoUtils
     * Expected Output:
     *    It should NOT verify the event
     */
    it('should return false when the event can not be retrieved from tx info', async () => {
      const mockedEvent: EventTrigger = TestBoxes.mockValidEventTrigger();
      sinon.stub(CardanoUtils, 'getRosenData').returns(undefined);

      // run test
      const cardanoChain: CardanoChain = new CardanoChain();
      const isValid = await cardanoChain.verifyEventWithPayment(
        mockedEvent,
        CardanoConfigs.cardanoContractConfig.RWTId
      );
      expect(isValid).to.be.false;
      sinon.restore();
    });

    /**
     * Target: testing verifyEventWithPayment
     * Dependencies:
     *    -
     * Scenario:
     *    Mock a valid eventTrigger
     *    Pass the valid trigger event with an invalid RWTId
     * Expected Output:
     *    It should NOT verify the event
     */
    it('should return false when the event RWT is not compatible with cardano rwt', async () => {
      const mockedEvent: EventTrigger = TestBoxes.mockValidEventTrigger();

      // run test
      const cardanoChain: CardanoChain = new CardanoChain();
      const isValid = await cardanoChain.verifyEventWithPayment(
        mockedEvent,
        'fake'
      );
      expect(isValid).to.be.false;
    });
  });
});
>>>>>>> 383d3fe1
<|MERGE_RESOLUTION|>--- conflicted
+++ resolved
@@ -1,694 +1,6 @@
 import { mockGetAddressBoxes, mockKoiosGetTxInfo } from './mocked/MockedKoios';
 import CardanoChain from '../../../src/chains/cardano/CardanoChain';
 import {
-<<<<<<< HEAD
-    mockGetAddressBoxes,
-    mockKoiosGetTxInfo,
-} from "./mocked/MockedKoios";
-import CardanoChain from "../../../src/chains/cardano/CardanoChain";
-import { EventTrigger, TransactionStatus, TransactionTypes } from "../../../src/models/Models";
-import TestBoxes from "./testUtils/TestBoxes";
-import TestData from "./testUtils/TestData";
-import { expect } from "chai";
-import { Utxo } from "../../../src/chains/cardano/models/Interfaces";
-import { anything, deepEqual, spy, verify, when } from "ts-mockito";
-import { hash_transaction } from "@emurgo/cardano-serialization-lib-nodejs";
-import MockedBlockFrost from "./mocked/MockedBlockFrost";
-import TestUtils from "../../testUtils/TestUtils";
-import { beforeEach } from "mocha";
-import TssSigner from "../../../src/guard/TssSigner";
-import { allTxRecords, clearTables, insertTxRecord } from "../../db/mocked/MockedScannerModel";
-import CardanoTransaction from "../../../src/chains/cardano/models/CardanoTransaction";
-import ChainsConstants from "../../../src/chains/ChainsConstants";
-import Utils from "../../../src/helpers/Utils";
-import sinon from "sinon";
-import CardanoUtils from "../../../src/chains/cardano/helpers/CardanoUtils";
-import { TssFailedSign, TssSuccessfulSign } from "../../../src/models/Interfaces";
-import CardanoConfigs from "../../../src/chains/cardano/helpers/CardanoConfigs";
-
-describe("CardanoChain", () => {
-    const testBankAddress = TestBoxes.testBankAddress
-
-    describe("getCoveringUtxo", () => {
-        // mock getting bankBoxes
-        const bankBoxes: Utxo[] = TestBoxes.mockBankBoxes()
-        const bankBoxesCopy = JSON.parse(JSON.stringify(bankBoxes))
-
-        /**
-         * Target: testing getCoveringUtxo
-         * Dependencies:
-         *    BlockFrostApi
-         *    KoiosApi
-         * Expected Output:
-         *    The function should return 1 specific box
-         */
-        it("should return 1 boxes for ADA payment", async () => {
-            // mock ada payment event
-            const mockedEvent: EventTrigger = TestBoxes.mockADAPaymentEventTrigger()
-
-            // run test
-            const cardanoChain: CardanoChain = new CardanoChain()
-            const boxes = cardanoChain.getCoveringUtxo(bankBoxesCopy, mockedEvent)
-
-            // verify output boxes
-            expect(boxes.length).to.equal(1)
-            expect(boxes[0].tx_hash).to.equal(bankBoxes[5].tx_hash)
-
-        })
-
-        /**
-         * Target: testing getCoveringUtxo
-         * Dependencies:
-         *    BlockFrostApi
-         *    KoiosApi
-         * Expected Output:
-         *    The function should return 2 specific box
-         */
-        it('should return 2 boxes for ADA payment', async () => {
-            // mock ada payment event
-            const mockedEvent: EventTrigger = TestBoxes.mockADAPaymentEventTrigger()
-            mockedEvent.amount = "111300000"
-
-            // run test
-            const cardanoChain: CardanoChain = new CardanoChain()
-            const boxes = cardanoChain.getCoveringUtxo(bankBoxesCopy, mockedEvent)
-
-            // verify output boxes
-            expect(boxes.length).to.equal(2)
-            expect(boxes[0].tx_hash).to.equal(bankBoxes[5].tx_hash)
-            expect(boxes[1].tx_hash).to.equal(bankBoxes[1].tx_hash)
-        })
-
-        /**
-         * Target: testing getCoveringUtxo
-         * Dependencies:
-         *    BlockFrostApi
-         *    KoiosApi
-         * Expected Output:
-         *    The function should return 2 specific box
-         */
-        it('should return 2 box for asset payment', async () => {
-            const mockedEvent: EventTrigger = TestBoxes.mockAssetPaymentEventTrigger()
-            mockedEvent.targetChainTokenId = "asset1nl000000000000000000000000000000000000"
-            // run test
-            const cardanoChain: CardanoChain = new CardanoChain()
-            const boxes = cardanoChain.getCoveringUtxo(bankBoxesCopy, mockedEvent)
-
-            // verify output boxes
-            expect(boxes.length).to.be.equal(2)
-            expect(boxes[0].tx_hash).to.be.equal(bankBoxes[6].tx_hash)
-            expect(boxes[1].tx_hash).to.be.equal(bankBoxes[2].tx_hash)
-        })
-
-        /**
-         * Target: testing getCoveringUtxo
-         * Dependencies:
-         *    BlockFrostApi
-         *    KoiosApi
-         * Expected Output:
-         *    The function should return 3 specific box
-         */
-        it('should return 3 box for asset payment', async () => {
-            const mockedEvent: EventTrigger = TestBoxes.mockAssetPaymentEventTrigger()
-            mockedEvent.targetChainTokenId = "asset1nl000000000000000000000000000000000000"
-            mockedEvent.amount = "17300000"
-
-            // run test
-            const cardanoChain: CardanoChain = new CardanoChain()
-            const boxes = cardanoChain.getCoveringUtxo([bankBoxesCopy[5], bankBoxesCopy[6], bankBoxesCopy[7]], mockedEvent)
-
-            // verify output boxes
-            expect(boxes.length).to.be.equal(3)
-        })
-
-    })
-
-    describe("generateTransaction", () => {
-        // mock getting bankBoxes
-        const bankBoxes: Utxo[] = TestBoxes.mockBankBoxes()
-        mockGetAddressBoxes(testBankAddress, bankBoxes)
-
-        /**
-         * Target: testing generateTransaction
-         * Dependencies:
-         *    BlockFrostApi
-         *    KoiosApi
-         * Expected Output:
-         *    The function should construct a valid tx successfully
-         *    It should also verify it successfully
-         */
-        it("should generate an ADA payment tx and verify it successfully", async () => {
-            // mock ada payment event
-            const mockedEvent: EventTrigger = TestBoxes.mockADAPaymentEventTrigger()
-
-            // run test
-            const cardanoChain: CardanoChain = new CardanoChain()
-            const tx = await cardanoChain.generateTransaction(mockedEvent)
-
-            // verify tx
-            const isValid = await cardanoChain.verifyTransactionWithEvent(tx, mockedEvent)
-            expect(isValid).to.be.true
-        })
-
-        /**
-         * Target: testing generateTransaction
-         * Dependencies:
-         *    BlockFrostApi
-         *    KoiosApi
-         * Expected Output:
-         *    The function should construct a valid tx successfully
-         *    It should also verify it successfully
-         */
-        it("should generate an Asset payment tx and verify it successfully", async () => {
-            // mock asset payment event
-            const mockedEvent: EventTrigger = TestBoxes.mockAssetPaymentEventTrigger()
-            // run test
-            const cardanoChain: CardanoChain = new CardanoChain()
-            const tx = await cardanoChain.generateTransaction(mockedEvent)
-
-            // verify tx
-            const isValid = await cardanoChain.verifyTransactionWithEvent(tx, mockedEvent)
-            expect(isValid).to.be.true
-        })
-
-    })
-
-    describe("verifyTransactionWithEvent", () => {
-
-        /**
-         * Target: testing verifyTransactionWithEvent
-         * Dependencies:
-         *    -
-         * Expected Output:
-         *    It should NOT verify the transaction
-         */
-        it("should reject an ADA payment tx that transferring asset", async () => {
-            // mock ada payment event
-            const mockedEvent: EventTrigger = TestBoxes.mockADAPaymentEventTrigger()
-            const tx = TestBoxes.mockAssetTransferringPaymentTransaction(mockedEvent, testBankAddress)
-
-            // run test
-            const cardanoChain: CardanoChain = new CardanoChain()
-            const isValid = await cardanoChain.verifyTransactionWithEvent(tx, mockedEvent)
-            expect(isValid).to.be.false
-        })
-
-        /**
-         * Target: testing verifyTransactionWithEvent
-         * Dependencies:
-         *    -
-         * Expected Output:
-         *    It should NOT verify the transaction
-         */
-        it("should reject an Asset payment tx with no asset transferring", async () => {
-            // mock asset payment event
-            const mockedEvent: EventTrigger = TestBoxes.mockAssetPaymentEventTrigger()
-            const tx = TestBoxes.mockNoAssetsTransferringPaymentTransaction(mockedEvent, testBankAddress)
-
-            // run test
-            const cardanoChain: CardanoChain = new CardanoChain()
-            const isValid = await cardanoChain.verifyTransactionWithEvent(tx, mockedEvent)
-            expect(isValid).to.be.false
-        })
-
-        /**
-         * Target: testing verifyTransactionWithEvent
-         * Dependencies:
-         *    -
-         * Expected Output:
-         *    It should NOT verify the transaction
-         */
-        it("should reject an Asset payment tx that transferring multiple asset with same policyId", async () => {
-            // mock asset payment event
-            const mockedEvent: EventTrigger = TestBoxes.mockAssetPaymentEventTrigger()
-            const tx = TestBoxes.mockMultiAssetsTransferringPaymentTransaction(mockedEvent, testBankAddress)
-
-            // run test
-            const cardanoChain: CardanoChain = new CardanoChain()
-            const isValid = await cardanoChain.verifyTransactionWithEvent(tx, mockedEvent)
-            expect(isValid).to.be.false
-        })
-
-        /**
-         * Target: testing verifyTransactionWithEvent
-         * Dependencies:
-         *    -
-         * Expected Output:
-         *    It should NOT verify the transaction
-         */
-        it("should reject an Asset payment tx that transferring multiple asset with different policyId", async () => {
-            // mock asset payment event
-            const mockedEvent: EventTrigger = TestBoxes.mockAssetPaymentEventTrigger()
-            const tx = TestBoxes.mockTwoAssetsTransferringPaymentTransaction(mockedEvent, testBankAddress)
-
-            // run test
-            const cardanoChain: CardanoChain = new CardanoChain()
-            const isValid = await cardanoChain.verifyTransactionWithEvent(tx, mockedEvent)
-            expect(isValid).to.be.false
-        })
-
-    })
-
-    describe("requestToSignTransaction", () => {
-
-        beforeEach("clear database tables", async () => {
-            await clearTables()
-        })
-
-        /**
-         * Target: testing requestToSignTransaction
-         * Dependencies:
-         *    -
-         * Expected Output:
-         *    It should insert right record into database
-         */
-        it("should update tx status in db and send request to TSS signer successfully", async () => {
-            // create test data
-            const cardanoChain: CardanoChain = new CardanoChain()
-            const tx = TestBoxes.mockTwoAssetsTransferringPaymentTransaction(
-                TestBoxes.mockAssetPaymentEventTrigger(), testBankAddress)
-            await insertTxRecord(tx, TransactionTypes.payment, ChainsConstants.cardano, TransactionStatus.approved, 0, tx.eventId)
-            const mockedTssSigner = spy(TssSigner)
-            const txHash = hash_transaction(cardanoChain.deserialize(tx.txBytes).body()).to_bytes()
-            when(mockedTssSigner.signTxHash(anything())).thenResolve()
-
-            // run test
-            await cardanoChain.requestToSignTransaction(tx)
-
-            // verify db changes
-            verify(mockedTssSigner.signTxHash(deepEqual(txHash))).once()
-            const dbTxs = await allTxRecords()
-            expect(dbTxs.map(tx => [tx.txId, tx.status])[0])
-                .to.deep.equal([tx.txId, TransactionStatus.inSign])
-        })
-
-    })
-
-    describe("signTransaction", () => {
-
-        beforeEach("clear test sign database Cardano signs table", async () => {
-            await clearTables()
-        })
-
-        /**
-         * Target: testing signTransaction
-         * Dependencies:
-         *    -
-         * Expected Output:
-         *    It should return the signed tx with the same body and the signature as it's witness
-         */
-        it("should sign a transaction successfully", async () => {
-            // mock TssSigner return value
-            const mockedSignTxHash = "4d9794972a26d36ebc35c819ef3c8eea80bd451e497ac89a7303dd3025714cb235fcad6621778fdbd99b56753e6493ea646ac7ade8f30fed7dca7138c741fe02"
-            const expectedResult = "825820bcb07faa6c0f19e2f2587aa9ef6f43a68fc0135321216a71dc87c8527af4ca6a58404d9794972a26d36ebc35c819ef3c8eea80bd451e497ac89a7303dd3025714cb235fcad6621778fdbd99b56753e6493ea646ac7ade8f30fed7dca7138c741fe02"
-
-            // create test data
-            const cardanoChain: CardanoChain = new CardanoChain()
-            const cardanoTx = TestBoxes.mockTwoAssetsTransferringPaymentTransaction(
-                TestBoxes.mockAssetPaymentEventTrigger(), testBankAddress)
-            await insertTxRecord(cardanoTx, TransactionTypes.payment, ChainsConstants.cardano, TransactionStatus.inSign, 0, cardanoTx.eventId)
-            const mockedResponse: TssSuccessfulSign = {
-                signature: mockedSignTxHash,
-                r: "",
-                s: "",
-                m: cardanoTx.txId
-            }
-
-            // run test
-            await cardanoChain.signTransaction(JSON.stringify(mockedResponse), "ok")
-
-            // verify db changes
-            const dbTxs = await allTxRecords()
-            expect(dbTxs.map(tx => [tx.txId, tx.status])[0])
-                .to.deep.equal([cardanoTx.txId, TransactionStatus.signed])
-            const newCardanoTx = CardanoTransaction.fromJson(dbTxs[0].txJson)
-
-            // verify signedTx txId
-            const signedTx = cardanoChain.deserialize(newCardanoTx.txBytes)
-            expect(signedTx).to.not.equal(null)
-            const signedTxId = Utils.Uint8ArrayToHexString(hash_transaction(signedTx.body()).to_bytes())
-            expect(signedTxId).to.equal(cardanoTx.txId)
-
-            // verify signedTx signature
-            const vKeyWitness = signedTx.witness_set().vkeys()?.get(0)
-            expect(vKeyWitness).to.not.equal(undefined)
-            const vKeyWitnessHex = Utils.Uint8ArrayToHexString(vKeyWitness!.to_bytes())
-            expect(vKeyWitnessHex).to.equal(expectedResult)
-        })
-
-        /**
-         * Target: testing signTransaction
-         * Dependencies:
-         *    -
-         * Scenario:
-         *    Mock a Cardano event trigger and insert into db
-         *    Mock a Cardano payment transaction based on mocked event and insert into db
-         *    Run test (execute signTransaction method of cardanoChain with a failed message)
-         *    Check transactions in db. Mocked transaction status should be updated to sign-failed
-         * Expected Output:
-         *    It should mark the tx as sign-failed
-         */
-        it("should update the transaction status to sign-failed in db", async () => {
-            // create test data
-            const cardanoChain: CardanoChain = new CardanoChain()
-            const cardanoTx = TestBoxes.mockTwoAssetsTransferringPaymentTransaction(
-                TestBoxes.mockAssetPaymentEventTrigger(), testBankAddress)
-            await insertTxRecord(cardanoTx, TransactionTypes.payment, ChainsConstants.cardano, TransactionStatus.inSign, 0, cardanoTx.eventId)
-            const mockedResponse: TssFailedSign = {
-                error: "error message",
-                m: cardanoTx.txId
-            }
-
-            // run test
-            await cardanoChain.signTransaction(JSON.stringify(mockedResponse), "error")
-
-            // verify db changes
-            const dbTxs = await allTxRecords()
-            expect(dbTxs.map(tx => [tx.txId, tx.status])[0])
-                .to.deep.equal([cardanoTx.txId, TransactionStatus.signFailed])
-        })
-
-    })
-
-    describe("submitTransaction", () => {
-
-        beforeEach("reset MockedBlockFrost", () => {
-            MockedBlockFrost.resetMockedBlockFrostApi()
-        })
-
-        /**
-         * Target: testing submitTransaction
-         * Dependencies:
-         *    BlockFrostApi
-         * Expected Output:
-         *    It should return true and submit tx without problem
-         */
-        it("should has called Blockfrost.submit when submit a transaction successfully", async () => {
-            const cardanoChain: CardanoChain = new CardanoChain()
-            const tx = TestBoxes.mockTwoAssetsTransferringPaymentTransaction(TestBoxes.mockAssetPaymentEventTrigger(), testBankAddress)
-
-            // mock tx submit method
-            MockedBlockFrost.mockTxSubmit(anything(), TestUtils.generateRandomId())
-
-            // run test
-            await cardanoChain.submitTransaction(tx)
-            MockedBlockFrost.verifyTxSubmitCalledOnce(cardanoChain.deserialize(tx.txBytes))
-        })
-
-        /**
-         * Target: testing submitTransaction
-         * Dependencies:
-         *    BlockFrostApi
-         * Expected Output:
-         *    It should try to submit and return false
-         */
-        it("should has called Blockfrost.submit when catch an error while submitting a transaction", async () => {
-            const cardanoChain: CardanoChain = new CardanoChain()
-            const tx = TestBoxes.mockTwoAssetsTransferringPaymentTransaction(TestBoxes.mockAssetPaymentEventTrigger(), testBankAddress)
-
-            // mock tx submit method
-            MockedBlockFrost.mockTxSubmitError(anything())
-
-            // run test
-            await cardanoChain.submitTransaction(tx)
-            MockedBlockFrost.verifyTxSubmitCalledOnce(cardanoChain.deserialize(tx.txBytes))
-        })
-
-    })
-
-    describe("verifyEventWithPayment", () => {
-        beforeEach("reset mocked koios api", () => {
-            mockKoiosGetTxInfo(TestData.observationTxInfo.tx_hash, TestData.observationTxInfo)
-            mockKoiosGetTxInfo(TestData.nonObservationTxInfo.tx_hash, TestData.nonObservationTxInfo)
-            mockKoiosGetTxInfo(TestData.adaObservationTxInfo.tx_hash, TestData.adaObservationTxInfo)
-            mockKoiosGetTxInfo(TestData.noMetadataTxInfo.tx_hash, TestData.noMetadataTxInfo)
-            mockKoiosGetTxInfo(TestData.fakeTokenObservationTxInfo.tx_hash, TestData.fakeTokenObservationTxInfo)
-        })
-
-        /**
-         * Target: testing verifyEventWithPayment
-         * Dependencies:
-         *    -
-         * Expected Output:
-         *    It should verify the event
-         */
-        it("should return true when the event is correct", async () => {
-            const mockedEvent: EventTrigger = TestBoxes.mockValidEventTrigger()
-
-            // run test
-            const cardanoChain: CardanoChain = new CardanoChain()
-            const isValid = await cardanoChain.verifyEventWithPayment(mockedEvent, CardanoConfigs.cardanoContractConfig.RWTId)
-            expect(isValid).to.be.true
-        })
-
-        /**
-         * Target: testing verifyEventWithPayment
-         * Dependencies:
-         *    -
-         * Expected Output:
-         *    It should verify the event
-         */
-        it("should return true when the event is correct locking ada", async () => {
-            const mockedEvent: EventTrigger = TestBoxes.mockValidAdaEventTrigger()
-
-            // run test
-            const cardanoChain: CardanoChain = new CardanoChain()
-            const isValid = await cardanoChain.verifyEventWithPayment(mockedEvent, CardanoConfigs.cardanoContractConfig.RWTId)
-            expect(isValid).to.be.true
-        })
-
-        /**
-         * Target: testing verifyEventWithPayment
-         * Dependencies:
-         *    -
-         * Expected Output:
-         *    It should NOT verify the event
-         */
-        it("should return false when the event has no metadata", async () => {
-            const mockedEvent: EventTrigger = TestBoxes.mockInValidMetadataEventTrigger()
-
-            // run test
-            const cardanoChain: CardanoChain = new CardanoChain()
-            const isValid = await cardanoChain.verifyEventWithPayment(mockedEvent, CardanoConfigs.cardanoContractConfig.RWTId)
-            expect(isValid).to.be.false
-        })
-
-        /**
-         * Target: testing verifyEventWithPayment
-         * Dependencies:
-         *    -
-         * Expected Output:
-         *    It should NOT verify the event
-         */
-        it("should return false when the event token doesn't match", async () => {
-            const mockedEvent: EventTrigger = TestBoxes.mockInValidTokenEventTrigger()
-
-            // run test
-            const cardanoChain: CardanoChain = new CardanoChain()
-            const isValid = await cardanoChain.verifyEventWithPayment(mockedEvent, CardanoConfigs.cardanoContractConfig.RWTId)
-            expect(isValid).to.be.false
-        })
-
-        /**
-         * Target: testing verifyEventWithPayment
-         * Dependencies:
-         *    -
-         * Expected Output:
-         *    It should NOT verify the event
-         */
-        it("should return false when the event has incorrect toChain", async () => {
-            const mockedEvent: EventTrigger = TestBoxes.mockInvalidToChainEventTrigger()
-
-            // run test
-            const cardanoChain: CardanoChain = new CardanoChain()
-            const isValid = await cardanoChain.verifyEventWithPayment(mockedEvent, CardanoConfigs.cardanoContractConfig.RWTId)
-            expect(isValid).to.be.false
-        })
-
-        /**
-         * Target: testing verifyEventWithPayment
-         * Dependencies:
-         *    -
-         * Expected Output:
-         *    It should NOT verify the event
-         */
-        it("should return false when the event has incorrect fromAddress", async () => {
-            const mockedEvent: EventTrigger = TestBoxes.mockInvalidFromAddressEventTrigger()
-
-            // run test
-            const cardanoChain: CardanoChain = new CardanoChain()
-            const isValid = await cardanoChain.verifyEventWithPayment(mockedEvent, CardanoConfigs.cardanoContractConfig.RWTId)
-            expect(isValid).to.be.false
-        })
-
-        /**
-         * Target: testing verifyEventWithPayment
-         * Dependencies:
-         *    -
-         * Expected Output:
-         *    It should NOT verify the event
-         */
-        it("should return false when the event has incorrect toAddress", async () => {
-            const mockedEvent: EventTrigger = TestBoxes.mockInvalidToAddressEventTrigger()
-
-            // run test
-            const cardanoChain: CardanoChain = new CardanoChain()
-            const isValid = await cardanoChain.verifyEventWithPayment(mockedEvent, CardanoConfigs.cardanoContractConfig.RWTId)
-            expect(isValid).to.be.false
-        })
-
-        /**
-         * Target: testing verifyEventWithPayment
-         * Dependencies:
-         *    -
-         * Expected Output:
-         *    It should NOT verify the event
-         */
-        it("should return false when the event has incorrect amount", async () => {
-            const mockedEvent: EventTrigger = TestBoxes.mockInvalidAmountEventTrigger()
-
-            // run test
-            const cardanoChain: CardanoChain = new CardanoChain()
-            const isValid = await cardanoChain.verifyEventWithPayment(mockedEvent, CardanoConfigs.cardanoContractConfig.RWTId)
-            expect(isValid).to.be.false
-        })
-
-        /**
-         * Target: testing verifyEventWithPayment
-         * Dependencies:
-         *    -
-         * Expected Output:
-         *    It should NOT verify the event
-         */
-        it("should return false when the event has incorrect networkFee", async () => {
-            const mockedEvent: EventTrigger = TestBoxes.mockInvalidNetworkFeeEventTrigger()
-
-            // run test
-            const cardanoChain: CardanoChain = new CardanoChain()
-            const isValid = await cardanoChain.verifyEventWithPayment(mockedEvent, CardanoConfigs.cardanoContractConfig.RWTId)
-            expect(isValid).to.be.false
-        })
-
-        /**
-         * Target: testing verifyEventWithPayment
-         * Dependencies:
-         *    -
-         * Expected Output:
-         *    It should NOT verify the event
-         */
-        it("should return false when the event has incorrect bridgeFee", async () => {
-            const mockedEvent: EventTrigger = TestBoxes.mockInvalidBridgeFeeEventTrigger()
-
-            // run test
-            const cardanoChain: CardanoChain = new CardanoChain()
-            const isValid = await cardanoChain.verifyEventWithPayment(mockedEvent, CardanoConfigs.cardanoContractConfig.RWTId)
-            expect(isValid).to.be.false
-        })
-
-        /**
-         * Target: testing verifyEventWithPayment
-         * Dependencies:
-         *    -
-         * Expected Output:
-         *    It should NOT verify the event
-         */
-        it("should return false when the event has incorrect sourceTokenId", async () => {
-            const mockedEvent: EventTrigger = TestBoxes.mockInvalidSourceTokenEventTrigger()
-
-            // run test
-            const cardanoChain: CardanoChain = new CardanoChain()
-            const isValid = await cardanoChain.verifyEventWithPayment(mockedEvent, CardanoConfigs.cardanoContractConfig.RWTId)
-            expect(isValid).to.be.false
-        })
-
-        /**
-         * Target: testing verifyEventWithPayment
-         * Dependencies:
-         *    -
-         * Expected Output:
-         *    It should NOT verify the event
-         */
-        it("should return false when the event has incorrect targetTokenId", async () => {
-            const mockedEvent: EventTrigger = TestBoxes.mockInvalidTargetTokenEventTrigger()
-
-            // run test
-            const cardanoChain: CardanoChain = new CardanoChain()
-            const isValid = await cardanoChain.verifyEventWithPayment(mockedEvent, CardanoConfigs.cardanoContractConfig.RWTId)
-            expect(isValid).to.be.false
-        })
-
-        /**
-         * Target: testing verifyEventWithPayment
-         * Dependencies:
-         *    -
-         * Expected Output:
-         *    It should NOT verify the event
-         */
-        it("should return false when the event has incorrect blockId", async () => {
-            const mockedEvent: EventTrigger = TestBoxes.mockInvalidBlockEventTrigger()
-
-            // run test
-            const cardanoChain: CardanoChain = new CardanoChain()
-            const isValid = await cardanoChain.verifyEventWithPayment(mockedEvent, CardanoConfigs.cardanoContractConfig.RWTId)
-            expect(isValid).to.be.false
-        })
-
-        /**
-         * Target: testing verifyEventWithPayment
-         * Dependencies:
-         *    -
-         * Expected Output:
-         *    It should NOT verify the event
-         */
-        it("should return false when the event has incorrect sourceTxId", async () => {
-            const mockedEvent: EventTrigger = TestBoxes.mockInvalidSourceTxEventTrigger()
-
-            // run test
-            const cardanoChain: CardanoChain = new CardanoChain()
-            const isValid = await cardanoChain.verifyEventWithPayment(mockedEvent, CardanoConfigs.cardanoContractConfig.RWTId)
-            expect(isValid).to.be.false
-        })
-
-        /**
-         * Target: testing verifyEventWithPayment
-         * Dependencies:
-         *    CardanoUtils
-         * Expected Output:
-         *    It should NOT verify the event
-         */
-        it("should return false when the event can not be retrieved from tx info", async () => {
-            const mockedEvent: EventTrigger = TestBoxes.mockValidEventTrigger()
-            sinon.stub(CardanoUtils, "getRosenData").returns(undefined)
-
-            // run test
-            const cardanoChain: CardanoChain = new CardanoChain()
-            const isValid = await cardanoChain.verifyEventWithPayment(mockedEvent, CardanoConfigs.cardanoContractConfig.RWTId)
-            expect(isValid).to.be.false
-            sinon.restore()
-        })
-
-        /**
-         * Target: testing verifyEventWithPayment
-         * Dependencies:
-         *    -
-         * Scenario:
-         *    Mock a valid eventTrigger
-         *    Pass the valid trigger event with an invalid RWTId
-         * Expected Output:
-         *    It should NOT verify the event
-         */
-        it("should return false when the event RWT is not compatible with cardano rwt", async () => {
-            const mockedEvent: EventTrigger = TestBoxes.mockValidEventTrigger()
-
-            // run test
-            const cardanoChain: CardanoChain = new CardanoChain()
-            const isValid = await cardanoChain.verifyEventWithPayment(mockedEvent, "fake")
-            expect(isValid).to.be.false
-        })
-    })
-
-})
-=======
   EventTrigger,
   TransactionStatus,
   TransactionTypes,
@@ -722,6 +34,105 @@
 describe('CardanoChain', () => {
   const testBankAddress = TestBoxes.testBankAddress;
 
+  describe('getCoveringUtxo', () => {
+    // mock getting bankBoxes
+    const bankBoxes: Utxo[] = TestBoxes.mockBankBoxes();
+    const bankBoxesCopy = JSON.parse(JSON.stringify(bankBoxes));
+
+    /**
+     * Target: testing getCoveringUtxo
+     * Dependencies:
+     *    BlockFrostApi
+     *    KoiosApi
+     * Expected Output:
+     *    The function should return 1 specific box
+     */
+    it('should return 1 boxes for ADA payment', async () => {
+      // mock ada payment event
+      const mockedEvent: EventTrigger = TestBoxes.mockADAPaymentEventTrigger();
+
+      // run test
+      const cardanoChain: CardanoChain = new CardanoChain();
+      const boxes = cardanoChain.getCoveringUtxo(bankBoxesCopy, mockedEvent);
+
+      // verify output boxes
+      expect(boxes.length).to.equal(1);
+      expect(boxes[0].tx_hash).to.equal(bankBoxes[5].tx_hash);
+    });
+
+    /**
+     * Target: testing getCoveringUtxo
+     * Dependencies:
+     *    BlockFrostApi
+     *    KoiosApi
+     * Expected Output:
+     *    The function should return 2 specific box
+     */
+    it('should return 2 boxes for ADA payment', async () => {
+      // mock ada payment event
+      const mockedEvent: EventTrigger = TestBoxes.mockADAPaymentEventTrigger();
+      mockedEvent.amount = '111300000';
+
+      // run test
+      const cardanoChain: CardanoChain = new CardanoChain();
+      const boxes = cardanoChain.getCoveringUtxo(bankBoxesCopy, mockedEvent);
+
+      // verify output boxes
+      expect(boxes.length).to.equal(2);
+      expect(boxes[0].tx_hash).to.equal(bankBoxes[5].tx_hash);
+      expect(boxes[1].tx_hash).to.equal(bankBoxes[1].tx_hash);
+    });
+
+    /**
+     * Target: testing getCoveringUtxo
+     * Dependencies:
+     *    BlockFrostApi
+     *    KoiosApi
+     * Expected Output:
+     *    The function should return 2 specific box
+     */
+    it('should return 2 box for asset payment', async () => {
+      const mockedEvent: EventTrigger =
+        TestBoxes.mockAssetPaymentEventTrigger();
+      mockedEvent.targetChainTokenId =
+        'asset1nl000000000000000000000000000000000000';
+      // run test
+      const cardanoChain: CardanoChain = new CardanoChain();
+      const boxes = cardanoChain.getCoveringUtxo(bankBoxesCopy, mockedEvent);
+
+      // verify output boxes
+      expect(boxes.length).to.be.equal(2);
+      expect(boxes[0].tx_hash).to.be.equal(bankBoxes[6].tx_hash);
+      expect(boxes[1].tx_hash).to.be.equal(bankBoxes[2].tx_hash);
+    });
+
+    /**
+     * Target: testing getCoveringUtxo
+     * Dependencies:
+     *    BlockFrostApi
+     *    KoiosApi
+     * Expected Output:
+     *    The function should return 3 specific box
+     */
+    it('should return 3 box for asset payment', async () => {
+      const mockedEvent: EventTrigger =
+        TestBoxes.mockAssetPaymentEventTrigger();
+      mockedEvent.targetChainTokenId =
+        'asset1nl000000000000000000000000000000000000';
+      mockedEvent.amount = '17300000';
+
+      // run test
+      const cardanoChain: CardanoChain = new CardanoChain();
+      const boxes = cardanoChain.getCoveringUtxo(
+        [bankBoxesCopy[5], bankBoxesCopy[6], bankBoxesCopy[7]],
+        mockedEvent
+      );
+
+      // verify output boxes
+      expect(boxes.length).to.be.equal(3);
+    });
+  });
+
   describe('generateTransaction', () => {
     // mock getting bankBoxes
     const bankBoxes: Utxo[] = TestBoxes.mockBankBoxes();
@@ -1440,5 +851,4 @@
       expect(isValid).to.be.false;
     });
   });
-});
->>>>>>> 383d3fe1
+});