import {
  EventStatus,
  EventTrigger,
  TransactionStatus,
  TransactionTypes,
} from '../../../src/models/Models';
import TestBoxes from './testUtils/TestBoxes';
import Reward from '../../../src/chains/ergo/Reward';
import { expect } from 'chai';
import { CoveringErgoBoxes } from '../../../src/chains/ergo/models/Interfaces';
import { beforeEach } from 'mocha';
import { resetMockedExplorerApi } from './mocked/MockedExplorer';
import {
  mockGetEventBox,
  mockGetEventPaymentTransactionId,
  mockGetEventValidCommitments,
  resetMockedInputBoxes,
} from './mocked/MockedInputBoxes';
import { anything } from 'ts-mockito';
import ErgoConfigs from '../../../src/chains/ergo/helpers/ErgoConfigs';
import { resetMockedReward } from '../mocked/MockedReward';
import { Fee } from '@rosen-bridge/minimum-fee';
import {
  mockErgoHasLockAddressEnoughAssets,
  mockTrackAndFilterLockBoxes,
} from '../mocked/MockedErgoTrack';
import { NotEnoughAssetsError } from '../../../src/helpers/errors';
import {
  clearTables,
  insertEventRecord,
  insertTxRecord,
} from '../../db/mocked/MockedScannerModel';
import TestUtils from '../../testUtils/TestUtils';
<<<<<<< HEAD
=======
import sinon from 'sinon';
>>>>>>> d5846288

describe('Reward', () => {
  describe('generateTransaction', () => {
    // mock getting boxes
    const bankBoxes: CoveringErgoBoxes = TestBoxes.mockBankBoxes();
    const eventBoxAndCommitments = TestBoxes.mockEventBoxWithSomeCommitments();
    const mockedFeeConfig: Fee = {
      bridgeFee: 0n,
      networkFee: 0n,
      rsnRatio: 0n,
    };

    beforeEach('mock ExplorerApi', async function () {
      await clearTables();
      resetMockedReward();
      resetMockedExplorerApi();
      mockErgoHasLockAddressEnoughAssets(true);
      mockTrackAndFilterLockBoxes(bankBoxes);
      resetMockedInputBoxes();
      mockGetEventBox(anything(), eventBoxAndCommitments[0]);
      mockGetEventValidCommitments(anything(), eventBoxAndCommitments.slice(1));
    });

    /**
     * Target: testing generateTransaction
     * Dependencies:
     *    ExplorerApi
     *    RewardBoxes
     * Expected Output:
     *    The function should construct a valid tx successfully
     *    It should also verify it successfully
     */
    it('should generate an erg distribution tx and verify it successfully', async () => {
      // mock erg payment event
      const mockedEvent: EventTrigger = TestBoxes.mockErgRewardEventTrigger();
      await insertEventRecord(mockedEvent, EventStatus.pendingReward);
      const emptyTx = TestBoxes.mockEmptyPaymentTransactionObject(
        TransactionTypes.payment,
        mockedEvent.getId()
      );
      await insertTxRecord(
        emptyTx,
        emptyTx.txType,
        emptyTx.network,
        TransactionStatus.completed,
        100,
        mockedEvent.getId()
      );

      // run test
      const tx = await Reward.generateTransaction(mockedEvent, mockedFeeConfig);

      // verify tx
      const isValid = await Reward.verifyTransactionWithEvent(
        tx,
        mockedEvent,
        mockedFeeConfig
      );
      expect(isValid).to.be.true;
    });

    /**
     * Target: testing generateTransaction
     * Dependencies:
     *    ExplorerApi
     *    RewardBoxes
     * Expected Output:
     *    The function should construct a valid tx successfully
     *    It should also verify it successfully
     */
    it('should generate a token distribution tx and verify it successfully', async () => {
      // mock token payment event
      const mockedEvent: EventTrigger = TestBoxes.mockTokenRewardEventTrigger();
      await insertEventRecord(mockedEvent, EventStatus.pendingReward);
      const emptyTx = TestBoxes.mockEmptyPaymentTransactionObject(
        TransactionTypes.payment,
        mockedEvent.getId()
      );
      await insertTxRecord(
        emptyTx,
        emptyTx.txType,
        emptyTx.network,
        TransactionStatus.completed,
        100,
        mockedEvent.getId()
      );

      // run test
      const tx = await Reward.generateTransaction(mockedEvent, mockedFeeConfig);

      // verify tx
      const isValid = await Reward.verifyTransactionWithEvent(
        tx,
        mockedEvent,
        mockedFeeConfig
      );
      expect(isValid).to.be.true;
    });

    /**
     * Target: testing generateTransaction
     * Dependencies:
     *    ExplorerApi
     *    RewardBoxes
     * Expected Output:
     *    The function should construct a valid tx successfully
     *    It should also verify it successfully
     */
    it('should generate an erg distribution tx with RSN token and verify it successfully', async () => {
      // mock erg payment event
      const mockedEvent: EventTrigger = TestBoxes.mockErgRewardEventTrigger();
      await insertEventRecord(mockedEvent, EventStatus.pendingReward);
      const emptyTx = TestBoxes.mockEmptyPaymentTransactionObject(
        TransactionTypes.payment,
        mockedEvent.getId()
      );
      await insertTxRecord(
        emptyTx,
        emptyTx.txType,
        emptyTx.network,
        TransactionStatus.completed,
        100,
        mockedEvent.getId()
      );

<<<<<<< HEAD
      const spiedErgoConfig = spy(ErgoConfigs);
      when(spiedErgoConfig.watchersRSNSharePercent).thenReturn(40n);
=======
      const feeConfig = {
        bridgeFee: 0n,
        networkFee: 0n,
        rsnRatio: 47n,
      };
      sinon.stub(ErgoConfigs, 'watchersRSNSharePercent').value(40n);
>>>>>>> d5846288

      // run test
      const tx = await Reward.generateTransaction(mockedEvent, feeConfig);

      // verify tx
      const isValid = await Reward.verifyTransactionWithEvent(
        tx,
        mockedEvent,
        feeConfig
      );
      expect(isValid).to.be.true;
      sinon.restore();
    });

    /**
     * Target: testing generateTransaction
     * Dependencies:
     *    ExplorerApi
     *    RewardBoxes
     * Expected Output:
     *    The function should construct a valid tx successfully
     *    It should also verify it successfully
     */
    it('should generate a token distribution tx with RSN token and verify it successfully', async () => {
      // mock token payment event
      const mockedEvent: EventTrigger = TestBoxes.mockTokenRewardEventTrigger();
      await insertEventRecord(mockedEvent, EventStatus.pendingReward);
      const emptyTx = TestBoxes.mockEmptyPaymentTransactionObject(
        TransactionTypes.payment,
        mockedEvent.getId()
      );
      await insertTxRecord(
        emptyTx,
        emptyTx.txType,
        emptyTx.network,
        TransactionStatus.completed,
        100,
        mockedEvent.getId()
      );

<<<<<<< HEAD
      const spiedErgoConfig = spy(ErgoConfigs);
      when(spiedErgoConfig.watchersRSNSharePercent).thenReturn(40n);
=======
      const feeConfig = {
        bridgeFee: 0n,
        networkFee: 0n,
        rsnRatio: 47n,
      };
      sinon.stub(ErgoConfigs, 'watchersRSNSharePercent').value(40n);
>>>>>>> d5846288

      // run test
      const tx = await Reward.generateTransaction(mockedEvent, feeConfig);

      // verify tx
      const isValid = await Reward.verifyTransactionWithEvent(
        tx,
        mockedEvent,
        feeConfig
      );
      expect(isValid).to.be.true;
      sinon.restore();
    });

    /**
     * Target: testing generateTransaction
     * Dependencies:
     *    ExplorerApi
     *    RewardBoxes
     * Expected Output:
     *    The function should construct a valid tx successfully
     *    It should also verify it successfully
     */
    it('should generate an only RSN distribution tx and verify it successfully', async () => {
      // mock token payment event
      const mockedEvent: EventTrigger = TestBoxes.mockErgRewardEventTrigger();
      await insertEventRecord(mockedEvent, EventStatus.pendingReward);
      const emptyTx = TestBoxes.mockEmptyPaymentTransactionObject(
        TransactionTypes.payment,
        mockedEvent.getId()
      );
      await insertTxRecord(
        emptyTx,
        emptyTx.txType,
        emptyTx.network,
        TransactionStatus.completed,
        100,
        mockedEvent.getId()
      );

<<<<<<< HEAD
      const spiedErgoConfig = spy(ErgoConfigs);
      when(spiedErgoConfig.watchersRSNSharePercent).thenReturn(40n);
      when(spiedErgoConfig.watchersSharePercent).thenReturn(0n);
=======
      const feeConfig = {
        bridgeFee: 0n,
        networkFee: 0n,
        rsnRatio: 47n,
      };
      sinon.stub(ErgoConfigs, 'watchersRSNSharePercent').value(40n);
      sinon.stub(ErgoConfigs, 'watchersSharePercent').value(0n);
>>>>>>> d5846288

      // run test
      const tx = await Reward.generateTransaction(mockedEvent, feeConfig);

      // verify tx
      const isValid = await Reward.verifyTransactionWithEvent(
        tx,
        mockedEvent,
        feeConfig
      );
      expect(isValid).to.be.true;
      sinon.restore();
    });

    /**
     * Target: testing generateTransaction
     * Dependencies:
     *    ExplorerApi
     * Expected Output:
     *    The function should throw error
     */
    it('should throw NotEnoughAssetsError when there is not enough assets to generate transaction', async () => {
      // mock token payment event
      const mockedEvent: EventTrigger = TestBoxes.mockErgRewardEventTrigger();
      await insertEventRecord(mockedEvent, EventStatus.pendingReward);
      const emptyTx = TestBoxes.mockEmptyPaymentTransactionObject(
        TransactionTypes.payment,
        mockedEvent.getId()
      );
      await insertTxRecord(
        emptyTx,
        emptyTx.txType,
        emptyTx.network,
        TransactionStatus.completed,
        100,
        mockedEvent.getId()
      );

      mockErgoHasLockAddressEnoughAssets(false);

      // run test
      await expect(
        Reward.generateTransaction(mockedEvent, mockedFeeConfig)
      ).to.be.rejectedWith(NotEnoughAssetsError);
    });
  });

  describe('verifyTransactionWithEvent', () => {
    // mock getting boxes
    const eventBoxAndCommitments = TestBoxes.mockEventBoxWithSomeCommitments();
    const mockedFeeConfig: Fee = {
      bridgeFee: 0n,
      networkFee: 0n,
      rsnRatio: 0n,
    };
    const paymentTxId =
      '001b0f0ca1b87bf9444ff29c39efdf12b0061c67f42826e55f6d34f2479be7aa';

    beforeEach('mock ExplorerApi', function () {
      resetMockedReward();
      resetMockedInputBoxes();
      mockGetEventBox(anything(), eventBoxAndCommitments[0]);
      mockGetEventValidCommitments(anything(), eventBoxAndCommitments.slice(1));
    });

    /**
     * Target: testing verifyTransactionWithEvent
     * Dependencies:
     *    RewardBoxes
     * Expected Output:
     *    It should NOT verify the transaction
     */
    it('should reject an erg reward distribution tx that transferring token', async () => {
      // mock erg payment event
      const mockedEvent: EventTrigger = TestBoxes.mockErgRewardEventTrigger();
      mockGetEventPaymentTransactionId(mockedEvent.getId(), paymentTxId);
      const tx = TestBoxes.mockTokenTransferringErgDistributionTransaction(
        mockedEvent,
        eventBoxAndCommitments
      );

      // run test
      const isValid = await Reward.verifyTransactionWithEvent(
        tx,
        mockedEvent,
        mockedFeeConfig
      );
      expect(isValid).to.be.false;
    });

    /**
     * Target: testing verifyTransactionWithEvent
     * Dependencies:
     *    RewardBoxes
     * Expected Output:
     *    It should NOT verify the transaction
     */
    it('should reject a reward distribution tx that transferring to wrong WID', async () => {
      // mock erg payment event
      const mockedEvent: EventTrigger = TestBoxes.mockTokenRewardEventTrigger();
      mockGetEventPaymentTransactionId(mockedEvent.getId(), paymentTxId);
      const tx = TestBoxes.mockTransferToIllegalWIDDistributionTransaction(
        mockedEvent,
        eventBoxAndCommitments
      );

      // run test
      const isValid = await Reward.verifyTransactionWithEvent(
        tx,
        mockedEvent,
        mockedFeeConfig
      );
      expect(isValid).to.be.false;
    });

    /**
     * Target: testing verifyTransactionWithEvent
     * Dependencies:
     *    RewardBoxes
     * Expected Output:
     *    It should NOT verify the transaction
     */
    it('should reject a reward distribution tx that missing a valid commitment box when distributing rewards', async () => {
      // mock erg payment event
      const mockedEvent: EventTrigger = TestBoxes.mockTokenRewardEventTrigger();
      mockGetEventPaymentTransactionId(mockedEvent.getId(), paymentTxId);
      const tx = TestBoxes.mockMissingValidCommitmentDistributionTransaction(
        mockedEvent,
        eventBoxAndCommitments.slice(0, eventBoxAndCommitments.length - 1)
      );

      // run test
      const isValid = await Reward.verifyTransactionWithEvent(
        tx,
        mockedEvent,
        mockedFeeConfig
      );
      expect(isValid).to.be.false;
    });

    /**
     * Target: testing verifyTransactionWithEvent
     * Dependencies:
     *    RewardBoxes
     * Expected Output:
     *    It should NOT verify the transaction
     */
    it('should reject a reward distribution tx that change box address is not bank address', async () => {
      // mock erg payment event
      const mockedEvent: EventTrigger = TestBoxes.mockTokenRewardEventTrigger();
      mockGetEventPaymentTransactionId(mockedEvent.getId(), paymentTxId);
      const tx = TestBoxes.mockIllegalChangeBoxDistributionTransaction(
        mockedEvent,
        eventBoxAndCommitments
      );

      // run test
      const isValid = await Reward.verifyTransactionWithEvent(
        tx,
        mockedEvent,
        mockedFeeConfig
      );
      expect(isValid).to.be.false;
    });

    /**
     * Target: testing verifyTransactionWithEvent
     * Dependencies:
     *    RewardBoxes
     * Expected Output:
     *    It should NOT verify the transaction
     */
    it('should reject a reward distribution tx that transferring wrong token', async () => {
      // mock erg payment event
      const mockedEvent: EventTrigger = TestBoxes.mockTokenRewardEventTrigger();
      mockGetEventPaymentTransactionId(mockedEvent.getId(), paymentTxId);
      const tx = TestBoxes.mockWrongTokenDistributionTransaction(
        mockedEvent,
        eventBoxAndCommitments
      );

      // run test
      const isValid = await Reward.verifyTransactionWithEvent(
        tx,
        mockedEvent,
        mockedFeeConfig
      );
      expect(isValid).to.be.false;
    });

    /**
     * Target: testing verifyTransactionWithEvent
     * Dependencies:
     *    RewardBoxes
     * Expected Output:
     *    It should NOT verify the transaction
     */
    it('should reject a reward distribution tx that transferring wrong amount of target token', async () => {
      // mock erg payment event
      const mockedEvent: EventTrigger = TestBoxes.mockTokenRewardEventTrigger();
      mockGetEventPaymentTransactionId(mockedEvent.getId(), paymentTxId);
      const tx = TestBoxes.mockWrongAmountTokenDistributionTransaction(
        mockedEvent,
        eventBoxAndCommitments
      );

      // run test
      const isValid = await Reward.verifyTransactionWithEvent(
        tx,
        mockedEvent,
        mockedFeeConfig
      );
      expect(isValid).to.be.false;
    });

    /**
     * Target: testing verifyTransactionWithEvent
     * Dependencies:
     *    RewardBoxes
     * Expected Output:
     *    It should NOT verify the transaction
     */
    it('should reject a token reward distribution tx that that burning some token', async () => {
      // mock erg payment event
      const mockedEvent: EventTrigger = TestBoxes.mockTokenRewardEventTrigger();
      mockGetEventPaymentTransactionId(mockedEvent.getId(), paymentTxId);
      const tx = TestBoxes.mockTokenBurningTokenDistributionTransaction(
        mockedEvent,
        eventBoxAndCommitments
      );

      // run test
      const isValid = await Reward.verifyTransactionWithEvent(
        tx,
        mockedEvent,
        mockedFeeConfig
      );
      expect(isValid).to.be.false;
    });

    /**
     * Target: testing verifyTransactionWithEvent
     * Dependencies:
     *    RewardBoxes
     * Expected Output:
     *    It should NOT verify the transaction
     */
    it('should reject a erg reward distribution tx that that burning some token', async () => {
      // mock erg payment event
      const mockedEvent: EventTrigger = TestBoxes.mockErgRewardEventTrigger();
      mockGetEventPaymentTransactionId(mockedEvent.getId(), paymentTxId);
      const tx = TestBoxes.mockTokenBurningErgDistributionTransaction(
        mockedEvent,
        eventBoxAndCommitments
      );

      // run test
      const isValid = await Reward.verifyTransactionWithEvent(
        tx,
        mockedEvent,
        mockedFeeConfig
      );
      expect(isValid).to.be.false;
    });

    /**
     * Target: testing verifyTransactionWithEvent
     * Dependencies:
     *    RewardBoxes
     * Expected Output:
     *    It should NOT verify the transaction
     */
    it('should reject an only RSN distribution tx that transferring wrong amount', async () => {
      // mock erg payment event
      const mockedEvent: EventTrigger = TestBoxes.mockErgRewardEventTrigger();
      mockGetEventPaymentTransactionId(mockedEvent.getId(), paymentTxId);
      const tx = TestBoxes.mockWrongAmountRSNOnlyDistributionTransaction(
        mockedEvent,
        eventBoxAndCommitments
      );
      const feeConfig = {
        bridgeFee: 0n,
        networkFee: 0n,
        rsnRatio: 47n,
      };
      sinon.stub(ErgoConfigs, 'watchersRSNSharePercent').value(40n);
      sinon.stub(ErgoConfigs, 'watchersSharePercent').value(0n);

      // run test
      const isValid = await Reward.verifyTransactionWithEvent(
        tx,
        mockedEvent,
        feeConfig
      );
      expect(isValid).to.be.false;
      sinon.restore();
    });

    /**
     * Target: testing verifyTransactionWithEvent
     * Dependencies:
     *    RewardBoxes
     * Expected Output:
     *    It should NOT verify the transaction
     */
    it('should reject a token reward distribution tx with wrong R4 in bridgeFee box', async () => {
      // mock erg payment event
      const mockedEvent: EventTrigger = TestBoxes.mockTokenRewardEventTrigger();
      const wrongPaymentTxId = TestUtils.generateRandomId();
      mockGetEventPaymentTransactionId(mockedEvent.getId(), wrongPaymentTxId);
      const tx = TestBoxes.mockFineTokenDistributionTransaction(
        mockedEvent,
        eventBoxAndCommitments
      );

      // run test
      const isValid = await Reward.verifyTransactionWithEvent(
        tx,
        mockedEvent,
        mockedFeeConfig
      );
      expect(isValid).to.be.false;
    });

    /**
     * Target: testing verifyTransactionWithEvent
     * Dependencies:
     *    RewardBoxes
     * Expected Output:
     *    It should NOT verify the transaction
     */
    it('should reject a token reward distribution tx with wrong R4 in bridgeFee box', async () => {
      // mock erg payment event
      const mockedEvent: EventTrigger = TestBoxes.mockTokenRewardEventTrigger();
      const wrongPaymentTxId = TestUtils.generateRandomId();
      mockGetEventPaymentTransactionId(mockedEvent.getId(), wrongPaymentTxId);
      const tx = TestBoxes.mockFineTokenDistributionTransaction(
        mockedEvent,
        eventBoxAndCommitments
      );

      // run test
      const isValid = await Reward.verifyTransactionWithEvent(
        tx,
        mockedEvent,
        mockedFeeConfig
      );
      expect(isValid).to.be.false;
    });
  });
});<|MERGE_RESOLUTION|>--- conflicted
+++ resolved
@@ -31,10 +31,7 @@
   insertTxRecord,
 } from '../../db/mocked/MockedScannerModel';
 import TestUtils from '../../testUtils/TestUtils';
-<<<<<<< HEAD
-=======
 import sinon from 'sinon';
->>>>>>> d5846288
 
 describe('Reward', () => {
   describe('generateTransaction', () => {
@@ -160,17 +157,12 @@
         mockedEvent.getId()
       );
 
-<<<<<<< HEAD
-      const spiedErgoConfig = spy(ErgoConfigs);
-      when(spiedErgoConfig.watchersRSNSharePercent).thenReturn(40n);
-=======
       const feeConfig = {
         bridgeFee: 0n,
         networkFee: 0n,
         rsnRatio: 47n,
       };
       sinon.stub(ErgoConfigs, 'watchersRSNSharePercent').value(40n);
->>>>>>> d5846288
 
       // run test
       const tx = await Reward.generateTransaction(mockedEvent, feeConfig);
@@ -211,17 +203,12 @@
         mockedEvent.getId()
       );
 
-<<<<<<< HEAD
-      const spiedErgoConfig = spy(ErgoConfigs);
-      when(spiedErgoConfig.watchersRSNSharePercent).thenReturn(40n);
-=======
       const feeConfig = {
         bridgeFee: 0n,
         networkFee: 0n,
         rsnRatio: 47n,
       };
       sinon.stub(ErgoConfigs, 'watchersRSNSharePercent').value(40n);
->>>>>>> d5846288
 
       // run test
       const tx = await Reward.generateTransaction(mockedEvent, feeConfig);
@@ -262,11 +249,6 @@
         mockedEvent.getId()
       );
 
-<<<<<<< HEAD
-      const spiedErgoConfig = spy(ErgoConfigs);
-      when(spiedErgoConfig.watchersRSNSharePercent).thenReturn(40n);
-      when(spiedErgoConfig.watchersSharePercent).thenReturn(0n);
-=======
       const feeConfig = {
         bridgeFee: 0n,
         networkFee: 0n,
@@ -274,7 +256,6 @@
       };
       sinon.stub(ErgoConfigs, 'watchersRSNSharePercent').value(40n);
       sinon.stub(ErgoConfigs, 'watchersSharePercent').value(0n);
->>>>>>> d5846288
 
       // run test
       const tx = await Reward.generateTransaction(mockedEvent, feeConfig);
