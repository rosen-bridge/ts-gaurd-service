import {
  Asset,
  ErgoBlockHeader,
  Register,
} from '../../../../src/chains/ergo/models/Interfaces';
import {
  BlockHeaders,
  ErgoStateContext,
  PreHeader,
} from 'ergo-lib-wasm-nodejs';

class TestData {
  /**
   * a mocked data that represents 10 block headers
   */
  static mockedBlockHeaderJson: ErgoBlockHeader[] = Array(10).fill({
    extensionId:
      '0000000000000000000000000000000000000000000000000000000000000000',
    difficulty: '5275058176',
    votes: '000000',
    timestamp: 0,
    size: 220,
    stateRoot:
      '000000000000000000000000000000000000000000000000000000000000000000',
    height: 100000,
    nBits: 0,
    version: 2,
    id: '0000000000000000000000000000000000000000000000000000000000000000',
    adProofsRoot:
      '0000000000000000000000000000000000000000000000000000000000000000',
    transactionsRoot:
      '0000000000000000000000000000000000000000000000000000000000000000',
    extensionHash:
      '0000000000000000000000000000000000000000000000000000000000000000',
    powSolutions: {
      pk: '03702266cae8daf75b7f09d4c23ad9cdc954849ee280eefae0d67bd97db4a68f6a',
      w: '0279be667ef9dcbbac55a06295ce870b07029bfcdb2dce28d959f2815b16f81798',
      n: '000000019cdfb631',
      d: 0,
    },
    adProofsId:
      '0000000000000000000000000000000000000000000000000000000000000000',
    transactionsId:
      '0000000000000000000000000000000000000000000000000000000000000000',
    parentId:
      '0000000000000000000000000000000000000000000000000000000000000000',
  });
  static mockedBlockHeaders = BlockHeaders.from_json(
    TestData.mockedBlockHeaderJson
  );
  static mockedErgoStateContext: ErgoStateContext = new ErgoStateContext(
    PreHeader.from_block_header(this.mockedBlockHeaders.get(0)),
    this.mockedBlockHeaders
  );

  static mockTransactionInputBoxes = (boxIds: string[]): string => `[
        ${boxIds
          .map(
            (id) => `{
            "boxId": "${id}",
            "extension": {}
        }`
          )
          .join(',')}
    ]`;

  static mockTransactionFeeBox = `{
        "value": 1100000,
        "ergoTree": "1005040004000e36100204a00b08cd0279be667ef9dcbbac55a06295ce870b07029bfcdb2dce28d959f2815b16f81798ea02d192a39a8cc7a701730073011001020402d19683030193a38cc7b2a57300000193c2b2a57301007473027303830108cdeeac93b1a57304",
        "assets": [],
        "additionalRegisters": {},
        "creationHeight": 100000
    }`;

  static tokenTransferringErgPaymentTransactionString = (
    boxIds: string[],
    targetAddressErgoTree: string,
    watcherBoxes: string[],
    bridgeFeeErgoTree: string,
    networkFeeErgoTree: string,
    bankAddressErgoTree: string
  ): string => `{
        "inputs": ${this.mockTransactionInputBoxes(boxIds)},
        "dataInputs": [],
        "outputs": [
            {
                "value": 100000,
                "ergoTree": "${targetAddressErgoTree}",
                "assets": [
                    {
                        "tokenId": "907a31bdadad63e44e5b3a132eb5be218e694270fae6fa55b197ecccac19f87e",
                        "amount": 65
                    }
                ],
                "additionalRegisters": {},
                "creationHeight": 100000
            },
            ${watcherBoxes.join(',')},
            {
                "value": 100000,
                "ergoTree": "${bridgeFeeErgoTree}",
                "assets": [
                    {
                        "tokenId": "907a31bdadad63e44e5b3a132eb5be218e694270fae6fa55b197ecccac19f87e",
                        "amount": 13
                    }
                ],
                "additionalRegisters": {
                    "R4": "1a0100"
                },
<<<<<<< HEAD
                "creationHeight": 100000
            },
            {
                "value": 100000,
                "ergoTree": "${networkFeeErgoTree}",
                "assets": [
                    {   
                        "tokenId": "907a31bdadad63e44e5b3a132eb5be218e694270fae6fa55b197ecccac19f87e",
                        "amount": 5
                    }
                ],
                "additionalRegisters": {},
=======
>>>>>>> d5846288
                "creationHeight": 100000
            },
            {
                "value": 139998600000,
                "ergoTree": "${bankAddressErgoTree}",
                "assets": [
                    {
                        "tokenId": "907a31bdadad63e44e5b3a132eb5be218e694270fae6fa55b197ecccac19f87e",
                        "amount": 16
                    },
                    {
                        "tokenId": "e2b7b6ab2a7c6dfc6a82cc648f3b16b76db1cf19e93b7ac35a4898c06e4d08ce",
                        "amount": 100
                    },
                    {
                        "tokenId": "a2a6c892c38d508a659caf857dbe29da4343371e597efd42e40f9bc99099a516",
                        "amount": 10000000000
                    }
                ],
                "additionalRegisters": {},
                "creationHeight": 100000
            },
            ${this.mockTransactionFeeBox}
        ]
    }`;

  static wrongR4PaymentTransactionString = (
    boxIds: string[],
    targetAddressErgoTree: string,
    watcherBoxes: string[],
    bridgeFeeErgoTree: string,
    networkFeeErgoTree: string,
    bankAddressErgoTree: string
  ): string => `{
        "inputs": ${this.mockTransactionInputBoxes(boxIds)},
        "dataInputs": [],
        "outputs": [
            {
                "value": 100000,
                "ergoTree": "${targetAddressErgoTree}",
                "assets": [
                    {
                        "tokenId": "907a31bdadad63e44e5b3a132eb5be218e694270fae6fa55b197ecccac19f87e",
                        "amount": 65
                    }
                ],
                "additionalRegisters": {},
                "creationHeight": 100000
            },
            ${watcherBoxes.join(',')},
            {
                "value": 100000,
                "ergoTree": "${bridgeFeeErgoTree}",
                "assets": [
                    {
                        "tokenId": "907a31bdadad63e44e5b3a132eb5be218e694270fae6fa55b197ecccac19f87e",
                        "amount": 13
                    }
                ],
                "additionalRegisters": {
                    "R4": "1a0120001b0f0ca1b87bf9444ff29c39efdf12b0061c67f42826e55f6d34f2479bffff"
                },
                "creationHeight": 100000
            },
            {
                "value": 100000,
                "ergoTree": "${networkFeeErgoTree}",
                "assets": [
                    {   
                        "tokenId": "907a31bdadad63e44e5b3a132eb5be218e694270fae6fa55b197ecccac19f87e",
                        "amount": 5
                    }
                ],
                "additionalRegisters": {},
                "creationHeight": 100000
            },
            {
                "value": 139998600000,
                "ergoTree": "${bankAddressErgoTree}",
                "assets": [
                    {
                        "tokenId": "907a31bdadad63e44e5b3a132eb5be218e694270fae6fa55b197ecccac19f87e",
                        "amount": 16
                    },
                    {
                        "tokenId": "e2b7b6ab2a7c6dfc6a82cc648f3b16b76db1cf19e93b7ac35a4898c06e4d08ce",
                        "amount": 100
                    },
                    {
                        "tokenId": "a2a6c892c38d508a659caf857dbe29da4343371e597efd42e40f9bc99099a516",
                        "amount": 10000000000
<<<<<<< HEAD
=======
                    }
                ],
                "additionalRegisters": {},
                "creationHeight": 100000
            },
            ${this.mockTransactionFeeBox}
        ]
    }`;

  static wrongR4PaymentTransactionString = (
    boxIds: string[],
    targetAddressErgoTree: string,
    watcherBoxes: string[],
    bridgeFeeErgoTree: string,
    networkFeeErgoTree: string,
    bankAddressErgoTree: string
  ): string => `{
        "inputs": ${this.mockTransactionInputBoxes(boxIds)},
        "dataInputs": [],
        "outputs": [
            {
                "value": 100000,
                "ergoTree": "${targetAddressErgoTree}",
                "assets": [
                    {
                        "tokenId": "907a31bdadad63e44e5b3a132eb5be218e694270fae6fa55b197ecccac19f87e",
                        "amount": 65
                    }
                ],
                "additionalRegisters": {},
                "creationHeight": 100000
            },
            ${watcherBoxes.join(',')},
            {
                "value": 100000,
                "ergoTree": "${bridgeFeeErgoTree}",
                "assets": [
                    {
                        "tokenId": "907a31bdadad63e44e5b3a132eb5be218e694270fae6fa55b197ecccac19f87e",
                        "amount": 13
                    }
                ],
                "additionalRegisters": {
                    "R4": "1a0120001b0f0ca1b87bf9444ff29c39efdf12b0061c67f42826e55f6d34f2479bffff"
                },
                "creationHeight": 100000
            },
            {
                "value": 100000,
                "ergoTree": "${networkFeeErgoTree}",
                "assets": [
                    {   
                        "tokenId": "907a31bdadad63e44e5b3a132eb5be218e694270fae6fa55b197ecccac19f87e",
                        "amount": 5
                    }
                ],
                "additionalRegisters": {},
                "creationHeight": 100000
            },
            {
                "value": 139998600000,
                "ergoTree": "${bankAddressErgoTree}",
                "assets": [
                    {
                        "tokenId": "907a31bdadad63e44e5b3a132eb5be218e694270fae6fa55b197ecccac19f87e",
                        "amount": 16
                    },
                    {
                        "tokenId": "e2b7b6ab2a7c6dfc6a82cc648f3b16b76db1cf19e93b7ac35a4898c06e4d08ce",
                        "amount": 100
                    },
                    {
                        "tokenId": "a2a6c892c38d508a659caf857dbe29da4343371e597efd42e40f9bc99099a516",
                        "amount": 10000000000
>>>>>>> d5846288
                    }
                ],
                "additionalRegisters": {},
                "creationHeight": 100000
            },
            ${this.mockTransactionFeeBox}
        ]
    }`;

  static ergOnlyTokenPaymentTransactionString = (
    boxIds: string[],
    targetAddressErgoTree: string,
    watcherBoxes: string[],
    bridgeFeeErgoTree: string,
    networkFeeErgoTree: string,
    bankAddressErgoTree: string
  ): string => `{
        "inputs": ${this.mockTransactionInputBoxes(boxIds)},
        "dataInputs": [],
        "outputs": [
            {
                "value": 100000,
                "ergoTree": "${targetAddressErgoTree}",
                "assets": [],
                "additionalRegisters": {},
                "creationHeight": 100000
            },
            ${watcherBoxes.join(',')},
            {
                "value": 100000,
                "ergoTree": "${bridgeFeeErgoTree}",
                "assets": [
                    {
                        "tokenId": "907a31bdadad63e44e5b3a132eb5be218e694270fae6fa55b197ecccac19f87e",
                        "amount": 13
                    }
                ],
                "additionalRegisters": {
                    "R4": "1a0100"
                },
                "creationHeight": 100000
            },
            {
                "value": 100000,
                "ergoTree": "${networkFeeErgoTree}",
                "assets": [
                    {   
                        "tokenId": "907a31bdadad63e44e5b3a132eb5be218e694270fae6fa55b197ecccac19f87e",
                        "amount": 5
                    }
                ],
                "additionalRegisters": {},
                "creationHeight": 100000
            },
            {
                "value": 139998600000,
                "ergoTree": "${bankAddressErgoTree}",
                "assets": [
                    {
                        "tokenId": "907a31bdadad63e44e5b3a132eb5be218e694270fae6fa55b197ecccac19f87e",
                        "amount": 74
                    },
                    {
                        "tokenId": "e2b7b6ab2a7c6dfc6a82cc648f3b16b76db1cf19e93b7ac35a4898c06e4d08ce",
                        "amount": 100
                    }
                ],
                "additionalRegisters": {},
                "creationHeight": 100000
            },
            ${this.mockTransactionFeeBox}
        ]
    }`;

  static multipleTokenTransferringTokenPaymentTransactionString = (
    boxIds: string[],
    targetAddressErgoTree: string,
    watcherBoxes: string[],
    bridgeFeeErgoTree: string,
    networkFeeErgoTree: string,
    bankAddressErgoTree: string
  ): string => `{
        "inputs": ${this.mockTransactionInputBoxes(boxIds)},
        "dataInputs": [],
        "outputs": [
            {
                "value": 100000,
                "ergoTree": "${targetAddressErgoTree}",
                "assets": [
                    {
                        "tokenId": "907a31bdadad63e44e5b3a132eb5be218e694270fae6fa55b197ecccac19f87e",
                        "amount": 65
                    },
                    {
                        "tokenId": "e2b7b6ab2a7c6dfc6a82cc648f3b16b76db1cf19e93b7ac35a4898c06e4d08ce",
                        "amount": 10
                    }
                ],
                "additionalRegisters": {},
                "creationHeight": 100000
            },
            ${watcherBoxes.join(',')},
            {
                "value": 100000,
                "ergoTree": "${bridgeFeeErgoTree}",
                "assets": [
                    {
                        "tokenId": "907a31bdadad63e44e5b3a132eb5be218e694270fae6fa55b197ecccac19f87e",
                        "amount": 13
                    }
                ],
                "additionalRegisters": {
                    "R4": "1a0100"
                },
                "creationHeight": 100000
            },
            {
                "value": 100000,
                "ergoTree": "${networkFeeErgoTree}",
                "assets": [
                    {   
                        "tokenId": "907a31bdadad63e44e5b3a132eb5be218e694270fae6fa55b197ecccac19f87e",
                        "amount": 5
                    }
                ],
                "additionalRegisters": {},
                "creationHeight": 100000
            },
            {
                "value": 139998600000,
                "ergoTree": "${bankAddressErgoTree}",
                "assets": [
                    {
                        "tokenId": "907a31bdadad63e44e5b3a132eb5be218e694270fae6fa55b197ecccac19f87e",
                        "amount": 9
                    },
                    {
                        "tokenId": "e2b7b6ab2a7c6dfc6a82cc648f3b16b76db1cf19e93b7ac35a4898c06e4d08ce",
                        "amount": 90
                    }
                ],
                "additionalRegisters": {},
                "creationHeight": 100000
            },
            ${this.mockTransactionFeeBox}
        ]
    }`;

  static wrongTokenTransferringTokenPaymentTransactionString = (
    boxIds: string[],
    targetAddressErgoTree: string,
    watcherBoxes: string[],
    bridgeFeeErgoTree: string,
    networkFeeErgoTree: string,
    bankAddressErgoTree: string
  ): string => `{
        "inputs": ${this.mockTransactionInputBoxes(boxIds)},
        "dataInputs": [],
        "outputs": [
            {
                "value": 100000,
                "ergoTree": "${targetAddressErgoTree}",
                "assets": [
                    {
                        "tokenId": "e2b7b6ab2a7c6dfc6a82cc648f3b16b76db1cf19e93b7ac35a4898c06e4d08ce",
                        "amount": 65
                    }
                ],
                "additionalRegisters": {},
                "creationHeight": 100000
            },
            ${watcherBoxes.join(',')},
            {
                "value": 100000,
                "ergoTree": "${bridgeFeeErgoTree}",
                "assets": [
                    {
                        "tokenId": "907a31bdadad63e44e5b3a132eb5be218e694270fae6fa55b197ecccac19f87e",
                        "amount": 13
                    }
                ],
                "additionalRegisters": {
                    "R4": "1a0100"
                },
                "creationHeight": 100000
            },
            {
                "value": 100000,
                "ergoTree": "${networkFeeErgoTree}",
                "assets": [
                    {   
                        "tokenId": "907a31bdadad63e44e5b3a132eb5be218e694270fae6fa55b197ecccac19f87e",
                        "amount": 5
                    }
                ],
                "additionalRegisters": {},
                "creationHeight": 100000
            },
            {
                "value": 139998600000,
                "ergoTree": "${bankAddressErgoTree}",
                "assets": [
                    {
                        "tokenId": "907a31bdadad63e44e5b3a132eb5be218e694270fae6fa55b197ecccac19f87e",
                        "amount": 74
                    },
                    {
                        "tokenId": "e2b7b6ab2a7c6dfc6a82cc648f3b16b76db1cf19e93b7ac35a4898c06e4d08ce",
                        "amount": 35
                    }
                ],
                "additionalRegisters": {},
                "creationHeight": 100000
            },
            ${this.mockTransactionFeeBox}
        ]
    }`;

  static tokenTransferringErgRewardDistributionTxString = (
    boxIds: string[],
    watcherBoxes: string[],
    bridgeFeeErgoTree: string,
    networkFeeErgoTree: string,
    bankAddressErgoTree: string
  ): string => `{
        "inputs": ${this.mockTransactionInputBoxes(boxIds)},
        "dataInputs": [],
        "outputs": [
            ${watcherBoxes.join(',')},
            {
                "value": 500000003,
                "ergoTree": "${bridgeFeeErgoTree}",
                "assets": [
                    {
                        "tokenId": "907a31bdadad63e44e5b3a132eb5be218e694270fae6fa55b197ecccac19f87e",
                        "amount": 13
                    }
                ],
                "additionalRegisters": {},
                "creationHeight": 100000
            },
            {
                "value": 1500000,
                "ergoTree": "${networkFeeErgoTree}",
                "assets": [
                    {   
                        "tokenId": "907a31bdadad63e44e5b3a132eb5be218e694270fae6fa55b197ecccac19f87e",
                        "amount": 5
                    }
                ],
                "additionalRegisters": {},
                "creationHeight": 100000
            },
            {
                "value": 138997400000,
                "ergoTree": "${bankAddressErgoTree}",
                "assets": [
                    {
                        "tokenId": "907a31bdadad63e44e5b3a132eb5be218e694270fae6fa55b197ecccac19f87e",
                        "amount": 54
                    },
                    {
                        "tokenId": "e2b7b6ab2a7c6dfc6a82cc648f3b16b76db1cf19e93b7ac35a4898c06e4d08ce",
                        "amount": 100
                    }
                ],
                "additionalRegisters": {},
                "creationHeight": 100000
            },
            ${this.mockTransactionFeeBox}
        ]
    }`;

  static tokenRewardDistributionTxString = (
    boxIds: string[],
    watcherBoxes: string[],
    bridgeFeeErgoTree: string,
    networkFeeErgoTree: string,
    bankAddressErgoTree: string
  ): string => `{
        "inputs": ${this.mockTransactionInputBoxes(boxIds)},
        "dataInputs": [],
        "outputs": [
            ${watcherBoxes.join(',')},
            {
                "value": 100000,
                "ergoTree": "${bridgeFeeErgoTree}",
                "assets": [
                    {
                        "tokenId": "907a31bdadad63e44e5b3a132eb5be218e694270fae6fa55b197ecccac19f87e",
                        "amount": 13
                    }
                ],
                "additionalRegisters": {
                    "R4": "1a0120001b0f0ca1b87bf9444ff29c39efdf12b0061c67f42826e55f6d34f2479be7aa"
                },
                "creationHeight": 100000
            },
            {
                "value": 100000,
                "ergoTree": "${networkFeeErgoTree}",
                "assets": [
                    {   
                        "tokenId": "907a31bdadad63e44e5b3a132eb5be218e694270fae6fa55b197ecccac19f87e",
                        "amount": 5
                    }
                ],
                "additionalRegisters": {},
                "creationHeight": 100000
            },
            {
                "value": 139998700000,
                "ergoTree": "${bankAddressErgoTree}",
                "assets": [
                    {
                        "tokenId": "907a31bdadad63e44e5b3a132eb5be218e694270fae6fa55b197ecccac19f87e",
                        "amount": 54
                    },
                    {
                        "tokenId": "e2b7b6ab2a7c6dfc6a82cc648f3b16b76db1cf19e93b7ac35a4898c06e4d08ce",
                        "amount": 100
                    }
                ],
                "additionalRegisters": {},
                "creationHeight": 100000
            },
            ${this.mockTransactionFeeBox}
        ]
    }`;

  static illegalChangeBoxTokenRewardDistributionTxString = (
    boxIds: string[],
    watcherBoxes: string[],
    bridgeFeeErgoTree: string,
    networkFeeErgoTree: string,
    nonBankAddressErgoTree: string
  ): string => `{
        "inputs": ${this.mockTransactionInputBoxes(boxIds)},
        "dataInputs": [],
        "outputs": [
            ${watcherBoxes.join(',')},
            {
                "value": 100000,
                "ergoTree": "${bridgeFeeErgoTree}",
                "assets": [
                    {
                        "tokenId": "907a31bdadad63e44e5b3a132eb5be218e694270fae6fa55b197ecccac19f87e",
                        "amount": 13
                    }
                ],
                "additionalRegisters": {},
                "creationHeight": 100000
            },
            {
                "value": 100000,
                "ergoTree": "${networkFeeErgoTree}",
                "assets": [
                    {   
                        "tokenId": "907a31bdadad63e44e5b3a132eb5be218e694270fae6fa55b197ecccac19f87e",
                        "amount": 5
                    }
                ],
                "additionalRegisters": {},
                "creationHeight": 100000
            },
            {
                "value": 139998700000,
                "ergoTree": "${nonBankAddressErgoTree}",
                "assets": [
                    {
                        "tokenId": "907a31bdadad63e44e5b3a132eb5be218e694270fae6fa55b197ecccac19f87e",
                        "amount": 54
                    },
                    {
                        "tokenId": "e2b7b6ab2a7c6dfc6a82cc648f3b16b76db1cf19e93b7ac35a4898c06e4d08ce",
                        "amount": 100
                    }
                ],
                "additionalRegisters": {},
                "creationHeight": 100000
            },
            ${this.mockTransactionFeeBox}
        ]
    }`;

  static wrongTokenRewardDistributionTxString = (
    boxIds: string[],
    watcherBoxes: string[],
    bridgeFeeErgoTree: string,
    networkFeeErgoTree: string,
    bankAddressErgoTree: string
  ): string => `{
        "inputs": ${this.mockTransactionInputBoxes(boxIds)},
        "dataInputs": [],
        "outputs": [
            ${watcherBoxes.join(',')},
            {
                "value": 100000,
                "ergoTree": "${bridgeFeeErgoTree}",
                "assets": [
                    {
                        "tokenId": "e2b7b6ab2a7c6dfc6a82cc648f3b16b76db1cf19e93b7ac35a4898c06e4d08ce",
                        "amount": 13
                    }
                ],
                "additionalRegisters": {},
                "creationHeight": 100000
            },
            {
                "value": 100000,
                "ergoTree": "${networkFeeErgoTree}",
                "assets": [
                    {   
                        "tokenId": "e2b7b6ab2a7c6dfc6a82cc648f3b16b76db1cf19e93b7ac35a4898c06e4d08ce",
                        "amount": 5
                    }
                ],
                "additionalRegisters": {},
                "creationHeight": 100000
            },
            {
                "value": 139998700000,
                "ergoTree": "${bankAddressErgoTree}",
                "assets": [
                    {
                        "tokenId": "907a31bdadad63e44e5b3a132eb5be218e694270fae6fa55b197ecccac19f87e",
                        "amount": 79
                    },
                    {
                        "tokenId": "e2b7b6ab2a7c6dfc6a82cc648f3b16b76db1cf19e93b7ac35a4898c06e4d08ce",
                        "amount": 73
                    }
                ],
                "additionalRegisters": {},
                "creationHeight": 100000
            },
            ${this.mockTransactionFeeBox}
        ]
    }`;

  static wrongTokenAmountRewardDistributionTxString = (
    boxIds: string[],
    watcherBoxes: string[],
    bridgeFeeErgoTree: string,
    networkFeeErgoTree: string,
    bankAddressErgoTree: string
  ): string => `{
        "inputs": ${this.mockTransactionInputBoxes(boxIds)},
        "dataInputs": [],
        "outputs": [
            ${watcherBoxes.join(',')},
            {
                "value": 100000,
                "ergoTree": "${bridgeFeeErgoTree}",
                "assets": [
                    {
                        "tokenId": "907a31bdadad63e44e5b3a132eb5be218e694270fae6fa55b197ecccac19f87e",
                        "amount": 13
                    }
                ],
                "additionalRegisters": {
                    "R4": "1a0120001b0f0ca1b87bf9444ff29c39efdf12b0061c67f42826e55f6d34f2479be7aa"
                },
                "creationHeight": 100000
            },
            {
                "value": 100000,
                "ergoTree": "${networkFeeErgoTree}",
                "assets": [
                    {   
                        "tokenId": "907a31bdadad63e44e5b3a132eb5be218e694270fae6fa55b197ecccac19f87e",
                        "amount": 5
                    }
                ],
                "additionalRegisters": {},
                "creationHeight": 100000
            },
            {
                "value": 139998700000,
                "ergoTree": "${bankAddressErgoTree}",
                "assets": [
                    {
                        "tokenId": "907a31bdadad63e44e5b3a132eb5be218e694270fae6fa55b197ecccac19f87e",
                        "amount": 47
                    },
                    {
                        "tokenId": "e2b7b6ab2a7c6dfc6a82cc648f3b16b76db1cf19e93b7ac35a4898c06e4d08ce",
                        "amount": 100
                    }
                ],
                "additionalRegisters": {},
                "creationHeight": 100000
            },
            ${this.mockTransactionFeeBox}
        ]
    }`;

  static mockWatcherPermitBox = (
    value: bigint,
    assets: Asset[],
    boxErgoTree: string,
    registers: Register[]
  ): string => `{
        "value": ${value.toString()},
        "ergoTree": "${boxErgoTree}",
        "assets": [
            ${assets
              .map(
                (asset) => `{
                "tokenId": "${asset.tokenId}",
                "amount": ${asset.amount}
            }`
              )
              .join(',')}
        ],
        "additionalRegisters": {
            ${registers
              .map(
                (reg) =>
                  `"R${reg.registerId}": "${reg.value.encode_to_base16()}"`
              )
              .join(',')}
        },
        "creationHeight": 100000
    }`;

  static tokenPaymentTransactionString = (
    boxIds: string[],
    targetAddressErgoTree: string,
    watcherBoxes: string[],
    bridgeFeeErgoTree: string,
    networkFeeErgoTree: string,
    bankAddressErgoTree: string,
    tokenId: string
  ): string => `{
        "inputs": ${this.mockTransactionInputBoxes(boxIds)},
        "dataInputs": [],
        "outputs": [
            {
                "value": 100000,
                "ergoTree": "${targetAddressErgoTree}",
                "assets": [
                    {
                        "tokenId": "907a31bdadad63e44e5b3a132eb5be218e694270fae6fa55b197ecccac19f87e",
                        "amount": 65
                    }
                ],
                "additionalRegisters": {},
                "creationHeight": 100000
            },
            ${watcherBoxes.join(',')},
            {
                "value": 100000,
                "ergoTree": "${bridgeFeeErgoTree}",
                "assets": [
                    {
                        "tokenId": "907a31bdadad63e44e5b3a132eb5be218e694270fae6fa55b197ecccac19f87e",
                        "amount": 13
                    }
                ],
                "additionalRegisters": {
                    "R4": "1a0100"
                },
                "creationHeight": 100000
            },
            {
                "value": 100000,
                "ergoTree": "${networkFeeErgoTree}",
                "assets": [
                    {   
                        "tokenId": "907a31bdadad63e44e5b3a132eb5be218e694270fae6fa55b197ecccac19f87e",
                        "amount": 5
                    }
                ],
                "additionalRegisters": {},
                "creationHeight": 100000
            },
            {
                "value": 139998600000,
                "ergoTree": "${bankAddressErgoTree}",
                "assets": [
                    {
                        "tokenId": "907a31bdadad63e44e5b3a132eb5be218e694270fae6fa55b197ecccac19f87e",
                        "amount": 9
                    },
                    {
                        "tokenId": "${tokenId}",
                        "amount": 99
                    }
                ],
                "additionalRegisters": {},
                "creationHeight": 100000
            },
            ${this.mockTransactionFeeBox}
        ]
    }`;

  static ergPaymentTransactionString = (
    boxIds: string[],
    targetAddressErgoTree: string,
    watcherBoxes: string[],
    bridgeFeeErgoTree: string,
    networkFeeErgoTree: string,
    bankAddressErgoTree: string,
    tokenId: string
  ): string => `{
        "inputs": ${this.mockTransactionInputBoxes(boxIds)},
        "dataInputs": [],
        "outputs": [
            {
                "value": 48998500000,
                "ergoTree": "${targetAddressErgoTree}",
                "assets": [],
                "additionalRegisters": {},
                "creationHeight": 100000
            },
            ${watcherBoxes.join(',')},
            {
                "value": 499300003,
                "ergoTree": "${bridgeFeeErgoTree}",
                "assets": [],
                "additionalRegisters": {
                    "R4": "1a0100"
                },
                "creationHeight": 100000
            },
            {
                "value": 1500000,
                "ergoTree": "${networkFeeErgoTree}",
                "assets": [],
                "additionalRegisters": {},
                "creationHeight": 100000
            },
            {
                "value": 89998900000,
                "ergoTree": "${bankAddressErgoTree}",
                "assets": [
                    {
                        "tokenId": "907a31bdadad63e44e5b3a132eb5be218e694270fae6fa55b197ecccac19f87e",
                        "amount": 99
                    },
                    {
                        "tokenId": "${tokenId}",
                        "amount": 99
                    }
                ],
                "additionalRegisters": {},
                "creationHeight": 100000
            },
            ${this.mockTransactionFeeBox}
        ]
    }`;

  static tokenDistributionTxString = (
    boxIds: string[],
    watcherBoxes: string[],
    bridgeFeeErgoTree: string,
    networkFeeErgoTree: string,
    bankAddressErgoTree: string,
    tokenId: string
  ): string => `{
        "inputs": ${this.mockTransactionInputBoxes(boxIds)},
        "dataInputs": [],
        "outputs": [
            ${watcherBoxes.join(',')},
            {
                "value": 100000,
                "ergoTree": "${bridgeFeeErgoTree}",
                "assets": [
                    {
                        "tokenId": "907a31bdadad63e44e5b3a132eb5be218e694270fae6fa55b197ecccac19f87e",
                        "amount": 13
                    }
                ],
                "additionalRegisters": {
                    "R4": "1a0120001b0f0ca1b87bf9444ff29c39efdf12b0061c67f42826e55f6d34f2479be7aa"
                },
                "creationHeight": 100000
            },
            {
                "value": 100000,
                "ergoTree": "${networkFeeErgoTree}",
                "assets": [
                    {   
                        "tokenId": "907a31bdadad63e44e5b3a132eb5be218e694270fae6fa55b197ecccac19f87e",
                        "amount": 5
                    }
                ],
                "additionalRegisters": {},
                "creationHeight": 100000
            },
            {
                "value": 139998700000,
                "ergoTree": "${bankAddressErgoTree}",
                "assets": [
                    {
                        "tokenId": "907a31bdadad63e44e5b3a132eb5be218e694270fae6fa55b197ecccac19f87e",
                        "amount": 74
                    },
                    {
                        "tokenId": "${tokenId}",
                        "amount": 99
                    }
                ],
                "additionalRegisters": {},
                "creationHeight": 100000
            },
            ${this.mockTransactionFeeBox}
        ]
    }`;

  static ergDistributionTxString = (
    boxIds: string[],
    watcherBoxes: string[],
    bridgeFeeErgoTree: string,
    networkFeeErgoTree: string,
    bankAddressErgoTree: string,
    tokenId: string
  ): string => `{
        "inputs": ${this.mockTransactionInputBoxes(boxIds)},
        "dataInputs": [],
        "outputs": [
            ${watcherBoxes.join(',')},
            {
                "value": 499300003,
                "ergoTree": "${bridgeFeeErgoTree}",
                "assets": [],
                "additionalRegisters": {
                    "R4": "1a0120001b0f0ca1b87bf9444ff29c39efdf12b0061c67f42826e55f6d34f2479be7aa"
                },
                "creationHeight": 100000
            },
            {
                "value": 1500000,
                "ergoTree": "${networkFeeErgoTree}",
                "assets": [],
                "additionalRegisters": {},
                "creationHeight": 100000
            },
            {
                "value": 138997400000,
                "ergoTree": "${bankAddressErgoTree}",
                "assets": [
                    {
                        "tokenId": "907a31bdadad63e44e5b3a132eb5be218e694270fae6fa55b197ecccac19f87e",
                        "amount": 99
                    },
                    {
                        "tokenId": "${tokenId}",
                        "amount": 99
                    }
                ],
                "additionalRegisters": {},
                "creationHeight": 100000
            },
            ${this.mockTransactionFeeBox}
        ]
    }`;

  static mockedObservationTx = `
    {
      "id": "d04fc93dc15a28a1f0e50b0fffc94f360037dcedddaf8a2e25905a892cd48378",
      "blockId": "6e74499171d828ee51266d3b65011cf958afe551ce7a0d74e5f6aba9029ae90c",
      "inclusionHeight": 253478,
      "timestamp": 1658485237304,
      "index": 1,
      "globalIndex": 266474,
      "numConfirmations": 2187,
      "inputs": [
        {
          "boxId": "e61780d6caa840d3dfc455900bf41b033e16cec27dca2ebfc033cb9d26612335",
          "value": 1000100000,
          "index": 0,
          "spendingProof": "12806d7b68be67c6c3a7f96ece494cacdabc809b68bd79ae9e3b796b92cd53d1fcbb1533dc91a70016bcec64c280fe6c95a003bc5019b09d",
          "outputBlockId": "255f6e4ed26ee7a5860f5dfe7ce803eb4da465df355634481f7f44004cd52abc",
          "outputTransactionId": "e2659ee1f5c0bb021d3a46c092af39a0589d808a1286f90cee04983a2fc76664",
          "outputIndex": 2,
          "outputGlobalIndex": 546800,
          "outputCreatedAt": 252817,
          "outputSettledAt": 252819,
          "ergoTree": "0008cd028bcc85fa22006fa13767ab00af28ae0b2389d576fb59cfd0e46865e0449eeb8a",
          "address": "9fadVRGYyiSBCgD7QtZU13BfGoDyTQ1oX918P8py22MJuMEwSuo",
          "assets": [
            {
              "tokenId": "064c58ea394d41fada074a3c560a132467adf4ca1512c409c014c625ca285e9c",
              "index": 0,
              "amount": 1,
              "name": null,
              "decimals": null,
              "type": null
            },
            {
              "tokenId": "a2a6c892c38d508a659caf857dbe29da4343371e597efd42e40f9bc99099a516",
              "index": 1,
              "amount": 9000,
              "name": "RSN",
              "decimals": 0,
              "type": "EIP-004"
            },
            {
              "tokenId": "0034c44f0c7a38f833190d44125ff9b3a0dd9dbb89138160182a930bc521db95",
              "index": 2,
              "amount": 20,
              "name": "SWSE",
              "decimals": 0,
              "type": "EIP-004"
            }
          ],
          "additionalRegisters": {}
        }
      ],
      "dataInputs": [],
      "outputs": [
        {
          "boxId": "75a836e2c548c4e47fa75761c85168e6f0563bf7ec9db4aa21b6863a701b0637",
          "transactionId": "d04fc93dc15a28a1f0e50b0fffc94f360037dcedddaf8a2e25905a892cd48378",
          "blockId": "6e74499171d828ee51266d3b65011cf958afe551ce7a0d74e5f6aba9029ae90c",
          "value": 1100000,
          "index": 0,
          "globalIndex": 548120,
          "creationHeight": 253476,
          "settlementHeight": 253478,
          "ergoTree": "10010e20a6ac381e6fa99929fd1477b3ba9499790a775e91d4c14c5aa86e9a118dfac853d1aea4d9010163aedb63087201d901034d0e938c7203017300",
          "address": "2CBjjwbY9Rokj7Ue9qT2pbMR2WhLDmdcL2V9pRgCEEMks9QRXiQ7K73wNANLAczY1XLimkNBu6Nt3hW1zACrk4zQxu",
          "assets": [
            {
              "tokenId": "0034c44f0c7a38f833190d44125ff9b3a0dd9dbb89138160182a930bc521db95",
              "index": 0,
              "amount": 2,
              "name": "SWSE",
              "decimals": 0,
              "type": "EIP-004"
            }
          ],
          "additionalRegisters": {
            "R4": {
              "serializedValue": "1a050763617264616e6f0a746f41646472657373340631303030303004323530300b66726f6d41646472657373",
              "sigmaType": "Coll[Coll[SByte]]",
              "renderedValue": "[63617264616e6f,746f4164647265737334,313030303030,32353030,66726f6d41646472657373]"
            }
          },
          "spentTransactionId": null,
          "mainChain": true
        },
        {
          "boxId": "c9044cd4b2cbc1bca6acb3eae8a634533c8f91bb14fe1f04579b2ca240c56778",
          "transactionId": "d04fc93dc15a28a1f0e50b0fffc94f360037dcedddaf8a2e25905a892cd48378",
          "blockId": "6e74499171d828ee51266d3b65011cf958afe551ce7a0d74e5f6aba9029ae90c",
          "value": 997900000,
          "index": 1,
          "globalIndex": 548121,
          "creationHeight": 253476,
          "settlementHeight": 253478,
          "ergoTree": "0008cd028bcc85fa22006fa13767ab00af28ae0b2389d576fb59cfd0e46865e0449eeb8a",
          "address": "9fadVRGYyiSBCgD7QtZU13BfGoDyTQ1oX918P8py22MJuMEwSuo",
          "assets": [
            {
              "tokenId": "064c58ea394d41fada074a3c560a132467adf4ca1512c409c014c625ca285e9c",
              "index": 0,
              "amount": 1,
              "name": null,
              "decimals": null,
              "type": null
            },
            {
              "tokenId": "a2a6c892c38d508a659caf857dbe29da4343371e597efd42e40f9bc99099a516",
              "index": 1,
              "amount": 9000,
              "name": "RSN",
              "decimals": 0,
              "type": "EIP-004"
            },
            {
              "tokenId": "0034c44f0c7a38f833190d44125ff9b3a0dd9dbb89138160182a930bc521db95",
              "index": 2,
              "amount": 18,
              "name": "SWSE",
              "decimals": 0,
              "type": "EIP-004"
            }
          ],
          "additionalRegisters": {},
          "spentTransactionId": "ce0208fb246f031d105ef48baeb45165dbcf201d06ecd2ea1cd3abb471864883",
          "mainChain": true
        },
        {
          "boxId": "158145208df21577e9832d7fbd3d945cf00b133b371acca53904380e7eeb6942",
          "transactionId": "d04fc93dc15a28a1f0e50b0fffc94f360037dcedddaf8a2e25905a892cd48378",
          "blockId": "6e74499171d828ee51266d3b65011cf958afe551ce7a0d74e5f6aba9029ae90c",
          "value": 1100000,
          "index": 2,
          "globalIndex": 548122,
          "creationHeight": 253476,
          "settlementHeight": 253478,
          "ergoTree": "1005040004000e36100204a00b08cd0279be667ef9dcbbac55a06295ce870b07029bfcdb2dce28d959f2815b16f81798ea02d192a39a8cc7a701730073011001020402d19683030193a38cc7b2a57300000193c2b2a57301007473027303830108cdeeac93b1a57304",
          "address": "2iHkR7CWvD1R4j1yZg5bkeDRQavjAaVPeTDFGGLZduHyfWMuYpmhHocX8GJoaieTx78FntzJbCBVL6rf96ocJoZdmWBL2fci7NqWgAirppPQmZ7fN9V6z13Ay6brPriBKYqLp1bT2Fk4FkFLCfdPpe",
          "assets": [],
          "additionalRegisters": {},
          "spentTransactionId": null,
          "mainChain": true
        }
      ],
      "size": 456
    }`;

  static mockedErgObservationTx = `
    {
      "id": "000fc93dc15a28a1f0e50b0fffc94f360037dcedddaf8a2e25905a892cd48378",
      "blockId": "6e74499171d828ee51266d3b65011cf958afe551ce7a0d74e5f6aba9029ae90c",
      "inclusionHeight": 253478,
      "timestamp": 1658485237304,
      "index": 1,
      "globalIndex": 266474,
      "numConfirmations": 2187,
      "inputs": [
        {
          "boxId": "e61780d6caa840d3dfc455900bf41b033e16cec27dca2ebfc033cb9d26612335",
          "value": 1000100000,
          "index": 0,
          "spendingProof": "12806d7b68be67c6c3a7f96ece494cacdabc809b68bd79ae9e3b796b92cd53d1fcbb1533dc91a70016bcec64c280fe6c95a003bc5019b09d",
          "outputBlockId": "255f6e4ed26ee7a5860f5dfe7ce803eb4da465df355634481f7f44004cd52abc",
          "outputTransactionId": "e2659ee1f5c0bb021d3a46c092af39a0589d808a1286f90cee04983a2fc76664",
          "outputIndex": 2,
          "outputGlobalIndex": 546800,
          "outputCreatedAt": 252817,
          "outputSettledAt": 252819,
          "ergoTree": "0008cd028bcc85fa22006fa13767ab00af28ae0b2389d576fb59cfd0e46865e0449eeb8a",
          "address": "9fadVRGYyiSBCgD7QtZU13BfGoDyTQ1oX918P8py22MJuMEwSuo",
          "assets": [
            {
              "tokenId": "064c58ea394d41fada074a3c560a132467adf4ca1512c409c014c625ca285e9c",
              "index": 0,
              "amount": 1,
              "name": null,
              "decimals": null,
              "type": null
            },
            {
              "tokenId": "a2a6c892c38d508a659caf857dbe29da4343371e597efd42e40f9bc99099a516",
              "index": 1,
              "amount": 9000,
              "name": "RSN",
              "decimals": 0,
              "type": "EIP-004"
            },
            {
              "tokenId": "0034c44f0c7a38f833190d44125ff9b3a0dd9dbb89138160182a930bc521db95",
              "index": 2,
              "amount": 20,
              "name": "SWSE",
              "decimals": 0,
              "type": "EIP-004"
            }
          ],
          "additionalRegisters": {}
        }
      ],
      "dataInputs": [],
      "outputs": [
        {
          "boxId": "75a836e2c548c4e47fa75761c85168e6f0563bf7ec9db4aa21b6863a701b0637",
          "transactionId": "d04fc93dc15a28a1f0e50b0fffc94f360037dcedddaf8a2e25905a892cd48378",
          "blockId": "6e74499171d828ee51266d3b65011cf958afe551ce7a0d74e5f6aba9029ae90c",
          "value": 11100000,
          "index": 0,
          "globalIndex": 548120,
          "creationHeight": 253476,
          "settlementHeight": 253478,
          "ergoTree": "10010e20a6ac381e6fa99929fd1477b3ba9499790a775e91d4c14c5aa86e9a118dfac853d1aea4d9010163aedb63087201d901034d0e938c7203017300",
          "address": "2CBjjwbY9Rokj7Ue9qT2pbMR2WhLDmdcL2V9pRgCEEMks9QRXiQ7K73wNANLAczY1XLimkNBu6Nt3hW1zACrk4zQxu",
          "assets": [
          ],
          "additionalRegisters": {
            "R4": {
              "serializedValue": "1a050763617264616e6f0a746f41646472657373340631303030303004323530300b66726f6d41646472657373",
              "sigmaType": "Coll[Coll[SByte]]",
              "renderedValue": "[63617264616e6f,746f4164647265737334,313030303030,32353030,66726f6d41646472657373]"
            }
          },
          "spentTransactionId": null,
          "mainChain": true
        },
        {
          "boxId": "c9044cd4b2cbc1bca6acb3eae8a634533c8f91bb14fe1f04579b2ca240c56778",
          "transactionId": "d04fc93dc15a28a1f0e50b0fffc94f360037dcedddaf8a2e25905a892cd48378",
          "blockId": "6e74499171d828ee51266d3b65011cf958afe551ce7a0d74e5f6aba9029ae90c",
          "value": 997900000,
          "index": 1,
          "globalIndex": 548121,
          "creationHeight": 253476,
          "settlementHeight": 253478,
          "ergoTree": "0008cd028bcc85fa22006fa13767ab00af28ae0b2389d576fb59cfd0e46865e0449eeb8a",
          "address": "9fadVRGYyiSBCgD7QtZU13BfGoDyTQ1oX918P8py22MJuMEwSuo",
          "assets": [
            {
              "tokenId": "064c58ea394d41fada074a3c560a132467adf4ca1512c409c014c625ca285e9c",
              "index": 0,
              "amount": 1,
              "name": null,
              "decimals": null,
              "type": null
            },
            {
              "tokenId": "a2a6c892c38d508a659caf857dbe29da4343371e597efd42e40f9bc99099a516",
              "index": 1,
              "amount": 9000,
              "name": "RSN",
              "decimals": 0,
              "type": "EIP-004"
            },
            {
              "tokenId": "0034c44f0c7a38f833190d44125ff9b3a0dd9dbb89138160182a930bc521db95",
              "index": 2,
              "amount": 18,
              "name": "SWSE",
              "decimals": 0,
              "type": "EIP-004"
            }
          ],
          "additionalRegisters": {},
          "spentTransactionId": "ce0208fb246f031d105ef48baeb45165dbcf201d06ecd2ea1cd3abb471864883",
          "mainChain": true
        },
        {
          "boxId": "158145208df21577e9832d7fbd3d945cf00b133b371acca53904380e7eeb6942",
          "transactionId": "d04fc93dc15a28a1f0e50b0fffc94f360037dcedddaf8a2e25905a892cd48378",
          "blockId": "6e74499171d828ee51266d3b65011cf958afe551ce7a0d74e5f6aba9029ae90c",
          "value": 1100000,
          "index": 2,
          "globalIndex": 548122,
          "creationHeight": 253476,
          "settlementHeight": 253478,
          "ergoTree": "1005040004000e36100204a00b08cd0279be667ef9dcbbac55a06295ce870b07029bfcdb2dce28d959f2815b16f81798ea02d192a39a8cc7a701730073011001020402d19683030193a38cc7b2a57300000193c2b2a57301007473027303830108cdeeac93b1a57304",
          "address": "2iHkR7CWvD1R4j1yZg5bkeDRQavjAaVPeTDFGGLZduHyfWMuYpmhHocX8GJoaieTx78FntzJbCBVL6rf96ocJoZdmWBL2fci7NqWgAirppPQmZ7fN9V6z13Ay6brPriBKYqLp1bT2Fk4FkFLCfdPpe",
          "assets": [],
          "additionalRegisters": {},
          "spentTransactionId": null,
          "mainChain": true
        }
      ],
      "size": 456
    }`;

  static mockedNonObservationTx = `
    {
      "id": "004fc93dc15a28a1f0e50b0fffc94f360037dcedddaf8a2e25905a892cd48378",
      "blockId": "6e74499171d828ee51266d3b65011cf958afe551ce7a0d74e5f6aba9029ae90c",
      "inclusionHeight": 253478,
      "timestamp": 1658485237304,
      "index": 1,
      "globalIndex": 266474,
      "numConfirmations": 2187,
      "inputs": [
        {
          "boxId": "e61780d6caa840d3dfc455900bf41b033e16cec27dca2ebfc033cb9d26612335",
          "value": 1000100000,
          "index": 0,
          "spendingProof": "12806d7b68be67c6c3a7f96ece494cacdabc809b68bd79ae9e3b796b92cd53d1fcbb1533dc91a70016bcec64c280fe6c95a003bc5019b09d",
          "outputBlockId": "255f6e4ed26ee7a5860f5dfe7ce803eb4da465df355634481f7f44004cd52abc",
          "outputTransactionId": "e2659ee1f5c0bb021d3a46c092af39a0589d808a1286f90cee04983a2fc76664",
          "outputIndex": 2,
          "outputGlobalIndex": 546800,
          "outputCreatedAt": 252817,
          "outputSettledAt": 252819,
          "ergoTree": "0008cd028bcc85fa22006fa13767ab00af28ae0b2389d576fb59cfd0e46865e0449eeb8a",
          "address": "9fadVRGYyiSBCgD7QtZU13BfGoDyTQ1oX918P8py22MJuMEwSuo",
          "assets": [
            {
              "tokenId": "064c58ea394d41fada074a3c560a132467adf4ca1512c409c014c625ca285e9c",
              "index": 0,
              "amount": 1,
              "name": null,
              "decimals": null,
              "type": null
            },
            {
              "tokenId": "a2a6c892c38d508a659caf857dbe29da4343371e597efd42e40f9bc99099a516",
              "index": 1,
              "amount": 9000,
              "name": "RSN",
              "decimals": 0,
              "type": "EIP-004"
            },
            {
              "tokenId": "0034c44f0c7a38f833190d44125ff9b3a0dd9dbb89138160182a930bc521db95",
              "index": 2,
              "amount": 20,
              "name": "SWSE",
              "decimals": 0,
              "type": "EIP-004"
            }
          ],
          "additionalRegisters": {}
        }
      ],
      "dataInputs": [],
      "outputs": [
        {
          "boxId": "c9044cd4b2cbc1bca6acb3eae8a634533c8f91bb14fe1f04579b2ca240c56778",
          "transactionId": "d04fc93dc15a28a1f0e50b0fffc94f360037dcedddaf8a2e25905a892cd48378",
          "blockId": "6e74499171d828ee51266d3b65011cf958afe551ce7a0d74e5f6aba9029ae90c",
          "value": 997900000,
          "index": 1,
          "globalIndex": 548121,
          "creationHeight": 253476,
          "settlementHeight": 253478,
          "ergoTree": "0008cd028bcc85fa22006fa13767ab00af28ae0b2389d576fb59cfd0e46865e0449eeb8a",
          "address": "9fadVRGYyiSBCgD7QtZU13BfGoDyTQ1oX918P8py22MJuMEwSuo",
          "assets": [
            {
              "tokenId": "064c58ea394d41fada074a3c560a132467adf4ca1512c409c014c625ca285e9c",
              "index": 0,
              "amount": 1,
              "name": null,
              "decimals": null,
              "type": null
            },
            {
              "tokenId": "a2a6c892c38d508a659caf857dbe29da4343371e597efd42e40f9bc99099a516",
              "index": 1,
              "amount": 9000,
              "name": "RSN",
              "decimals": 0,
              "type": "EIP-004"
            },
            {
              "tokenId": "0034c44f0c7a38f833190d44125ff9b3a0dd9dbb89138160182a930bc521db95",
              "index": 2,
              "amount": 18,
              "name": "SWSE",
              "decimals": 0,
              "type": "EIP-004"
            }
          ],
          "additionalRegisters": {},
          "spentTransactionId": "ce0208fb246f031d105ef48baeb45165dbcf201d06ecd2ea1cd3abb471864883",
          "mainChain": true
        },
        {
          "boxId": "158145208df21577e9832d7fbd3d945cf00b133b371acca53904380e7eeb6942",
          "transactionId": "d04fc93dc15a28a1f0e50b0fffc94f360037dcedddaf8a2e25905a892cd48378",
          "blockId": "6e74499171d828ee51266d3b65011cf958afe551ce7a0d74e5f6aba9029ae90c",
          "value": 1100000,
          "index": 2,
          "globalIndex": 548122,
          "creationHeight": 253476,
          "settlementHeight": 253478,
          "ergoTree": "1005040004000e36100204a00b08cd0279be667ef9dcbbac55a06295ce870b07029bfcdb2dce28d959f2815b16f81798ea02d192a39a8cc7a701730073011001020402d19683030193a38cc7b2a57300000193c2b2a57301007473027303830108cdeeac93b1a57304",
          "address": "2iHkR7CWvD1R4j1yZg5bkeDRQavjAaVPeTDFGGLZduHyfWMuYpmhHocX8GJoaieTx78FntzJbCBVL6rf96ocJoZdmWBL2fci7NqWgAirppPQmZ7fN9V6z13Ay6brPriBKYqLp1bT2Fk4FkFLCfdPpe",
          "assets": [],
          "additionalRegisters": {},
          "spentTransactionId": null,
          "mainChain": true
        }
      ],
      "size": 456
    }`;

  static mockWrongAmountRSNOnlyRewardTx = (
    boxIds: string[],
    watcherBoxes: string[],
    bridgeFeeErgoTree: string,
    networkFeeErgoTree: string,
    bankAddressErgoTree: string,
    tokenId: string,
    rsnTokenId: string
  ): string => `{
        "inputs": ${this.mockTransactionInputBoxes(boxIds)},
        "dataInputs": [],
        "outputs": [
            ${watcherBoxes.join(',')},
            {
                "value": 999300000,
                "ergoTree": "${bridgeFeeErgoTree}",
                "assets": [
                    {
                        "tokenId": "${rsnTokenId}",
                        "amount": 282011
                    }
                ],
                "additionalRegisters": {
                    "R4": "1a0120001b0f0ca1b87bf9444ff29c39efdf12b0061c67f42826e55f6d34f2479be7aa"
                },
                "creationHeight": 100000
            },
            {
                "value": 1500000,
                "ergoTree": "${networkFeeErgoTree}",
                "assets": [],
                "additionalRegisters": {},
                "creationHeight": 100000
            },
            {
                "value": 138997400000,
                "ergoTree": "${bankAddressErgoTree}",
                "assets": [
                    {
                        "tokenId": "907a31bdadad63e44e5b3a132eb5be218e694270fae6fa55b197ecccac19f87e",
                        "amount": 99
                    },
                    {
                        "tokenId": "${tokenId}",
                        "amount": 100
                    },
                    {
                        "tokenId": "${rsnTokenId}",
                        "amount": 9999529990
                    }
                ],
                "additionalRegisters": {},
                "creationHeight": 100000
            },
            ${this.mockTransactionFeeBox}
        ]
    }`;

  static mockWrongAmountRSNOnlyPaymentTx = (
    boxIds: string[],
    targetAddressErgoTree: string,
    watcherBoxes: string[],
    bridgeFeeErgoTree: string,
    networkFeeErgoTree: string,
    bankAddressErgoTree: string,
    tokenId: string,
    rsnTokenId: string
  ): string => `{
        "inputs": ${this.mockTransactionInputBoxes(boxIds)},
        "dataInputs": [],
        "outputs": [
            {
                "value": 48998500000,
                "ergoTree": "${targetAddressErgoTree}",
                "assets": [],
                "additionalRegisters": {},
                "creationHeight": 100000
            },
            ${watcherBoxes.join(',')},
            {
                "value": 999300000,
                "ergoTree": "${bridgeFeeErgoTree}",
                "assets": [
                    {
                        "tokenId": "db6df45d3ed738ff4ff48d3cdf50ba0e5c3018bc088430a33e700073d2390ba4",
                        "amount": 283001
                    }
                ],
                "additionalRegisters": {
                    "R4": "1a0100"
                },
                "creationHeight": 100000
            },
            {
                "value": 1500000,
                "ergoTree": "${networkFeeErgoTree}",
                "assets": [],
                "additionalRegisters": {},
                "creationHeight": 100000
            },
            {
                "value": 89998900000,
                "ergoTree": "${bankAddressErgoTree}",
                "assets": [
                    {
                        "tokenId": "907a31bdadad63e44e5b3a132eb5be218e694270fae6fa55b197ecccac19f87e",
                        "amount": 99
                    },
                    {
                        "tokenId": "${tokenId}",
                        "amount": 100
                    },
                    {
                        "tokenId": "${rsnTokenId}",
                        "amount": 9999529000
                    }
                ],
                "additionalRegisters": {},
                "creationHeight": 100000
            },
            ${this.mockTransactionFeeBox}
        ]
    }`;

  static mockAdditionalBoxColdStorageTx = (
    boxIds: string[],
    coldAddressErgoTree: string,
    lockAddressErgoTree: string
  ): string => `{
      "inputs": ${this.mockTransactionInputBoxes(boxIds)},
      "dataInputs": [],
      "outputs": [
        {
          "value": 676998800000,
          "ergoTree": "${coldAddressErgoTree}",
          "assets": [],
          "additionalRegisters": {},
          "creationHeight": 100000
        },
        {
          "value": 122000100000,
          "ergoTree": "${lockAddressErgoTree}",
          "assets": [
            {
              "tokenId": "0034c44f0c7a38f833190d44125ff9b3a0dd9dbb89138160182a930bc521db95",
              "amount": 2000000000
            },
            {
              "tokenId": "079532f131a0e3b99247c4be2371a34858f3f3134d1c1231b517c4da47ab901a",
              "amount": 1000000000
            },
            {
              "tokenId": "064c58ea394d41fada074a3c560a132467adf4ca1512c409c014c625ca285e9c",
              "amount": 110000000
            }
          ],
          "additionalRegisters": {},
          "creationHeight": 100000
        },
        {
          "value": 1000000000,
          "ergoTree": "${lockAddressErgoTree}",
          "assets": [
            {
              "tokenId": "064c58ea394d41fada074a3c560a132467adf4ca1512c409c014c625ca285e9c",
              "amount": 110000000
            }
          ],
          "additionalRegisters": {},
          "creationHeight": 100000
        },
        ${this.mockTransactionFeeBox}
      ]
    }`;

  static mockFineColdStorageTx = (
    boxIds: string[],
    coldAddressErgoTree: string,
    lockAddressErgoTree: string
  ): string => `{
      "inputs": ${this.mockTransactionInputBoxes(boxIds)},
      "dataInputs": [],
      "outputs": [
        {
          "value": 676998800000,
          "ergoTree": "${coldAddressErgoTree}",
          "assets": [],
          "additionalRegisters": {},
          "creationHeight": 100000
        },
        {
          "value": 123000100000,
          "ergoTree": "${lockAddressErgoTree}",
          "assets": [
            {
              "tokenId": "0034c44f0c7a38f833190d44125ff9b3a0dd9dbb89138160182a930bc521db95",
              "amount": 2000000000
            },
            {
              "tokenId": "079532f131a0e3b99247c4be2371a34858f3f3134d1c1231b517c4da47ab901a",
              "amount": 1000000000
            },
            {
              "tokenId": "064c58ea394d41fada074a3c560a132467adf4ca1512c409c014c625ca285e9c",
              "amount": 220000000
            }
          ],
          "additionalRegisters": {},
          "creationHeight": 100000
        },
        ${this.mockTransactionFeeBox}
      ]
    }`;

  static mockColdStorageTxWithRegister = (
    boxIds: string[],
    coldAddressErgoTree: string,
    lockAddressErgoTree: string
  ): string => `{
      "inputs": ${this.mockTransactionInputBoxes(boxIds)},
      "dataInputs": [],
      "outputs": [
        {
          "value": 676998800000,
          "ergoTree": "${coldAddressErgoTree}",
          "assets": [],
          "additionalRegisters": {},
          "creationHeight": 100000
        },
        {
          "value": 123000100000,
          "ergoTree": "${lockAddressErgoTree}",
          "assets": [
            {
              "tokenId": "0034c44f0c7a38f833190d44125ff9b3a0dd9dbb89138160182a930bc521db95",
              "amount": 2000000000
            },
            {
              "tokenId": "079532f131a0e3b99247c4be2371a34858f3f3134d1c1231b517c4da47ab901a",
              "amount": 1000000000
            },
            {
              "tokenId": "064c58ea394d41fada074a3c560a132467adf4ca1512c409c014c625ca285e9c",
              "amount": 220000000
            }
          ],
          "additionalRegisters": {
            "R4": {
              "serializedValue": "1a040763617264616e6f0a746f4164647265737334063130303030300432353030",
              "sigmaType": "Coll[Coll[SByte]]",
              "renderedValue": "[414441,746f4164647265737334,313030303030,32353030]"
            }
          },
          "creationHeight": 100000
        },
        ${this.mockTransactionFeeBox}
      ]
    }`;

  static mockColdStorageTxWithAdditionalFee = (
    boxIds: string[],
    coldAddressErgoTree: string,
    lockAddressErgoTree: string
  ): string => `{
      "inputs": ${this.mockTransactionInputBoxes(boxIds)},
      "dataInputs": [],
      "outputs": [
        {
          "value": 676998800000,
          "ergoTree": "${coldAddressErgoTree}",
          "assets": [],
          "additionalRegisters": {},
          "creationHeight": 100000
        },
        {
          "value": 123000000000,
          "ergoTree": "${lockAddressErgoTree}",
          "assets": [
            {
              "tokenId": "0034c44f0c7a38f833190d44125ff9b3a0dd9dbb89138160182a930bc521db95",
              "amount": 2000000000
            },
            {
              "tokenId": "079532f131a0e3b99247c4be2371a34858f3f3134d1c1231b517c4da47ab901a",
              "amount": 1000000000
            },
            {
              "tokenId": "064c58ea394d41fada074a3c560a132467adf4ca1512c409c014c625ca285e9c",
              "amount": 220000000
            }
          ],
          "additionalRegisters": {},
          "creationHeight": 100000
        },
        {
          "value": 1200000,
          "ergoTree": "1005040004000e36100204a00b08cd0279be667ef9dcbbac55a06295ce870b07029bfcdb2dce28d959f2815b16f81798ea02d192a39a8cc7a701730073011001020402d19683030193a38cc7b2a57300000193c2b2a57301007473027303830108cdeeac93b1a57304",
          "assets": [],
          "additionalRegisters": {},
          "creationHeight": 100000
        }
      ]
    }`;

  static mockLowErgColdStorageTx = (
    boxIds: string[],
    coldAddressErgoTree: string,
    lockAddressErgoTree: string
  ): string => `{
      "inputs": ${this.mockTransactionInputBoxes(boxIds)},
      "dataInputs": [],
      "outputs": [
        {
          "value": 677998800000,
          "ergoTree": "${coldAddressErgoTree}",
          "assets": [],
          "additionalRegisters": {},
          "creationHeight": 100000
        },
        {
          "value": 122000100000,
          "ergoTree": "${lockAddressErgoTree}",
          "assets": [
            {
              "tokenId": "0034c44f0c7a38f833190d44125ff9b3a0dd9dbb89138160182a930bc521db95",
              "amount": 2000000000
            },
            {
              "tokenId": "079532f131a0e3b99247c4be2371a34858f3f3134d1c1231b517c4da47ab901a",
              "amount": 1000000000
            },
            {
              "tokenId": "064c58ea394d41fada074a3c560a132467adf4ca1512c409c014c625ca285e9c",
              "amount": 220000000
            }
          ],
          "additionalRegisters": {},
          "creationHeight": 100000
        },
        ${this.mockTransactionFeeBox}
      ]
    }`;

  static mockLowTokenColdStorageTx = (
    boxIds: string[],
    coldAddressErgoTree: string,
    lockAddressErgoTree: string
  ): string => `{
      "inputs": ${this.mockTransactionInputBoxes(boxIds)},
      "dataInputs": [],
      "outputs": [
        {
          "value": 676998800000,
          "ergoTree": "${coldAddressErgoTree}",
          "assets": [
            {
              "tokenId": "0034c44f0c7a38f833190d44125ff9b3a0dd9dbb89138160182a930bc521db95",
              "amount": 1100000000
            }
          ],
          "additionalRegisters": {},
          "creationHeight": 100000
        },
        {
          "value": 123000100000,
          "ergoTree": "${lockAddressErgoTree}",
          "assets": [
            {
              "tokenId": "0034c44f0c7a38f833190d44125ff9b3a0dd9dbb89138160182a930bc521db95",
              "amount": 900000000
            },
            {
              "tokenId": "079532f131a0e3b99247c4be2371a34858f3f3134d1c1231b517c4da47ab901a",
              "amount": 1000000000
            },
            {
              "tokenId": "064c58ea394d41fada074a3c560a132467adf4ca1512c409c014c625ca285e9c",
              "amount": 220000000
            }
          ],
          "additionalRegisters": {},
          "creationHeight": 100000
        },
        ${this.mockTransactionFeeBox}
      ]
    }`;

  static mockHighErgColdStorageTx = (
    boxIds: string[],
    coldAddressErgoTree: string,
    lockAddressErgoTree: string
  ): string => `{
      "inputs": ${this.mockTransactionInputBoxes(boxIds)},
      "dataInputs": [],
      "outputs": [
        {
          "value": 176998800000,
          "ergoTree": "${coldAddressErgoTree}",
          "assets": [],
          "additionalRegisters": {},
          "creationHeight": 100000
        },
        {
          "value": 623000100000,
          "ergoTree": "${lockAddressErgoTree}",
          "assets": [
            {
              "tokenId": "0034c44f0c7a38f833190d44125ff9b3a0dd9dbb89138160182a930bc521db95",
              "amount": 2000000000
            },
            {
              "tokenId": "079532f131a0e3b99247c4be2371a34858f3f3134d1c1231b517c4da47ab901a",
              "amount": 1000000000
            },
            {
              "tokenId": "064c58ea394d41fada074a3c560a132467adf4ca1512c409c014c625ca285e9c",
              "amount": 220000000
            }
          ],
          "additionalRegisters": {},
          "creationHeight": 100000
        },
        ${this.mockTransactionFeeBox}
      ]
    }`;

  static randomMempoolTx = `
  {
    "id": "c3f6583a84b4a59efc5627bea013ac15088f736685d1865e865c47eb013bbc66",
    "creationTimestamp": 1664204480902,
    "inputs": [
      {
        "boxId": "24f7928811c65e63cc673ac4fc63fd75d75aac059ad0b7e262279cf70600235b",
        "value": 1100000,
        "index": 0,
        "spendingProof": null,
        "outputBlockId": "f6acea8792c6dd98610d5cf50c191160e7c907868077cf6d0347428bf6a58d88",
        "outputTransactionId": "6911f870b08015822ddd6009b62d626b4af7681f94ce0d5f262abe10752990a5",
        "outputIndex": 1,
        "ergoTree": "101c04000e20b02b20ae1630110f42406d81b2565d4e12001183ff9e00fd1d6bb8f74840f85904000200020004020400010004000400040004000400040604040402050205c8010500040204000400020004000400040204000400d80bd601b2a4730000d6027301d60393cbc272017202d604e4c6a7041ad6059572037201b2a5730200d606e4c67205041ad607c67205051ad608e67207d609957208b0e472078301027303d901093c0e0eb38c7209018c7209028301027304d60ab472097305b17209d60bb2a5730600957203d801d60cb2b5a5d9010c63d801d60ec6720c041a95e6720e93e4720e72047307730800d19683040193cbc2720ce4c6a7070e938cb2db6308720c730900018cb2db6308a7730a0001efae7206d9010d0e93720483010e720d93cbb3720ab27204730b00e4c6a7060ed801d60ccbc2720b9593720c7202d806d60db5a4d9010d6393c2a7c2720dd60eb1720dd60fb2db6501fe730c00d610e4c6720f0611d611b27210730d00d6129ab27210730e009d9cb27210730f00997eb1e4c6720f041a0573107311d19683080192c1720bb0ad720dd9011363c172137312d90113599a8c7213018c72130293b1b5720dd901136393e4c67213041a72047313ae7206d901130e9383010e7213720493e4c67205060ee4c6a7070e93b17206720e93cbb3720ab27204731400e4c6a7060e93e4c6a7051a83010e957208cbb2e472077315008301027316917e720e05958f7211721272117212d19683050193c5a7c57201938cb2db6308720b731700018cb2db6308a77318000193e4c6720b041a7204938cb2db6308b2a4731900731a0001b27204731b0093720ce4c6a7070e",
        "address": "58grLgCGkdh7fbQ1qZeeLH2f6XmtaYiYaLZA283UrKLHZfrCR1f5zm1K5FQyEmqXG3JF9s1JqD7Vu9GoA8r7zvrDLVFamSuFaC6pPk9Mr2yhRg2U7evjoABSzV5DHofUC7iVfGdd9zLMTQ24Z3pZ8hnY4FFp3Pa1iGWRn1Q21rbQgHu9kR5KHxH4KStsQmMmt1ruYViChZ1dMQmYJSrGisAHWog73ghmZHDb39Da4c5cm7frJnD4xBXUgPuFXo6F3WJ2v1ob4fc7juZC7dk7Fu49LN6WKo2NMg97v4gTRJDruJTX7dmAkWaV7EumowLZ363FGVrxNjHaNhATpbSW4a2hHcAHkLy1rsTNvAV4DnEE9PJHG8fBxynjMXKNCqeVuFJVpotYB8bVgix6xpX5rxzKVWJ7H8BPWe1NscsnFCgag8mRQcMCkTEqwq6a2vRJkJgwx4mnwyxJKFoT2TtYNfuyfieQVNZj1TLUKDCEp3FrxgtufjSm7MZH9umJj7qTdbFFo5hPXbirjuAA8CYbsqVq7d6GZhDyQkTQVpPmB9qhEKfHrjciVqEARkVEjeEzAdoPTjwqTc5G9HASg26jTKKUbQnrzoavGdaRD4Xo6jGeZULkM8W4e7YD18o1pBAtLYmj5LQQ7H2JtXBh84Gtyd5mJ8CueBg5UmHS8o9CHPj26y2RabrKBARzW2b3EyPMVVop13ar1GYx3FJQ4TbNE6WQEztmrCF8c1v9Yr55k3ErLyDmnDonbriwh3bLY8Kuo35LFmj1Rt2kXG5WGHQAuNqqnAZGY7aHJmiL82FxFtnq8DPVyWfyTqNg13ZFKQcuwEEqZhAk7yrpZKEjN",
        "assets": [],
        "additionalRegisters": {}
      },
      {
        "boxId": "b37f4d9b4e5df419254bf8ebea974a74a75e5cd1f2e79397ce084be305ffae4a",
        "value": 1100000,
        "index": 1,
        "spendingProof": null,
        "outputBlockId": "29344bbae793ed459fed6ab319ce618b3a77b4fe9c41fb7d7f8f067e4f4a24bf",
        "outputTransactionId": "4a61b347bc82b61f56904171423ebdaf9ebe1221f5f930e6910e3e69f6276c23",
        "outputIndex": 1,
        "ergoTree": "101c04000e20b02b20ae1630110f42406d81b2565d4e12001183ff9e00fd1d6bb8f74840f85904000200020004020400010004000400040004000400040604040402050205c8010500040204000400020004000400040204000400d80bd601b2a4730000d6027301d60393cbc272017202d604e4c6a7041ad6059572037201b2a5730200d606e4c67205041ad607c67205051ad608e67207d609957208b0e472078301027303d901093c0e0eb38c7209018c7209028301027304d60ab472097305b17209d60bb2a5730600957203d801d60cb2b5a5d9010c63d801d60ec6720c041a95e6720e93e4720e72047307730800d19683040193cbc2720ce4c6a7070e938cb2db6308720c730900018cb2db6308a7730a0001efae7206d9010d0e93720483010e720d93cbb3720ab27204730b00e4c6a7060ed801d60ccbc2720b9593720c7202d806d60db5a4d9010d6393c2a7c2720dd60eb1720dd60fb2db6501fe730c00d610e4c6720f0611d611b27210730d00d6129ab27210730e009d9cb27210730f00997eb1e4c6720f041a0573107311d19683080192c1720bb0ad720dd9011363c172137312d90113599a8c7213018c72130293b1b5720dd901136393e4c67213041a72047313ae7206d901130e9383010e7213720493e4c67205060ee4c6a7070e93b17206720e93cbb3720ab27204731400e4c6a7060e93e4c6a7051a83010e957208cbb2e472077315008301027316917e720e05958f7211721272117212d19683050193c5a7c57201938cb2db6308720b731700018cb2db6308a77318000193e4c6720b041a7204938cb2db6308b2a4731900731a0001b27204731b0093720ce4c6a7070e",
        "address": "58grLgCGkdh7fbQ1qZeeLH2f6XmtaYiYaLZA283UrKLHZfrCR1f5zm1K5FQyEmqXG3JF9s1JqD7Vu9GoA8r7zvrDLVFamSuFaC6pPk9Mr2yhRg2U7evjoABSzV5DHofUC7iVfGdd9zLMTQ24Z3pZ8hnY4FFp3Pa1iGWRn1Q21rbQgHu9kR5KHxH4KStsQmMmt1ruYViChZ1dMQmYJSrGisAHWog73ghmZHDb39Da4c5cm7frJnD4xBXUgPuFXo6F3WJ2v1ob4fc7juZC7dk7Fu49LN6WKo2NMg97v4gTRJDruJTX7dmAkWaV7EumowLZ363FGVrxNjHaNhATpbSW4a2hHcAHkLy1rsTNvAV4DnEE9PJHG8fBxynjMXKNCqeVuFJVpotYB8bVgix6xpX5rxzKVWJ7H8BPWe1NscsnFCgag8mRQcMCkTEqwq6a2vRJkJgwx4mnwyxJKFoT2TtYNfuyfieQVNZj1TLUKDCEp3FrxgtufjSm7MZH9umJj7qTdbFFo5hPXbirjuAA8CYbsqVq7d6GZhDyQkTQVpPmB9qhEKfHrjciVqEARkVEjeEzAdoPTjwqTc5G9HASg26jTKKUbQnrzoavGdaRD4Xo6jGeZULkM8W4e7YD18o1pBAtLYmj5LQQ7H2JtXBh84Gtyd5mJ8CueBg5UmHS8o9CHPj26y2RabrKBARzW2b3EyPMVVop13ar1GYx3FJQ4TbNE6WQEztmrCF8c1v9Yr55k3ErLyDmnDonbriwh3bLY8Kuo35LFmj1Rt2kXG5WGHQAuNqqnAZGY7aHJmiL82FxFtnq8DPVyWfyTqNg13ZFKQcuwEEqZhAk7yrpZKEjN",
        "assets": [],
        "additionalRegisters": {}
      },
      {
        "boxId": "c5df1884e457b44716258bbe645ba125963ef1354908bf8534555b42552d052c",
        "value": 9995600000,
        "index": 2,
        "spendingProof": "fe4ab537644102340ed6bd70d4e95facfbe9b8377b58a33b9a84b785d23f81291144f9fb50993abef990d966575a9f77481aba3b736adc5d",
        "outputBlockId": "29344bbae793ed459fed6ab319ce618b3a77b4fe9c41fb7d7f8f067e4f4a24bf",
        "outputTransactionId": "4a61b347bc82b61f56904171423ebdaf9ebe1221f5f930e6910e3e69f6276c23",
        "outputIndex": 2,
        "outputGlobalIndex": 632078,
        "outputCreatedAt": 295143,
        "outputSettledAt": 295145,
        "ergoTree": "0008cd020751cba011559c7af3531d951319ad60a81b42415aa974efddf8f9d8aa197446",
        "address": "9eaHUvGekJKwEkMBvBY1h2iM9z2NijA7PRhFLGruwvff3Uc7WvZ",
        "assets": [],
        "additionalRegisters": {}
      }
    ],
    "dataInputs": [],
    "outputs": [
      {
        "boxId": "5f43b1d96c01f46f4887e3a53b10db5143ff442909337491a5f1f7c842b96390",
        "transactionId": "c3f6583a84b4a59efc5627bea013ac15088f736685d1865e865c47eb013bbc66",
        "value": 2200000,
        "index": 0,
        "creationHeight": 295146,
        "ergoTree": "1007040004000e20c9a6742a45e261b7d3bee4124074ab011140af6ea4582f5989925756b18d4429040204000e205b81c74b04b7eed17bd1e3d37c990003183601951f22a3360a8bc5c848a320060e20ca82698f4294060b5702217169ee01c5afea4e76f89c63f4ac29296c3e4349fdd805d601e4c6a7041ad602b17201d603b4a573007202d604c2b2a5730100d605cb7204d196830301937202b17203afdc0c1d7201017203d901063c0e63d801d6088c720602ed9383010e8c720601e4c67208041a93c27208720495937205730296830201938cb2db6308b2a473030073040001730592a38cc7a70196830201aea4d901066393cbc272067306937205e4c6a7060e",
        "address": "TkeRZSqTYWwQSsZHt9htp4MyPLwhBcJYqFMj3xNjb4mQri8vrKrHAwALxjjCXBT8GY46Y95foAyLgZt91W5A1KHjSbnyzfYf8QByFSym56AFBxxCnKrWxL7Jdvd1uh5LwXjqjMZDLdcS4ACM6K4MRHh3qMQpjUTDJudTM4ZGoNwVVydm3g8JZmJvMozkyeCWCrRokS5ZMPbwQbwyLdhQSuVD1fcTDRqy8daboVNSarkzoxKi7jMw7pWTdtJRzfvkcQEqiprByhd31f2BxXuug2wjYxJWbVUJPwGobR1ifuxG11t5dwCjk7EHm6FsDoV1v79SiULnGf8ANVGJDD2Kf49D29ZbUdzYFJeomYFRe",
        "assets": [],
        "additionalRegisters": {},
        "spentTransactionId": null,
        "mainChain": true
      },
      {
        "boxId": "f3d57c4c7e1903f6762cdba64fa9e2e7bb1dc84733cd0aa3785dcb6706b3d039",
        "transactionId": "c3f6583a84b4a59efc5627bea013ac15088f736685d1865e865c47eb013bbc66",
        "value": 9994500000,
        "index": 1,
        "creationHeight": 295146,
        "ergoTree": "0008cd020751cba011559c7af3531d951319ad60a81b42415aa974efddf8f9d8aa197446",
        "address": "9eaHUvGekJKwEkMBvBY1h2iM9z2NijA7PRhFLGruwvff3Uc7WvZ",
        "assets": [],
        "additionalRegisters": {},
        "spentTransactionId": "df27a46e82456f036787aea12365b3b8d09618b1efb0918adee89fe0c577816d",
        "mainChain": true
      },
      {
        "boxId": "b38b2f8188c4fd18d7dc2479d8ea2e7192e2453c2727ed48fe6683a9dd215b45",
        "transactionId": "c3f6583a84b4a59efc5627bea013ac15088f736685d1865e865c47eb013bbc66",
        "value": 1100000,
        "index": 2,
        "creationHeight": 295146,
        "ergoTree": "1005040004000e36100204a00b08cd0279be667ef9dcbbac55a06295ce870b07029bfcdb2dce28d959f2815b16f81798ea02d192a39a8cc7a701730073011001020402d19683030193a38cc7b2a57300000193c2b2a57301007473027303830108cdeeac93b1a57304",
        "address": "2iHkR7CWvD1R4j1yZg5bkeDRQavjAaVPeTDFGGLZduHyfWMuYpmhHocX8GJoaieTx78FntzJbCBVL6rf96ocJoZdmWBL2fci7NqWgAirppPQmZ7fN9V6z13Ay6brPriBKYqLp1bT2Fk4FkFLCfdPpe",
        "assets": [],
        "additionalRegisters": {},
        "spentTransactionId": null,
        "mainChain": true
      }
    ],
    "size": 1185
  }`;

  static mockMempoolTx = (
    txId: string,
    boxId: string,
    boxErgoTree: string,
    boxAddress: string,
    targetBoxJson: string
  ): string => `
  {
    "id": "${txId}",
    "creationTimestamp": 1664204480902,
    "inputs": [
      {
        "boxId": "${boxId}",
        "value": 1100000,
        "index": 0,
        "spendingProof": null,
        "outputBlockId": "f6acea8792c6dd98610d5cf50c191160e7c907868077cf6d0347428bf6a58d88",
        "outputTransactionId": "6911f870b08015822ddd6009b62d626b4af7681f94ce0d5f262abe10752990a5",
        "outputIndex": 1,
        "ergoTree": "${boxErgoTree}",
        "address": "${boxAddress}",
        "assets": [],
        "additionalRegisters": {}
      }
    ],
    "dataInputs": [],
    "outputs": [
      {
        "boxId": "5f43b1d96c01f46f4887e3a53b10db5143ff442909337491a5f1f7c842b96390",
        "transactionId": "c3f6583a84b4a59efc5627bea013ac15088f736685d1865e865c47eb013bbc66",
        "value": 2200000,
        "index": 0,
        "creationHeight": 295146,
        "ergoTree": "1007040004000e20c9a6742a45e261b7d3bee4124074ab011140af6ea4582f5989925756b18d4429040204000e205b81c74b04b7eed17bd1e3d37c990003183601951f22a3360a8bc5c848a320060e20ca82698f4294060b5702217169ee01c5afea4e76f89c63f4ac29296c3e4349fdd805d601e4c6a7041ad602b17201d603b4a573007202d604c2b2a5730100d605cb7204d196830301937202b17203afdc0c1d7201017203d901063c0e63d801d6088c720602ed9383010e8c720601e4c67208041a93c27208720495937205730296830201938cb2db6308b2a473030073040001730592a38cc7a70196830201aea4d901066393cbc272067306937205e4c6a7060e",
        "address": "TkeRZSqTYWwQSsZHt9htp4MyPLwhBcJYqFMj3xNjb4mQri8vrKrHAwALxjjCXBT8GY46Y95foAyLgZt91W5A1KHjSbnyzfYf8QByFSym56AFBxxCnKrWxL7Jdvd1uh5LwXjqjMZDLdcS4ACM6K4MRHh3qMQpjUTDJudTM4ZGoNwVVydm3g8JZmJvMozkyeCWCrRokS5ZMPbwQbwyLdhQSuVD1fcTDRqy8daboVNSarkzoxKi7jMw7pWTdtJRzfvkcQEqiprByhd31f2BxXuug2wjYxJWbVUJPwGobR1ifuxG11t5dwCjk7EHm6FsDoV1v79SiULnGf8ANVGJDD2Kf49D29ZbUdzYFJeomYFRe",
        "assets": [],
        "additionalRegisters": {},
        "spentTransactionId": null,
        "mainChain": true
      },
      {
        "boxId": "f3d57c4c7e1903f6762cdba64fa9e2e7bb1dc84733cd0aa3785dcb6706b3d039",
        "transactionId": "c3f6583a84b4a59efc5627bea013ac15088f736685d1865e865c47eb013bbc66",
        "value": 9994500000,
        "index": 1,
        "creationHeight": 295146,
        "ergoTree": "0008cd020751cba011559c7af3531d951319ad60a81b42415aa974efddf8f9d8aa197446",
        "address": "9eaHUvGekJKwEkMBvBY1h2iM9z2NijA7PRhFLGruwvff3Uc7WvZ",
        "assets": [],
        "additionalRegisters": {},
        "spentTransactionId": "df27a46e82456f036787aea12365b3b8d09618b1efb0918adee89fe0c577816d",
        "mainChain": true
      },
      ${targetBoxJson}
    ],
    "size": 1185
  }`;

  static signedErgoTransaction = `{
    "network": "ergo",
    "txId": "f4e000e3184b242427f79fd146ceb5acdddaf497d9ede5deeb86cb8a7498dd38",
    "eventId": "92e136daec1c82a6e9c9bab84a69b519e17ed16cd3307e35a721783114aba15c",
    "txBytes": "032bf2ba4a961d54ef0faa278da326e896a1e43d9c2a57a8c3b0f120150dfcba3900008800e3a9e614bfffa3d031e519d5348b14a023c0af0f9a3ab18241eef86cc7709001d575705db7a835a3bf81d31cadccf0a9a2808f446f98621ee7bd9ba3f28a9ee6d7a47b0523bff3c9948f6009c2df1acc7e5f75822e6a12b4db006f3b141a13098f9add82230ada7a74bc0ab62b9762e473d776210c0b1d39ce707db5c17a032a51d2b96b13b8408023f1b5438c463bd9dc4c6c46be7a6c67c001408ed869fc0b6312668f4bdfa4bbc3239d59a2e5702000579c468a4e36d41e7c5023ebc4963fd344ac269beb33f63f39d19fe2b14a55cf9001d5d3e6a6bf4ca767162a48c6974a7a46d660362b67fb83ca4938de3bd37bf2e62270047684152508294d48d760ab1f2cf6667b156848f3d866b6de498406786ccb45d0c0147d56eb7075394129d012b54817bf781fbe04cd3f80d66c92163542f90b49a0687b8e44b4984a3404a1686c58080cfb3c0995ceb255c8bf9e4168adf015b0af1e028c201dcef2ef550b11ba0001c095d370d034aca2f62403d1a50e904dfb4aa9b2cf129c836c7a9333d129f76405497287b9a1eff643791277744a74b7d598b834dc613f2ebc972e33767c61ac2b58e8ee406cbd6d8b192dd64adff64eebe9336e2e673993916ccbbd6455f6911fa2a6c892c38d508a659caf857dbe29da4343371e597efd42e40f9bc99099a51603689941746717cddd05c52f454e34eb6e203a84f931fdc47c52f44589f834960034c44f0c7a38f833190d44125ff9b3a0dd9dbb89138160182a930bc521db9505e0a71210130400040004040400040204000e20a29d9bb0d622eb8b4f83a34c4ab1b7d3f18aaaabc3aa6876912a3ebaf0da10180404040004000400010104020400040004000e2064cc72f329f5db7b69667a10af3e1726161b9b7ce918a794ea80b9c32c4ce38805020101d807d601b2a5730000d6028cb2db6308a773010001d603aeb5b4a57302b1a5d901036391b1db630872037303d9010363aedb63087203d901054d0e938c7205017202d604e4c6a7041ad605b2a5730400d606db63087205d607ae7206d901074d0e938c720701720295938cb2db63087201730500017306d196830301ef7203938cb2db6308b2a473070073080001b2720473090095720796830201938cb27206730a0001720293c27205c2a7730bd801d608c2a7d196830501ef720393c27201720893e4c67201041a7204938cb2db6308b2a4730c00730d0001b27204730e00957207d801d609b27206730f0096830701938c720901720293cbc272057310e6c67205051ae6c67205060e93e4c67205070ecb720893e4c67205041a7204938c72090273117312addc11030001018092f40102c0b802011a0120a337e33042eaa1da67bcc7dfa5fcc444f63b8a695c9786494d7d22293eba542ee0a7120008cd033e819e995909938ea0070ee8af357693938220540f9ca5443fd8253a21d101e3addc110201a0fcd50302c0b80200e0a7120008cd02e7c7c9ff46e5a3390e9f5546013de6700484c59086de40a6f62eabaf18c13483addc11010180897a0080ebbcd607100304000e20a6ac381e6fa99929fd1477b3ba9499790a775e91d4c14c5aa86e9a118dfac8530400d801d601b2db6501fe730000ea02d1aedb63087201d901024d0e938c720201730198b2e4c672010510730200ade4c67201041ad901020ecdee7202addc110402d2a10103d694060180fde80704a10b00e091431005040004000e36100204a00b08cd0279be667ef9dcbbac55a06295ce870b07029bfcdb2dce28d959f2815b16f81798ea02d192a39a8cc7a701730073011001020402d19683030193a38cc7b2a57300000193c2b2a57301007473027303830108cdeeac93b1a57304addc110000",
    "txType": "reward",
    "inputBoxes": [
      "e091431007040004000e20c9a6742a45e261b7d3bee4124074ab011140af6ea4582f5989925756b18d4429040204000e205b81c74b04b7eed17bd1e3d37c990003183601951f22a3360a8bc5c848a320060e20ca82698f4294060b5702217169ee01c5afea4e76f89c63f4ac29296c3e4349fdd805d601e4c6a7041ad602b17201d603b4a573007202d604c2b2a5730100d605cb7204d196830301937202b17203afdc0c1d7201017203d901063c0e63d801d6088c720602ed9383010e8c720601e4c67208041a93c27208720495937205730296830201938cb2db6308b2a473030073040001730592a38cc7a70196830201aea4d901066393cbc272067306937205e4c6a7060eb4ad1101497287b9a1eff643791277744a74b7d598b834dc613f2ebc972e33767c61ac2b01031a0120a337e33042eaa1da67bcc7dfa5fcc444f63b8a695c9786494d7d22293eba542e1a0b4064373861356165333536356432663264356362356333646235303133336130383766623566353264616634623566376564383865623666653335623661663063046572676f0763617264616e6f0b66726f6d416464726573733f616464725f7465737431767a6730376432717033786a6530773737663938327a6b687165793530676a787273647168383979783872376e6173753937687230080000000001c9c3800800000000007a12000800000000001e84804035386538656534303663626436643862313932646436346164666636346565626539333336653265363733393933393136636362626436343535663639313166086c6f76656c61636540386633373539663438336537373864306433326662383034633465343732343862643731306533363936623134643631356430323962343237616330306337310e2012a8eb76bd00653da26d9af3a3660d587ddbe90f54b71ec9a505222eaa009534c84dab1284b624a2fdcb606bd5c3439f3b1f281ffc1e7f14180fce3e3d058e4700",
      "80ade204100304000e20a6ac381e6fa99929fd1477b3ba9499790a775e91d4c14c5aa86e9a118dfac8530400d801d601b2db6501fe730000ea02d1aedb63087201d901024d0e938c720201730198b2e4c672010510730200ade4c67201041ad901020ecdee7202abdc1101a2a6c892c38d508a659caf857dbe29da4343371e597efd42e40f9bc99099a516a08d060016ea10f2848b4e139bba6b899ef84b0cd5a7ba6afa9a027ef3957edc33f55e4600",
      "a0b591d207100304000e20a6ac381e6fa99929fd1477b3ba9499790a775e91d4c14c5aa86e9a118dfac8530400d801d601b2db6501fe730000ea02d1aedb63087201d901024d0e938c720201730198b2e4c672010510730200ade4c67201041ad901020ecdee7202bed0110403689941746717cddd05c52f454e34eb6e203a84f931fdc47c52f44589f83496d6940658e8ee406cbd6d8b192dd64adff64eebe9336e2e673993916ccbbd6455f6911fa094ad0e0034c44f0c7a38f833190d44125ff9b3a0dd9dbb89138160182a930bc521db95a10ba2a6c892c38d508a659caf857dbe29da4343371e597efd42e40f9bc99099a516b20500e62bb6c72b2c380b68a24c48b2f91424beb99271f8cc421b6782bc09828d196c03"
    ],
    "dataInputs": [
      "e09143100504000400040004000402d802d601c2a7d602b2a5730000ea02d196830301937201c2b2a473010093c272027201938cb2db63087202730200018cb2db6308a77303000198b2e4c6a70510730400ade4c6a7041ad901030ecdee7203cdfb1001a6ac381e6fa99929fd1477b3ba9499790a775e91d4c14c5aa86e9a118dfac85301021a032102299bbf9b7481dce78c0b6559194a385811af1ffdf6d905671c1c82882b114a6921026e558b0a51dd7f7c3d896ecc3ed0f515d8108dd6afa2e2c6b2d6bb7585ab7aca2102b72f60c0554b710a79721b63d3d2cc4840934c92a74601a3461f8ac2185c59c21002040494d94d8e5cd0dcf8f71d0240243aab4205243d2b592fb9424b634af5beda533b00"
    ]
  }`;

  static fineTokenRewardDistributionTxString = (
    boxIds: string[],
    watcherBoxes: string[],
    bridgeFeeErgoTree: string,
    networkFeeErgoTree: string,
    bankAddressErgoTree: string
  ): string => `{
        "inputs": ${this.mockTransactionInputBoxes(boxIds)},
        "dataInputs": [],
        "outputs": [
            ${watcherBoxes.join(',')},
            {
                "value": 100000,
                "ergoTree": "${bridgeFeeErgoTree}",
                "assets": [
                    {
                        "tokenId": "907a31bdadad63e44e5b3a132eb5be218e694270fae6fa55b197ecccac19f87e",
                        "amount": 13
                    }
                ],
                "additionalRegisters": {
                    "R4": "1a0120001b0f0ca1b87bf9444ff29c39efdf12b0061c67f42826e55f6d34f2479be7aa"
                },
                "creationHeight": 100000
            },
            {
                "value": 100000,
                "ergoTree": "${networkFeeErgoTree}",
                "assets": [
                    {   
                        "tokenId": "907a31bdadad63e44e5b3a132eb5be218e694270fae6fa55b197ecccac19f87e",
                        "amount": 5
                    }
                ],
                "additionalRegisters": {},
                "creationHeight": 100000
            },
            {
                "value": 139998700000,
                "ergoTree": "${bankAddressErgoTree}",
                "assets": [
                    {
                        "tokenId": "907a31bdadad63e44e5b3a132eb5be218e694270fae6fa55b197ecccac19f87e",
                        "amount": 74
                    },
                    {
                        "tokenId": "e2b7b6ab2a7c6dfc6a82cc648f3b16b76db1cf19e93b7ac35a4898c06e4d08ce",
                        "amount": 100
                    },
                    {
                        "tokenId": "a2a6c892c38d508a659caf857dbe29da4343371e597efd42e40f9bc99099a516",
                        "amount": 10000000000
                    }
                ],
                "additionalRegisters": {},
                "creationHeight": 100000
            },
            ${this.mockTransactionFeeBox}
        ]
    }`;
<<<<<<< HEAD
=======

  static sampleExplorerTransaction = `{
    "id": "03f02e4d72f1c4c13b9c3de1b96ecca992c0c4b1a2b33ac5b23be72e2f7909e2",
    "blockId": "5f4961ebf5451b0d85e335ab6390c108b993243d08b8728afb4e771f3e6aec79",
    "inclusionHeight": 945134,
    "timestamp": 1676981593346,
    "index": 47,
    "globalIndex": 4795275,
    "numConfirmations": 1449,
    "inputs": [
      {
        "boxId": "e40c4ab3827bd22414c2c11958dcfac6ca7615fdf26a31aff24d4909151572d1",
        "value": 11000000,
        "index": 0,
        "spendingProof": null,
        "outputBlockId": "fa1964deed9cd135fea5557e242ffcb5195f8f7c04be254d79410568900554eb",
        "outputTransactionId": "4924c212ec7a28d01f7b1cb9c0247e584fb39907642749e1f225cadf799b47ec",
        "outputIndex": 0,
        "outputGlobalIndex": 26777230,
        "outputCreatedAt": 945108,
        "outputSettledAt": 945111,
        "ergoTree": "1008040004000e20b7f09c1b0a974d6699a9593a286808ad12748fa8025ab9adcb24375e0395f815040204000e2037080ea7925c407965f27013fe66d2e7d692e68dc0de9219effe4819cea8c7b304c0700e206a1a0cf61ec4148916281e6d82a1d17a60eed7845200401d5231377f4643ba67d805d601e4c6a7041ad602b17201d603b4a573007202d604c2b2a5730100d605cb7204d196830301937202b17203afdc0c1d7201017203d901063c0e63d801d6088c720602ed9383010e8c720601e4c67208041a93c27208720495937205730296830201938cb2db6308b2a47303007304000173059299a373068cc7a70196830201aea4d901066393cbc272067307937205e4c6a7060e",
        "address": "21oSXpSmAC6qp2H72o1YW4D9Dxq3mSkee28gWAFqqd9NRTx15VHM6RwVxScoDnN4jiTegJvto6yK4rZDV788EKrJdoftYXVdQDaeakfgJJhLSfpJcadGZLLwJQkpoRJpesAgY8QfkuyLTkVNbNNshvsA4x3kfvPFDGDQfn8AdN6hJ1FnibRdcj3uY9NQTjjLWNGb1XNdUQyGv73qBJobfaRm9GyXzk9wUq54VhKdcxzTjzuJTtCCv2cxBXKup4EzEEXDNWLcfsD8bNknob5bmUDuTGszsPZHcwAwXgcqsxKvcki7KUs7d666iyu5fNgvFTx8B3D1ageWpAD5RcBbmfiGNEL9k7BnwWiP2pU5DwhJzWH3iU",
        "assets": [
          {
            "tokenId": "383d70ab083cc23336a46370fe730b2c51db0e831586b6d545202cbc33938ee1",
            "index": 0,
            "amount": 10,
            "name": "Ergo-RWT-V.beta",
            "decimals": 0,
            "type": "EIP-004"
          }
        ],
        "additionalRegisters": {
          "R4": {
            "serializedValue": "1a0a20846f72637b75f4817eb3f6e8542cb2d92875cf1ddce0fd5b734fc7c9bb48ac6020c1f5aa4b1a713396a63f556df49c70add93b3471cbca893c6146fce5a4b95e7620101f5f0995d90c80a9491815571ed1c9fc5522922fa3bbccbd575d1aa7255f9020e39047fa7025f5eb94f0b1a9d6d4728b5a4270ea1155e4e5b0e265db46589d5c20d206d6f37bc63fae26fbb591d5d4b60181db35fb712ae6dfa2c5faf0078d66eb20e09921d0a87bb63e94aa6074c090a903a280ebd8cfba862396e56668f7138fe120da06f26f55cca0ad06880e0e8fe40d4011373e526f6aafe47caba8f5fa16970720ed6b8b63d187198f3ba55468231b5c83c050f7273364211fcf3b1ca7526ff30220730488119f223822c77c9c89fa73e1794116dd1503fcabf3fc9217ffe7b7b50820d4e03eda58a338f8f65b40de258407dbdbbd9b8ccca374f66be8d97e52c8a752",
            "sigmaType": "Coll[Coll[SByte]]",
            "renderedValue": "[846f72637b75f4817eb3f6e8542cb2d92875cf1ddce0fd5b734fc7c9bb48ac60,c1f5aa4b1a713396a63f556df49c70add93b3471cbca893c6146fce5a4b95e76,101f5f0995d90c80a9491815571ed1c9fc5522922fa3bbccbd575d1aa7255f90,e39047fa7025f5eb94f0b1a9d6d4728b5a4270ea1155e4e5b0e265db46589d5c,d206d6f37bc63fae26fbb591d5d4b60181db35fb712ae6dfa2c5faf0078d66eb,e09921d0a87bb63e94aa6074c090a903a280ebd8cfba862396e56668f7138fe1,da06f26f55cca0ad06880e0e8fe40d4011373e526f6aafe47caba8f5fa169707,ed6b8b63d187198f3ba55468231b5c83c050f7273364211fcf3b1ca7526ff302,730488119f223822c77c9c89fa73e1794116dd1503fcabf3fc9217ffe7b7b508,d4e03eda58a338f8f65b40de258407dbdbbd9b8ccca374f66be8d97e52c8a752]"
          },
          "R5": {
            "serializedValue": "1a0c4030323536376662343336376531353162343438363233613235353463383438323039646466343262363737303865663832333537363262363065653130333465046572676f0763617264616e6f3339685a785633594e536662437153364745736573374468415653617476616f4e746473694e766b696d504747326338667a6b4767616464723171797267727068647379376c746132726165327075386870356d7732666e7076753873653030727861367a7a6d63347368346779666b646870776671386c6e68356c39353636336430396e337339637275746e63397977616d637671733565356d360800000000275667ae08000000000bebc2000800000000000f4240036572672c617373657431703430723065756e32616c737a6c78686a376b3475796c796134636a35346c786b6a6a6d736d40333639623131313465353161653662393439663230666432383332393762363463396366313133316161636630306530393939356138306630613036373333660800000000000e6bc7",
            "sigmaType": "Coll[Coll[SByte]]",
            "renderedValue": "[30323536376662343336376531353162343438363233613235353463383438323039646466343262363737303865663832333537363262363065653130333465,6572676f,63617264616e6f,39685a785633594e536662437153364745736573374468415653617476616f4e746473694e766b696d504747326338667a6b47,616464723171797267727068647379376c746132726165327075386870356d7732666e7076753873653030727861367a7a6d63347368346779666b646870776671386c6e68356c39353636336430396e337339637275746e63397977616d637671733565356d36,00000000275667ae,000000000bebc200,00000000000f4240,657267,617373657431703430723065756e32616c737a6c78686a376b3475796c796134636a35346c786b6a6a6d736d,33363962313131346535316165366239343966323066643238333239376236346339636631313331616163663030653039393935613830663061303637333366,00000000000e6bc7]"
          },
          "R6": {
            "serializedValue": "0e20ed7f723921f2efd4ec2fbc6a1262376e346c130e6aff4daf63addfe996f2d71c",
            "sigmaType": "Coll[SByte]",
            "renderedValue": "ed7f723921f2efd4ec2fbc6a1262376e346c130e6aff4daf63addfe996f2d71c"
          }
        }
      },
      {
        "boxId": "0d491319f26fc576f495b3116b6ed0f3144a8a2b63ffb61f64cc0e20375cbe0f",
        "value": 1000000,
        "index": 1,
        "spendingProof": "f5fd95c0f554c3f11c2afca140c981066270f3a1568c0f4b29c5d8b93c8d9d0c26d5f0b73e4a96dafa45e48acda7c70f71b4bb47ae9ed3d0f05a906c7d72fa9b70096b35a96fec3a784806a0e55170d5b72210f1fe6fd42efe6f0e8cf0c89b7b3e4cd40e9a5237b90ffc1642a9423cf61ab78e481fa1fd63ed09b92f425e4308e297d6609a7314adb86405ef29286076e7dfbe3a2bbcd1bad77165de3becb4471ecb8577637720d1cb9a32855cac2119fff807ff491f6c4c53788c4bd8051a94c614c997b583ccc5e389234389f01e76351c9363624fe58dbb6d4d110d85145ec13ce837bb6ccdf28c5d99de70c09651e3ec0d5db44fd2bb9b2c89567f8b1305645271f04cf34910d1d02a97b19774ddcde4db053c9b2ff551bfd7abf91c875505ae6c23331981956e84a066786ab6fe17b56781afdc0eb27504d155197de75e03aa9382cb14da8b3e3a7947948b03267c4ed5b0e0d42f6b1c84a2b7588cc1b571ccfac947c5d72f123c120c7988f8496166be1ae4e12a64eb2468420f8ec7d6282debf4df5f49c0e98ef870a115a908e60778ff84d2b6337dd1b40b554e181f",
        "outputBlockId": "b44671b510889f17d21c697541cc43812e851d7c26534ddc1f814b364ab79c29",
        "outputTransactionId": "07243a591ed8963ef7613eb94e893bd49d60c25b493b20d7017865b82d80ea2c",
        "outputIndex": 0,
        "outputGlobalIndex": 26778177,
        "outputCreatedAt": 945124,
        "outputSettledAt": 945126,
        "ergoTree": "100304000e20a96b8049f0741c7255b60cf01954439d2e4b2d19ae7d8ebc688ecb190a33b5380400d801d601b2db6501fe730000ea02d1aedb63087201d901024d0e938c720201730198b2e4c672010510730200ade4c67201041ad901020ecdee7202",
        "address": "nB3L2PD3LG4ydEj62n9aymRyPCEbkBdzaubgvCWDH2oxHxFBfAUy9GhWDvteDbbUh5qhXxnW8R46qmEiZfkej8gt4kZYvbeobZJADMrWXwFJTsZ17euEcoAp3KDk31Q26okFpgK9SKdi4",
        "assets": [
          {
            "tokenId": "fc6c2070eb004fc08fcde1514dee56b1d0587477748d8af647179b098f52f559",
            "index": 0,
            "amount": 4797929,
            "name": "RsADA",
            "decimals": 0,
            "type": "EIP-004"
          }
        ],
        "additionalRegisters": {
          "R4": {
            "serializedValue": "1a050763617264616e6f67616464723171797267727068647379376c746132726165327075386870356d7732666e7076753873653030727861367a7a6d63347368346779666b646870776671386c6e68356c39353636336430396e337339637275746e63397977616d637671733565356d360634303030303007323030303030303339685a785633594e536662437153364745736573374468415653617476616f4e746473694e766b696d504747326338667a6b47",
            "sigmaType": "Coll[Coll[SByte]]",
            "renderedValue": "[63617264616e6f,616464723171797267727068647379376c746132726165327075386870356d7732666e7076753873653030727861367a7a6d63347368346779666b646870776671386c6e68356c39353636336430396e337339637275746e63397977616d637671733565356d36,343030303030,32303030303030,39685a785633594e536662437153364745736573374468415653617476616f4e746473694e766b696d504747326338667a6b47]"
          }
        }
      }
    ],
    "dataInputs": [
      {
        "boxId": "350bff7491aa9bf828a922fd8f50df0191c6ae586cb077d84b9caef5dd96cfbc",
        "value": 1100000,
        "index": 0,
        "outputBlockId": "a7aeaa064590253e9f07e63a64d86b5d08c9508f9da13ccac29723e98eb7a0d6",
        "outputTransactionId": "e3f3794c3bfe63a88a2703a2588bce143bdc40fbd06bbdb469bbfaf00cf4eb35",
        "outputIndex": 0,
        "ergoTree": "100504000400040004000402d802d601c2a7d602b2a5730000ea02d196830301937201c2b2a473010093c272027201938cb2db63087202730200018cb2db6308a77303000198b2e4c6a70510730400ade4c6a7041ad901030ecdee7203",
        "address": "MZ4DGXjbMTDYv4wnEPCSzRGp3infV4oBqQvJhnnePTb61wYrGaS2oiNAbesgJphKS3v5tA3cqaEXUdgRP5EsKBihXwSSogs4RNVhhsYyQiYHoWNo3jB7Fm2DDQSVLJZCf41sd",
        "assets": [],
        "additionalRegisters": {
          "R4": {
            "serializedValue": "1a0a2102db3849f655693c28e3c44ededd546c6c3267b6f90c0f9ad9785061c387ca2e69210249e1b4b331b93481cc812c024f1f8a198fe078895ad7f03ab890bd4e81fb590721020e106e606e70e426a19900f42f3210420f53498c9956106d30b1837596dbc4512102ddd718f3080a04c2e9f2016dc13153f65d64da83ccfea433139c89236476e2b72102e2c106d43c57936310f06d4fea9f6940dbf1c4e32cb99bdd7ac7b7714e54527121032bb38046b67ed49aa6f4d255bbe1c098ff2f7b682f9922a2a376862de266b16e2103c3374d06b092583835a3a93c7acbc6c449656881abff5d6b17df456a7f3d618b2102956d0fd87b81ebe8ea4763a64e126a548adef2eec3a9719683944100cb992bc52102b980e0cbb817f80163485aea9ce59c3d6249d510733002a9fc6843718a540b072103d7e6475ef5ceb9b0e9b0cad722c9cbfa3a13e8e94188ac963e11e4e66e9eaa2c",
            "sigmaType": "Coll[Coll[SByte]]",
            "renderedValue": "[02db3849f655693c28e3c44ededd546c6c3267b6f90c0f9ad9785061c387ca2e69,0249e1b4b331b93481cc812c024f1f8a198fe078895ad7f03ab890bd4e81fb5907,020e106e606e70e426a19900f42f3210420f53498c9956106d30b1837596dbc451,02ddd718f3080a04c2e9f2016dc13153f65d64da83ccfea433139c89236476e2b7,02e2c106d43c57936310f06d4fea9f6940dbf1c4e32cb99bdd7ac7b7714e545271,032bb38046b67ed49aa6f4d255bbe1c098ff2f7b682f9922a2a376862de266b16e,03c3374d06b092583835a3a93c7acbc6c449656881abff5d6b17df456a7f3d618b,02956d0fd87b81ebe8ea4763a64e126a548adef2eec3a9719683944100cb992bc5,02b980e0cbb817f80163485aea9ce59c3d6249d510733002a9fc6843718a540b07,03d7e6475ef5ceb9b0e9b0cad722c9cbfa3a13e8e94188ac963e11e4e66e9eaa2c]"
          },
          "R5": {
            "serializedValue": "10020e10",
            "sigmaType": "Coll[SInt]",
            "renderedValue": "[7,8]"
          }
        }
      }
    ],
    "outputs": [
      {
        "boxId": "2ccb2f54cd2b48a3f929f4499b1abdb18c161d768b847eabcf9beb103a08a009",
        "transactionId": "03f02e4d72f1c4c13b9c3de1b96ecca992c0c4b1a2b33ac5b23be72e2f7909e2",
        "blockId": "5f4961ebf5451b0d85e335ab6390c108b993243d08b8728afb4e771f3e6aec79",
        "value": 300000,
        "index": 0,
        "globalIndex": 26779509,
        "creationHeight": 945129,
        "settlementHeight": 945134,
        "ergoTree": "10130400040004040400040204000e203ac8a90d0aa8c5c50e99dd2588a990fd37b5d3aee70e32d56241f41ed49e9f030404040004000400010104020400040004000e2026083658fce2ae5b9848ad00b7d72878ca84394a47294460d11c43fa1bae738d05020101d807d601b2a5730000d6028cb2db6308a773010001d603aeb5b4a57302b1a5d901036391b1db630872037303d9010363aedb63087203d901054d0e938c7205017202d604e4c6a7041ad605b2a5730400d606db63087205d607ae7206d901074d0e938c720701720295938cb2db63087201730500017306d196830301ef7203938cb2db6308b2a473070073080001b2720473090095720796830201938cb27206730a0001720293c27205c2a7730bd801d608c2a7d196830501ef720393c27201720893e4c67201041a7204938cb2db6308b2a4730c00730d0001b27204730e00957207d801d609b27206730f0096830701938c720901720293cbc272057310e6c67205051ae6c67205060e93e4c67205070ecb720893e4c67205041a7204938c72090273117312",
        "address": "EE7687i4URb4YuSGSQXPCb7UQgHfhJPtKCU7fZmQpof644wX74ZGWnGcLbxxWnLKb8cQnFxkZF1WWeTgmfjEhuAoF2QaMRXg3qdtFZEoKEzfRrMh8Nb7u5GWjEbN1yjQ86PF73Zoo2PeFGotN628Dbm3bPnZhysUcz8pTrQc6BoW32mD9w5jhZRdA7YdP4mzgvsnC7oVWATNA5hgqiKskJxSgvcE63xuG4HdPZb4qakyKRgppndQmDtXNTs7NMBTSFH6Vd9Yqp4TE4MAHMzpWP8iJDSamXS4ppXXeb9sRT5iAS9c2H4atBAkYQ8ntni8C5Wyaz3poq9AaoCxPc1e2jeARezhFCZcSo6AVGf1pTxLAugEoyXWfX7fcug38uQ2VqodFmS8WBVVSA3WixfaeWSdKuGBZqzXu8cG1YySNsYJCKLCRGtBN13wNpJoZYsxu3nav2qF2jMA9Re1g2LZwspkUJWKKd38NdXoqibxhRisFoXW9e8Xf2EW9MtqZGJKNTrjhgGm5Yn7u3AF1a75abYR1TX9yWcNqAjpQAr",
        "assets": [
          {
            "tokenId": "383d70ab083cc23336a46370fe730b2c51db0e831586b6d545202cbc33938ee1",
            "index": 0,
            "amount": 1,
            "name": "Ergo-RWT-V.beta",
            "decimals": 0,
            "type": "EIP-004"
          },
          {
            "tokenId": "10278c102bf890fdab8ef5111e94053c90b3541bc25b0de2ee8aa6305ccec3de",
            "index": 1,
            "amount": 600,
            "name": "RSN-V.beta",
            "decimals": 0,
            "type": "EIP-004"
          }
        ],
        "additionalRegisters": {
          "R4": {
            "serializedValue": "1a0120846f72637b75f4817eb3f6e8542cb2d92875cf1ddce0fd5b734fc7c9bb48ac60",
            "sigmaType": "Coll[Coll[SByte]]",
            "renderedValue": "[846f72637b75f4817eb3f6e8542cb2d92875cf1ddce0fd5b734fc7c9bb48ac60]"
          }
        },
        "spentTransactionId": null,
        "mainChain": true
      },
      {
        "boxId": "15c805b8829ebe44f6197a116e2f9f2eb50a6b3ffcfa530c21eb55147a4daf12",
        "transactionId": "03f02e4d72f1c4c13b9c3de1b96ecca992c0c4b1a2b33ac5b23be72e2f7909e2",
        "blockId": "5f4961ebf5451b0d85e335ab6390c108b993243d08b8728afb4e771f3e6aec79",
        "value": 300000,
        "index": 1,
        "globalIndex": 26779510,
        "creationHeight": 945129,
        "settlementHeight": 945134,
        "ergoTree": "10130400040004040400040204000e203ac8a90d0aa8c5c50e99dd2588a990fd37b5d3aee70e32d56241f41ed49e9f030404040004000400010104020400040004000e2026083658fce2ae5b9848ad00b7d72878ca84394a47294460d11c43fa1bae738d05020101d807d601b2a5730000d6028cb2db6308a773010001d603aeb5b4a57302b1a5d901036391b1db630872037303d9010363aedb63087203d901054d0e938c7205017202d604e4c6a7041ad605b2a5730400d606db63087205d607ae7206d901074d0e938c720701720295938cb2db63087201730500017306d196830301ef7203938cb2db6308b2a473070073080001b2720473090095720796830201938cb27206730a0001720293c27205c2a7730bd801d608c2a7d196830501ef720393c27201720893e4c67201041a7204938cb2db6308b2a4730c00730d0001b27204730e00957207d801d609b27206730f0096830701938c720901720293cbc272057310e6c67205051ae6c67205060e93e4c67205070ecb720893e4c67205041a7204938c72090273117312",
        "address": "EE7687i4URb4YuSGSQXPCb7UQgHfhJPtKCU7fZmQpof644wX74ZGWnGcLbxxWnLKb8cQnFxkZF1WWeTgmfjEhuAoF2QaMRXg3qdtFZEoKEzfRrMh8Nb7u5GWjEbN1yjQ86PF73Zoo2PeFGotN628Dbm3bPnZhysUcz8pTrQc6BoW32mD9w5jhZRdA7YdP4mzgvsnC7oVWATNA5hgqiKskJxSgvcE63xuG4HdPZb4qakyKRgppndQmDtXNTs7NMBTSFH6Vd9Yqp4TE4MAHMzpWP8iJDSamXS4ppXXeb9sRT5iAS9c2H4atBAkYQ8ntni8C5Wyaz3poq9AaoCxPc1e2jeARezhFCZcSo6AVGf1pTxLAugEoyXWfX7fcug38uQ2VqodFmS8WBVVSA3WixfaeWSdKuGBZqzXu8cG1YySNsYJCKLCRGtBN13wNpJoZYsxu3nav2qF2jMA9Re1g2LZwspkUJWKKd38NdXoqibxhRisFoXW9e8Xf2EW9MtqZGJKNTrjhgGm5Yn7u3AF1a75abYR1TX9yWcNqAjpQAr",
        "assets": [
          {
            "tokenId": "383d70ab083cc23336a46370fe730b2c51db0e831586b6d545202cbc33938ee1",
            "index": 0,
            "amount": 1,
            "name": "Ergo-RWT-V.beta",
            "decimals": 0,
            "type": "EIP-004"
          },
          {
            "tokenId": "10278c102bf890fdab8ef5111e94053c90b3541bc25b0de2ee8aa6305ccec3de",
            "index": 1,
            "amount": 600,
            "name": "RSN-V.beta",
            "decimals": 0,
            "type": "EIP-004"
          }
        ],
        "additionalRegisters": {
          "R4": {
            "serializedValue": "1a0120c1f5aa4b1a713396a63f556df49c70add93b3471cbca893c6146fce5a4b95e76",
            "sigmaType": "Coll[Coll[SByte]]",
            "renderedValue": "[c1f5aa4b1a713396a63f556df49c70add93b3471cbca893c6146fce5a4b95e76]"
          }
        },
        "spentTransactionId": null,
        "mainChain": true
      }
    ]
  }`;

  static convertedNodeTransaction = `{
    "id": "03f02e4d72f1c4c13b9c3de1b96ecca992c0c4b1a2b33ac5b23be72e2f7909e2",
    "blockId": "5f4961ebf5451b0d85e335ab6390c108b993243d08b8728afb4e771f3e6aec79",
    "inclusionHeight": 945134,
    "timestamp": 1676981593346,
    "index": 47,
    "globalIndex": 4795275,
    "numConfirmations": 1449,
    "inputs": [
      {
        "boxId": "e40c4ab3827bd22414c2c11958dcfac6ca7615fdf26a31aff24d4909151572d1",
        "value": 11000000,
        "index": 0,
        "spendingProof": null,
        "outputBlockId": "fa1964deed9cd135fea5557e242ffcb5195f8f7c04be254d79410568900554eb",
        "outputTransactionId": "4924c212ec7a28d01f7b1cb9c0247e584fb39907642749e1f225cadf799b47ec",
        "outputIndex": 0,
        "outputGlobalIndex": 26777230,
        "outputCreatedAt": 945108,
        "outputSettledAt": 945111,
        "ergoTree": "1008040004000e20b7f09c1b0a974d6699a9593a286808ad12748fa8025ab9adcb24375e0395f815040204000e2037080ea7925c407965f27013fe66d2e7d692e68dc0de9219effe4819cea8c7b304c0700e206a1a0cf61ec4148916281e6d82a1d17a60eed7845200401d5231377f4643ba67d805d601e4c6a7041ad602b17201d603b4a573007202d604c2b2a5730100d605cb7204d196830301937202b17203afdc0c1d7201017203d901063c0e63d801d6088c720602ed9383010e8c720601e4c67208041a93c27208720495937205730296830201938cb2db6308b2a47303007304000173059299a373068cc7a70196830201aea4d901066393cbc272067307937205e4c6a7060e",
        "address": "21oSXpSmAC6qp2H72o1YW4D9Dxq3mSkee28gWAFqqd9NRTx15VHM6RwVxScoDnN4jiTegJvto6yK4rZDV788EKrJdoftYXVdQDaeakfgJJhLSfpJcadGZLLwJQkpoRJpesAgY8QfkuyLTkVNbNNshvsA4x3kfvPFDGDQfn8AdN6hJ1FnibRdcj3uY9NQTjjLWNGb1XNdUQyGv73qBJobfaRm9GyXzk9wUq54VhKdcxzTjzuJTtCCv2cxBXKup4EzEEXDNWLcfsD8bNknob5bmUDuTGszsPZHcwAwXgcqsxKvcki7KUs7d666iyu5fNgvFTx8B3D1ageWpAD5RcBbmfiGNEL9k7BnwWiP2pU5DwhJzWH3iU",
        "assets": [
          {
            "tokenId": "383d70ab083cc23336a46370fe730b2c51db0e831586b6d545202cbc33938ee1",
            "index": 0,
            "amount": 10,
            "name": "Ergo-RWT-V.beta",
            "decimals": 0,
            "type": "EIP-004"
          }
        ],
        "additionalRegisters": {
          "R4": "1a0a20846f72637b75f4817eb3f6e8542cb2d92875cf1ddce0fd5b734fc7c9bb48ac6020c1f5aa4b1a713396a63f556df49c70add93b3471cbca893c6146fce5a4b95e7620101f5f0995d90c80a9491815571ed1c9fc5522922fa3bbccbd575d1aa7255f9020e39047fa7025f5eb94f0b1a9d6d4728b5a4270ea1155e4e5b0e265db46589d5c20d206d6f37bc63fae26fbb591d5d4b60181db35fb712ae6dfa2c5faf0078d66eb20e09921d0a87bb63e94aa6074c090a903a280ebd8cfba862396e56668f7138fe120da06f26f55cca0ad06880e0e8fe40d4011373e526f6aafe47caba8f5fa16970720ed6b8b63d187198f3ba55468231b5c83c050f7273364211fcf3b1ca7526ff30220730488119f223822c77c9c89fa73e1794116dd1503fcabf3fc9217ffe7b7b50820d4e03eda58a338f8f65b40de258407dbdbbd9b8ccca374f66be8d97e52c8a752",
          "R5": "1a0c4030323536376662343336376531353162343438363233613235353463383438323039646466343262363737303865663832333537363262363065653130333465046572676f0763617264616e6f3339685a785633594e536662437153364745736573374468415653617476616f4e746473694e766b696d504747326338667a6b4767616464723171797267727068647379376c746132726165327075386870356d7732666e7076753873653030727861367a7a6d63347368346779666b646870776671386c6e68356c39353636336430396e337339637275746e63397977616d637671733565356d360800000000275667ae08000000000bebc2000800000000000f4240036572672c617373657431703430723065756e32616c737a6c78686a376b3475796c796134636a35346c786b6a6a6d736d40333639623131313465353161653662393439663230666432383332393762363463396366313133316161636630306530393939356138306630613036373333660800000000000e6bc7",
          "R6": "0e20ed7f723921f2efd4ec2fbc6a1262376e346c130e6aff4daf63addfe996f2d71c"
        }
      },
      {
        "boxId": "0d491319f26fc576f495b3116b6ed0f3144a8a2b63ffb61f64cc0e20375cbe0f",
        "value": 1000000,
        "index": 1,
        "spendingProof": "f5fd95c0f554c3f11c2afca140c981066270f3a1568c0f4b29c5d8b93c8d9d0c26d5f0b73e4a96dafa45e48acda7c70f71b4bb47ae9ed3d0f05a906c7d72fa9b70096b35a96fec3a784806a0e55170d5b72210f1fe6fd42efe6f0e8cf0c89b7b3e4cd40e9a5237b90ffc1642a9423cf61ab78e481fa1fd63ed09b92f425e4308e297d6609a7314adb86405ef29286076e7dfbe3a2bbcd1bad77165de3becb4471ecb8577637720d1cb9a32855cac2119fff807ff491f6c4c53788c4bd8051a94c614c997b583ccc5e389234389f01e76351c9363624fe58dbb6d4d110d85145ec13ce837bb6ccdf28c5d99de70c09651e3ec0d5db44fd2bb9b2c89567f8b1305645271f04cf34910d1d02a97b19774ddcde4db053c9b2ff551bfd7abf91c875505ae6c23331981956e84a066786ab6fe17b56781afdc0eb27504d155197de75e03aa9382cb14da8b3e3a7947948b03267c4ed5b0e0d42f6b1c84a2b7588cc1b571ccfac947c5d72f123c120c7988f8496166be1ae4e12a64eb2468420f8ec7d6282debf4df5f49c0e98ef870a115a908e60778ff84d2b6337dd1b40b554e181f",
        "outputBlockId": "b44671b510889f17d21c697541cc43812e851d7c26534ddc1f814b364ab79c29",
        "outputTransactionId": "07243a591ed8963ef7613eb94e893bd49d60c25b493b20d7017865b82d80ea2c",
        "outputIndex": 0,
        "outputGlobalIndex": 26778177,
        "outputCreatedAt": 945124,
        "outputSettledAt": 945126,
        "ergoTree": "100304000e20a96b8049f0741c7255b60cf01954439d2e4b2d19ae7d8ebc688ecb190a33b5380400d801d601b2db6501fe730000ea02d1aedb63087201d901024d0e938c720201730198b2e4c672010510730200ade4c67201041ad901020ecdee7202",
        "address": "nB3L2PD3LG4ydEj62n9aymRyPCEbkBdzaubgvCWDH2oxHxFBfAUy9GhWDvteDbbUh5qhXxnW8R46qmEiZfkej8gt4kZYvbeobZJADMrWXwFJTsZ17euEcoAp3KDk31Q26okFpgK9SKdi4",
        "assets": [
          {
            "tokenId": "fc6c2070eb004fc08fcde1514dee56b1d0587477748d8af647179b098f52f559",
            "index": 0,
            "amount": 4797929,
            "name": "RsADA",
            "decimals": 0,
            "type": "EIP-004"
          }
        ],
        "additionalRegisters": {
          "R4": "1a050763617264616e6f67616464723171797267727068647379376c746132726165327075386870356d7732666e7076753873653030727861367a7a6d63347368346779666b646870776671386c6e68356c39353636336430396e337339637275746e63397977616d637671733565356d360634303030303007323030303030303339685a785633594e536662437153364745736573374468415653617476616f4e746473694e766b696d504747326338667a6b47"
        }
      }
    ],
    "dataInputs": [
      {
        "boxId": "350bff7491aa9bf828a922fd8f50df0191c6ae586cb077d84b9caef5dd96cfbc",
        "value": 1100000,
        "index": 0,
        "outputBlockId": "a7aeaa064590253e9f07e63a64d86b5d08c9508f9da13ccac29723e98eb7a0d6",
        "outputTransactionId": "e3f3794c3bfe63a88a2703a2588bce143bdc40fbd06bbdb469bbfaf00cf4eb35",
        "outputIndex": 0,
        "ergoTree": "100504000400040004000402d802d601c2a7d602b2a5730000ea02d196830301937201c2b2a473010093c272027201938cb2db63087202730200018cb2db6308a77303000198b2e4c6a70510730400ade4c6a7041ad901030ecdee7203",
        "address": "MZ4DGXjbMTDYv4wnEPCSzRGp3infV4oBqQvJhnnePTb61wYrGaS2oiNAbesgJphKS3v5tA3cqaEXUdgRP5EsKBihXwSSogs4RNVhhsYyQiYHoWNo3jB7Fm2DDQSVLJZCf41sd",
        "assets": [],
        "additionalRegisters": {
          "R4": "1a0a2102db3849f655693c28e3c44ededd546c6c3267b6f90c0f9ad9785061c387ca2e69210249e1b4b331b93481cc812c024f1f8a198fe078895ad7f03ab890bd4e81fb590721020e106e606e70e426a19900f42f3210420f53498c9956106d30b1837596dbc4512102ddd718f3080a04c2e9f2016dc13153f65d64da83ccfea433139c89236476e2b72102e2c106d43c57936310f06d4fea9f6940dbf1c4e32cb99bdd7ac7b7714e54527121032bb38046b67ed49aa6f4d255bbe1c098ff2f7b682f9922a2a376862de266b16e2103c3374d06b092583835a3a93c7acbc6c449656881abff5d6b17df456a7f3d618b2102956d0fd87b81ebe8ea4763a64e126a548adef2eec3a9719683944100cb992bc52102b980e0cbb817f80163485aea9ce59c3d6249d510733002a9fc6843718a540b072103d7e6475ef5ceb9b0e9b0cad722c9cbfa3a13e8e94188ac963e11e4e66e9eaa2c",
          "R5": "10020e10"
        }
      }
    ],
    "outputs": [
      {
        "boxId": "2ccb2f54cd2b48a3f929f4499b1abdb18c161d768b847eabcf9beb103a08a009",
        "transactionId": "03f02e4d72f1c4c13b9c3de1b96ecca992c0c4b1a2b33ac5b23be72e2f7909e2",
        "blockId": "5f4961ebf5451b0d85e335ab6390c108b993243d08b8728afb4e771f3e6aec79",
        "value": 300000,
        "index": 0,
        "globalIndex": 26779509,
        "creationHeight": 945129,
        "settlementHeight": 945134,
        "ergoTree": "10130400040004040400040204000e203ac8a90d0aa8c5c50e99dd2588a990fd37b5d3aee70e32d56241f41ed49e9f030404040004000400010104020400040004000e2026083658fce2ae5b9848ad00b7d72878ca84394a47294460d11c43fa1bae738d05020101d807d601b2a5730000d6028cb2db6308a773010001d603aeb5b4a57302b1a5d901036391b1db630872037303d9010363aedb63087203d901054d0e938c7205017202d604e4c6a7041ad605b2a5730400d606db63087205d607ae7206d901074d0e938c720701720295938cb2db63087201730500017306d196830301ef7203938cb2db6308b2a473070073080001b2720473090095720796830201938cb27206730a0001720293c27205c2a7730bd801d608c2a7d196830501ef720393c27201720893e4c67201041a7204938cb2db6308b2a4730c00730d0001b27204730e00957207d801d609b27206730f0096830701938c720901720293cbc272057310e6c67205051ae6c67205060e93e4c67205070ecb720893e4c67205041a7204938c72090273117312",
        "address": "EE7687i4URb4YuSGSQXPCb7UQgHfhJPtKCU7fZmQpof644wX74ZGWnGcLbxxWnLKb8cQnFxkZF1WWeTgmfjEhuAoF2QaMRXg3qdtFZEoKEzfRrMh8Nb7u5GWjEbN1yjQ86PF73Zoo2PeFGotN628Dbm3bPnZhysUcz8pTrQc6BoW32mD9w5jhZRdA7YdP4mzgvsnC7oVWATNA5hgqiKskJxSgvcE63xuG4HdPZb4qakyKRgppndQmDtXNTs7NMBTSFH6Vd9Yqp4TE4MAHMzpWP8iJDSamXS4ppXXeb9sRT5iAS9c2H4atBAkYQ8ntni8C5Wyaz3poq9AaoCxPc1e2jeARezhFCZcSo6AVGf1pTxLAugEoyXWfX7fcug38uQ2VqodFmS8WBVVSA3WixfaeWSdKuGBZqzXu8cG1YySNsYJCKLCRGtBN13wNpJoZYsxu3nav2qF2jMA9Re1g2LZwspkUJWKKd38NdXoqibxhRisFoXW9e8Xf2EW9MtqZGJKNTrjhgGm5Yn7u3AF1a75abYR1TX9yWcNqAjpQAr",
        "assets": [
          {
            "tokenId": "383d70ab083cc23336a46370fe730b2c51db0e831586b6d545202cbc33938ee1",
            "index": 0,
            "amount": 1,
            "name": "Ergo-RWT-V.beta",
            "decimals": 0,
            "type": "EIP-004"
          },
          {
            "tokenId": "10278c102bf890fdab8ef5111e94053c90b3541bc25b0de2ee8aa6305ccec3de",
            "index": 1,
            "amount": 600,
            "name": "RSN-V.beta",
            "decimals": 0,
            "type": "EIP-004"
          }
        ],
        "additionalRegisters": {
          "R4": "1a0120846f72637b75f4817eb3f6e8542cb2d92875cf1ddce0fd5b734fc7c9bb48ac60"
        },
        "spentTransactionId": null,
        "mainChain": true
      },
      {
        "boxId": "15c805b8829ebe44f6197a116e2f9f2eb50a6b3ffcfa530c21eb55147a4daf12",
        "transactionId": "03f02e4d72f1c4c13b9c3de1b96ecca992c0c4b1a2b33ac5b23be72e2f7909e2",
        "blockId": "5f4961ebf5451b0d85e335ab6390c108b993243d08b8728afb4e771f3e6aec79",
        "value": 300000,
        "index": 1,
        "globalIndex": 26779510,
        "creationHeight": 945129,
        "settlementHeight": 945134,
        "ergoTree": "10130400040004040400040204000e203ac8a90d0aa8c5c50e99dd2588a990fd37b5d3aee70e32d56241f41ed49e9f030404040004000400010104020400040004000e2026083658fce2ae5b9848ad00b7d72878ca84394a47294460d11c43fa1bae738d05020101d807d601b2a5730000d6028cb2db6308a773010001d603aeb5b4a57302b1a5d901036391b1db630872037303d9010363aedb63087203d901054d0e938c7205017202d604e4c6a7041ad605b2a5730400d606db63087205d607ae7206d901074d0e938c720701720295938cb2db63087201730500017306d196830301ef7203938cb2db6308b2a473070073080001b2720473090095720796830201938cb27206730a0001720293c27205c2a7730bd801d608c2a7d196830501ef720393c27201720893e4c67201041a7204938cb2db6308b2a4730c00730d0001b27204730e00957207d801d609b27206730f0096830701938c720901720293cbc272057310e6c67205051ae6c67205060e93e4c67205070ecb720893e4c67205041a7204938c72090273117312",
        "address": "EE7687i4URb4YuSGSQXPCb7UQgHfhJPtKCU7fZmQpof644wX74ZGWnGcLbxxWnLKb8cQnFxkZF1WWeTgmfjEhuAoF2QaMRXg3qdtFZEoKEzfRrMh8Nb7u5GWjEbN1yjQ86PF73Zoo2PeFGotN628Dbm3bPnZhysUcz8pTrQc6BoW32mD9w5jhZRdA7YdP4mzgvsnC7oVWATNA5hgqiKskJxSgvcE63xuG4HdPZb4qakyKRgppndQmDtXNTs7NMBTSFH6Vd9Yqp4TE4MAHMzpWP8iJDSamXS4ppXXeb9sRT5iAS9c2H4atBAkYQ8ntni8C5Wyaz3poq9AaoCxPc1e2jeARezhFCZcSo6AVGf1pTxLAugEoyXWfX7fcug38uQ2VqodFmS8WBVVSA3WixfaeWSdKuGBZqzXu8cG1YySNsYJCKLCRGtBN13wNpJoZYsxu3nav2qF2jMA9Re1g2LZwspkUJWKKd38NdXoqibxhRisFoXW9e8Xf2EW9MtqZGJKNTrjhgGm5Yn7u3AF1a75abYR1TX9yWcNqAjpQAr",
        "assets": [
          {
            "tokenId": "383d70ab083cc23336a46370fe730b2c51db0e831586b6d545202cbc33938ee1",
            "index": 0,
            "amount": 1,
            "name": "Ergo-RWT-V.beta",
            "decimals": 0,
            "type": "EIP-004"
          },
          {
            "tokenId": "10278c102bf890fdab8ef5111e94053c90b3541bc25b0de2ee8aa6305ccec3de",
            "index": 1,
            "amount": 600,
            "name": "RSN-V.beta",
            "decimals": 0,
            "type": "EIP-004"
          }
        ],
        "additionalRegisters": {
          "R4": "1a0120c1f5aa4b1a713396a63f556df49c70add93b3471cbca893c6146fce5a4b95e76"
        },
        "spentTransactionId": null,
        "mainChain": true
      }
    ]
  }`;
>>>>>>> d5846288
}

export default TestData;<|MERGE_RESOLUTION|>--- conflicted
+++ resolved
@@ -108,7 +108,6 @@
                 "additionalRegisters": {
                     "R4": "1a0100"
                 },
-<<<<<<< HEAD
                 "creationHeight": 100000
             },
             {
@@ -121,8 +120,6 @@
                     }
                 ],
                 "additionalRegisters": {},
-=======
->>>>>>> d5846288
                 "creationHeight": 100000
             },
             {
@@ -131,7 +128,7 @@
                 "assets": [
                     {
                         "tokenId": "907a31bdadad63e44e5b3a132eb5be218e694270fae6fa55b197ecccac19f87e",
-                        "amount": 16
+                        "amount": 9
                     },
                     {
                         "tokenId": "e2b7b6ab2a7c6dfc6a82cc648f3b16b76db1cf19e93b7ac35a4898c06e4d08ce",
@@ -214,83 +211,6 @@
                     {
                         "tokenId": "a2a6c892c38d508a659caf857dbe29da4343371e597efd42e40f9bc99099a516",
                         "amount": 10000000000
-<<<<<<< HEAD
-=======
-                    }
-                ],
-                "additionalRegisters": {},
-                "creationHeight": 100000
-            },
-            ${this.mockTransactionFeeBox}
-        ]
-    }`;
-
-  static wrongR4PaymentTransactionString = (
-    boxIds: string[],
-    targetAddressErgoTree: string,
-    watcherBoxes: string[],
-    bridgeFeeErgoTree: string,
-    networkFeeErgoTree: string,
-    bankAddressErgoTree: string
-  ): string => `{
-        "inputs": ${this.mockTransactionInputBoxes(boxIds)},
-        "dataInputs": [],
-        "outputs": [
-            {
-                "value": 100000,
-                "ergoTree": "${targetAddressErgoTree}",
-                "assets": [
-                    {
-                        "tokenId": "907a31bdadad63e44e5b3a132eb5be218e694270fae6fa55b197ecccac19f87e",
-                        "amount": 65
-                    }
-                ],
-                "additionalRegisters": {},
-                "creationHeight": 100000
-            },
-            ${watcherBoxes.join(',')},
-            {
-                "value": 100000,
-                "ergoTree": "${bridgeFeeErgoTree}",
-                "assets": [
-                    {
-                        "tokenId": "907a31bdadad63e44e5b3a132eb5be218e694270fae6fa55b197ecccac19f87e",
-                        "amount": 13
-                    }
-                ],
-                "additionalRegisters": {
-                    "R4": "1a0120001b0f0ca1b87bf9444ff29c39efdf12b0061c67f42826e55f6d34f2479bffff"
-                },
-                "creationHeight": 100000
-            },
-            {
-                "value": 100000,
-                "ergoTree": "${networkFeeErgoTree}",
-                "assets": [
-                    {   
-                        "tokenId": "907a31bdadad63e44e5b3a132eb5be218e694270fae6fa55b197ecccac19f87e",
-                        "amount": 5
-                    }
-                ],
-                "additionalRegisters": {},
-                "creationHeight": 100000
-            },
-            {
-                "value": 139998600000,
-                "ergoTree": "${bankAddressErgoTree}",
-                "assets": [
-                    {
-                        "tokenId": "907a31bdadad63e44e5b3a132eb5be218e694270fae6fa55b197ecccac19f87e",
-                        "amount": 16
-                    },
-                    {
-                        "tokenId": "e2b7b6ab2a7c6dfc6a82cc648f3b16b76db1cf19e93b7ac35a4898c06e4d08ce",
-                        "amount": 100
-                    },
-                    {
-                        "tokenId": "a2a6c892c38d508a659caf857dbe29da4343371e597efd42e40f9bc99099a516",
-                        "amount": 10000000000
->>>>>>> d5846288
                     }
                 ],
                 "additionalRegisters": {},
@@ -2102,8 +2022,6 @@
             ${this.mockTransactionFeeBox}
         ]
     }`;
-<<<<<<< HEAD
-=======
 
   static sampleExplorerTransaction = `{
     "id": "03f02e4d72f1c4c13b9c3de1b96ecca992c0c4b1a2b33ac5b23be72e2f7909e2",
@@ -2450,7 +2368,6 @@
       }
     ]
   }`;
->>>>>>> d5846288
 }
 
 export default TestData;