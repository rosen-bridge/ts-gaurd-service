import { EventTrigger, TransactionTypes } from '../../../../src/models/Models';
import TestUtils from '../../../testUtils/TestUtils';
import {
  AddressBalance,
  Asset,
  Box,
  Boxes,
  CoveringErgoBoxes,
  ExplorerTransaction,
  MempoolTransaction,
  MempoolTransactions,
  NodeTransaction,
  Register,
} from '../../../../src/chains/ergo/models/Interfaces';
import {
  Address,
  BoxSelection,
  BoxValue,
  Constant,
  Contract,
  ErgoBox,
  ErgoBoxAssetsDataList,
  ErgoBoxCandidate,
  ErgoBoxCandidateBuilder,
  ErgoBoxCandidates,
  ErgoBoxes,
  I64,
  NetworkPrefix,
  ReducedTransaction,
  SecretKey,
  SecretKeys,
  Token,
  TokenAmount,
  TokenId,
  Tokens,
  TransactionHintsBag,
  TxBuilder,
  TxId,
  UnsignedTransaction,
  Wallet,
} from 'ergo-lib-wasm-nodejs';
import ErgoUtils from '../../../../src/chains/ergo/helpers/ErgoUtils';
import TestData from './TestData';
import { JsonBI } from '../../../../src/network/NetworkModels';
import TestConfigs from '../../../testUtils/TestConfigs';
import ErgoConfigs from '../../../../src/chains/ergo/helpers/ErgoConfigs';
import ErgoTransaction from '../../../../src/chains/ergo/models/ErgoTransaction';
import ChainsConstants from '../../../../src/chains/ChainsConstants';
import Utils from '../../../../src/helpers/Utils';
import InputBoxes from '../../../../src/chains/ergo/boxes/InputBoxes';
import { rosenConfig } from '../../../../src/helpers/RosenConfig';
import { mock } from 'ts-mockito';

// TODO: split this file variables and functions into multiple files (#94)
class TestBoxes {
  static testLockAddress = ErgoConfigs.ergoContractConfig.lockAddress;
  static testBlockchainHeight = TestConfigs.ergo.blockchainHeight;
  static bridgeFeeErgoTree: string = ErgoUtils.addressStringToErgoTreeString(
    ErgoConfigs.bridgeFeeRepoAddress
  );
  static networkFeeErgoTree: string = ErgoUtils.addressStringToErgoTreeString(
    ErgoConfigs.networkFeeRepoAddress
  );
  static testLockErgoTree: string = ErgoUtils.addressStringToErgoTreeString(
    this.testLockAddress
  );

  /**
   * returns BoxValue object for arbitrary amount of Erg
   */
  static ergToBoxValue = (erg: number): BoxValue =>
    ErgoUtils.boxValueFromString(this.ergToNanoErgString(erg));

  /**
   * returns string representation for arbitrary amount of Erg
   */
  static ergToNanoErgString = (erg: number): string =>
    (BigInt(erg) * BigInt(1000000000)).toString();

  /**
   * converts an ErgoBox object to Box interface
   */
  static convertErgoBoxToBoxObject = (ergoBox: ErgoBox): Box => {
    const box = JsonBI.parse(ergoBox.to_json()) as Box;
    box.address = Address.recreate_from_ergo_tree(
      ergoBox.ergo_tree()
    ).to_base58(NetworkPrefix.Mainnet);
    return box;
  };

  /**
   * generates a mocked event trigger for Erg payment in ergo chain
   */
  static mockErgPaymentEventTrigger = (): EventTrigger => {
    return new EventTrigger(
      ChainsConstants.cardano,
      ChainsConstants.ergo,
      '',
      '9hCPp7N4foJ68kPEwMMEa8tCsXVTDoLvXbdkm8s5Ht7Dpnc3L2t',
      '50000000000',
      '1000000000',
      '1500000',
      'asset1nl000000000000000000000000000000000000',
      'erg',
      TestUtils.generateRandomId(),
      '',
      TestConfigs.ergo.blockchainHeight - 20,
      TestConfigs.cardano.blockchainHeight - 100,
      Array(5)
        .fill(0)
        .map(() => TestUtils.generateRandomId())
    );
  };

  /**
   * generates a mocked event trigger for token payment in ergo chain
   */
  static mockTokenPaymentEventTrigger = (): EventTrigger => {
    return new EventTrigger(
      ChainsConstants.cardano,
      ChainsConstants.ergo,
      '',
      '9hCPp7N4foJ68kPEwMMEa8tCsXVTDoLvXbdkm8s5Ht7Dpnc3L2t',
      '90',
      '20',
      '5',
      'asset1nl000004e2q3wekg969n2auw30000000000000',
      '907a31bdadad63e44e5b3a132eb5be218e694270fae6fa55b197ecccac19f87e',
      TestUtils.generateRandomId(),
      '',
      TestConfigs.ergo.blockchainHeight - 20,
      TestConfigs.cardano.blockchainHeight - 100,
      Array(5)
        .fill(0)
        .map(() => TestUtils.generateRandomId())
    );
  };

  /**
   * generates a mocked event trigger for Erg payment in ergo chain
   */
  static mockErgRewardEventTrigger = (): EventTrigger => {
    return new EventTrigger(
      ChainsConstants.ergo,
      ChainsConstants.cardano,
      '',
      '9hCPp7N4foJ68kPEwMMEa8tCsXVTDoLvXbdkm8s5Ht7Dpnc3L2t',
      '50000000000',
      '1000000000',
      '1500000',
      'erg',
      'asset1nl000000000000000000000000000000000000',
      TestUtils.generateRandomId(),
      '',
      TestConfigs.ergo.blockchainHeight - 20,
      TestConfigs.ergo.blockchainHeight - 40,
      Array(5)
        .fill(0)
        .map(() => TestUtils.generateRandomId())
    );
  };

  /**
   * generates a mocked event trigger for token payment in ergo chain
   */
  static mockTokenRewardEventTrigger = (): EventTrigger => {
    return new EventTrigger(
      ChainsConstants.ergo,
      ChainsConstants.cardano,
      '',
      '9hCPp7N4foJ68kPEwMMEa8tCsXVTDoLvXbdkm8s5Ht7Dpnc3L2t',
      '90',
      '20',
      '5',
      '907a31bdadad63e44e5b3a132eb5be218e694270fae6fa55b197ecccac19f87e',
      'asset1nl000004e2q3wekg969n2auw30000000000000',
      TestUtils.generateRandomId(),
      '',
      TestConfigs.ergo.blockchainHeight - 20,
      TestConfigs.ergo.blockchainHeight - 40,
      Array(5)
        .fill(0)
        .map(() => TestUtils.generateRandomId())
    );
  };

  /**
   * generates a mocked event trigger for token payment in ergo chain
   */
  static mockSmallAmountEventTrigger = (): EventTrigger => {
    return new EventTrigger(
      'ergo',
      'cardano',
      'fromAddress',
      'toAddress4',
      '2',
      '2500',
      '100000',
      '0034c44f0c7a38f833190d44125ff9b3a0dd9dbb89138160182a930bc521db95',
      'asset1nl0puwxmhas8fawxp8nx4e2q3wekg969n2auw3',
      'd04fc93dc15a28a1f0e50b0fffc94f360037dcedddaf8a2e25905a892cd48378',
      '6e74499171d828ee51266d3b65011cf958afe551ce7a0d74e5f6aba9029ae90c',
      TestConfigs.ergo.blockchainHeight - 20,
      TestConfigs.ergo.blockchainHeight - 40,
      Array(5)
        .fill(0)
        .map(() => TestUtils.generateRandomId())
    );
  };

  /**
   * generates a mocked event trigger for token payment in ergo chain locking Erg
   */
  static mockValidErgEventTrigger = (): EventTrigger => {
    return new EventTrigger(
      'ergo',
      'cardano',
      'fromAddress',
      'toAddress4',
      '11100000',
      '2500',
      '100000',
      'erg',
      'asset1nl000000000000000000000000000000000000',
      '000fc93dc15a28a1f0e50b0fffc94f360037dcedddaf8a2e25905a892cd48378',
      '6e74499171d828ee51266d3b65011cf958afe551ce7a0d74e5f6aba9029ae90c',
      TestConfigs.ergo.blockchainHeight - 20,
      TestConfigs.ergo.blockchainHeight - 40,
      Array(5)
        .fill(0)
        .map(() => TestUtils.generateRandomId())
    );
  };

  /**
   * generates a mocked invalid event trigger for token payment in ergo chain with invalid ToChain
   */
  static mockInvalidToChainEventTrigger = (): EventTrigger => {
    return new EventTrigger(
      'ergo',
      'ada',
      'fromAddress',
      'toAddress4',
      '2',
      '2500',
      '100000',
      '0034c44f0c7a38f833190d44125ff9b3a0dd9dbb89138160182a930bc521db95',
      'asset1nl0puwxmhas8fawxp8nx4e2q3wekg969n2auw3',
      'd04fc93dc15a28a1f0e50b0fffc94f360037dcedddaf8a2e25905a892cd48378',
      '6e74499171d828ee51266d3b65011cf958afe551ce7a0d74e5f6aba9029ae90c',
      TestConfigs.ergo.blockchainHeight - 20,
      TestConfigs.ergo.blockchainHeight - 40,
      Array(5)
        .fill(0)
        .map(() => TestUtils.generateRandomId())
    );
  };

  /**
   * generates a mocked invalid event trigger for token payment in ergo chain with invalid ToAddress
   */
  static mockInvalidToAddressEventTrigger = (): EventTrigger => {
    return new EventTrigger(
      'ergo',
      'cardano',
      'fromAddress',
      'toAddressFalse',
      '2',
      '2500',
      '100000',
      '0034c44f0c7a38f833190d44125ff9b3a0dd9dbb89138160182a930bc521db95',
      'asset1nl0puwxmhas8fawxp8nx4e2q3wekg969n2auw3',
      'd04fc93dc15a28a1f0e50b0fffc94f360037dcedddaf8a2e25905a892cd48378',
      '6e74499171d828ee51266d3b65011cf958afe551ce7a0d74e5f6aba9029ae90c',
      TestConfigs.ergo.blockchainHeight - 20,
      TestConfigs.ergo.blockchainHeight - 40,
      Array(5)
        .fill(0)
        .map(() => TestUtils.generateRandomId())
    );
  };

  /**
   * generates a mocked invalid event trigger for token payment in ergo chain with invalid amount
   */
  static mockInvalidAmountEventTrigger = (): EventTrigger => {
    return new EventTrigger(
      'ergo',
      'cardano',
      'fromAddress',
      'toAddress4',
      '20',
      '2500',
      '100000',
      '0034c44f0c7a38f833190d44125ff9b3a0dd9dbb89138160182a930bc521db95',
      'asset1nl0puwxmhas8fawxp8nx4e2q3wekg969n2auw3',
      'd04fc93dc15a28a1f0e50b0fffc94f360037dcedddaf8a2e25905a892cd48378',
      '6e74499171d828ee51266d3b65011cf958afe551ce7a0d74e5f6aba9029ae90c',
      TestConfigs.ergo.blockchainHeight - 20,
      TestConfigs.ergo.blockchainHeight - 40,
      Array(5)
        .fill(0)
        .map(() => TestUtils.generateRandomId())
    );
  };

  /**
   * generates a mocked invalid event trigger for token payment in ergo chain with invalid bridgeFee
   */
  static mockInvalidBridgeFeeEventTrigger = (): EventTrigger => {
    return new EventTrigger(
      'ergo',
      'cardano',
      'fromAddress',
      'toAddress4',
      '2',
      '25000',
      '100000',
      '0034c44f0c7a38f833190d44125ff9b3a0dd9dbb89138160182a930bc521db95',
      'asset1nl0puwxmhas8fawxp8nx4e2q3wekg969n2auw3',
      'd04fc93dc15a28a1f0e50b0fffc94f360037dcedddaf8a2e25905a892cd48378',
      '6e74499171d828ee51266d3b65011cf958afe551ce7a0d74e5f6aba9029ae90c',
      TestConfigs.ergo.blockchainHeight - 20,
      TestConfigs.ergo.blockchainHeight - 40,
      Array(5)
        .fill(0)
        .map(() => TestUtils.generateRandomId())
    );
  };

  /**
   * generates a mocked invalid event trigger for token payment in ergo chain with invalid networkFee
   */
  static mockInvalidNetworkFeeEventTrigger = (): EventTrigger => {
    return new EventTrigger(
      'ergo',
      'cardano',
      'fromAddress',
      'toAddress4',
      '2',
      '2500',
      '10000',
      '0034c44f0c7a38f833190d44125ff9b3a0dd9dbb89138160182a930bc521db95',
      'asset1nl0puwxmhas8fawxp8nx4e2q3wekg969n2auw3',
      'd04fc93dc15a28a1f0e50b0fffc94f360037dcedddaf8a2e25905a892cd48378',
      '6e74499171d828ee51266d3b65011cf958afe551ce7a0d74e5f6aba9029ae90c',
      TestConfigs.ergo.blockchainHeight - 20,
      TestConfigs.ergo.blockchainHeight - 40,
      Array(5)
        .fill(0)
        .map(() => TestUtils.generateRandomId())
    );
  };

  /**
   * generates a mocked invalid event trigger for token payment in ergo chain with invalid sourceChainTokenId
   */
  static mockInvalidSourceTokenEventTrigger = (): EventTrigger => {
    return new EventTrigger(
      'ergo',
      'cardano',
      'fromAddress',
      'toAddress4',
      '2',
      '2500',
      '100000',
      '1034c44f0c7a38f833190d44125ff9b3a0dd9dbb89138160182a930bc521db95',
      'asset1nl0puwxmhas8fawxp8nx4e2q3wekg969n2auw3',
      'd04fc93dc15a28a1f0e50b0fffc94f360037dcedddaf8a2e25905a892cd48378',
      '6e74499171d828ee51266d3b65011cf958afe551ce7a0d74e5f6aba9029ae90c',
      TestConfigs.ergo.blockchainHeight - 20,
      TestConfigs.ergo.blockchainHeight - 40,
      Array(5)
        .fill(0)
        .map(() => TestUtils.generateRandomId())
    );
  };

  /**
   * generates a mocked invalid event trigger for token payment in ergo chain with invalid targetChainTokenId
   */
  static mockInvalidTargetTokenEventTrigger = (): EventTrigger => {
    return new EventTrigger(
      'ergo',
      'cardano',
      'fromAddress',
      'toAddress4',
      '2',
      '2500',
      '100000',
      '0034c44f0c7a38f833190d44125ff9b3a0dd9dbb89138160182a930bc521db95',
      'asset1nl0puwxmhas8fawxp8nx4e2q3wekg969n2auw4',
      'd04fc93dc15a28a1f0e50b0fffc94f360037dcedddaf8a2e25905a892cd48378',
      '6e74499171d828ee51266d3b65011cf958afe551ce7a0d74e5f6aba9029ae90c',
      TestConfigs.ergo.blockchainHeight - 20,
      TestConfigs.ergo.blockchainHeight - 40,
      Array(5)
        .fill(0)
        .map(() => TestUtils.generateRandomId())
    );
  };

  /**
   * generates a mocked invalid event trigger for token payment in ergo chain with invalid txId
   */
  static mockInvalidTxEventTrigger = (): EventTrigger => {
    return new EventTrigger(
      'ergo',
      'cardano',
      'fromAddress',
      'toAddress4',
      '2',
      '2500',
      '100000',
      '0034c44f0c7a38f833190d44125ff9b3a0dd9dbb89138160182a930bc521db95',
      'asset1nl0puwxmhas8fawxp8nx4e2q3wekg969n2auw3',
      '004fc93dc15a28a1f0e50b0fffc94f360037dcedddaf8a2e25905a892cd48378',
      '6e74499171d828ee51266d3b65011cf958afe551ce7a0d74e5f6aba9029ae90c',
      TestConfigs.ergo.blockchainHeight - 20,
      TestConfigs.ergo.blockchainHeight - 40,
      Array(5)
        .fill(0)
        .map(() => TestUtils.generateRandomId())
    );
  };

  /**
   * generates a mocked invalid event trigger for token payment in ergo chain with invalid blockId
   */
  static mockInvalidBlockEventTrigger = (): EventTrigger => {
    return new EventTrigger(
      'ergo',
      'cardano',
      'fromAddress',
      'toAddress4',
      '2',
      '2500',
      '100000',
      '0034c44f0c7a38f833190d44125ff9b3a0dd9dbb89138160182a930bc521db95',
      'asset1nl0puwxmhas8fawxp8nx4e2q3wekg969n2auw3',
      'd04fc93dc15a28a1f0e50b0fffc94f360037dcedddaf8a2e25905a892cd48378',
      '0e74499171d828ee51266d3b65011cf958afe551ce7a0d74e5f6aba9029ae90c',
      TestConfigs.ergo.blockchainHeight - 20,
      TestConfigs.ergo.blockchainHeight - 40,
      Array(5)
        .fill(0)
        .map(() => TestUtils.generateRandomId())
    );
  };

  /**
   * generates 3 input boxes for ergo bank address
   */
  static mockBankBoxes = (): CoveringErgoBoxes => {
    const targetTokenId =
      '907a31bdadad63e44e5b3a132eb5be218e694270fae6fa55b197ecccac19f87e';
    const rsnTokenId = rosenConfig.RSN;
    const randomTokenId =
      'e2b7b6ab2a7c6dfc6a82cc648f3b16b76db1cf19e93b7ac35a4898c06e4d08ce';

    const box1Tokens: Tokens = new Tokens();
    box1Tokens.add(
      new Token(
        TokenId.from_str(targetTokenId),
        TokenAmount.from_i64(I64.from_str('54'))
      )
    );
    box1Tokens.add(
      new Token(
        TokenId.from_str(randomTokenId),
        TokenAmount.from_i64(I64.from_str('100'))
      )
    );
    const box1: ErgoBox = new ErgoBox(
      this.ergToBoxValue(30),
      this.testBlockchainHeight + 5,
      ErgoUtils.addressStringToContract(this.testLockAddress),
      TxId.from_str(TestUtils.generateRandomId()),
      0,
      box1Tokens
    );
    const box2Tokens: Tokens = new Tokens();
    box2Tokens.add(
      new Token(
        TokenId.from_str(targetTokenId),
        TokenAmount.from_i64(I64.from_str('45'))
      )
    );
    const box2: ErgoBox = new ErgoBox(
      this.ergToBoxValue(100),
      this.testBlockchainHeight,
      ErgoUtils.addressStringToContract(this.testLockAddress),
      TxId.from_str(TestUtils.generateRandomId()),
      0,
      box2Tokens
    );
    const box3Tokens: Tokens = new Tokens();
    box3Tokens.add(
      new Token(
        TokenId.from_str(rsnTokenId),
        TokenAmount.from_i64(I64.from_str('10000000000'))
      )
    );
    const box3: ErgoBox = new ErgoBox(
      this.ergToBoxValue(10),
      this.testBlockchainHeight + 20,
      ErgoUtils.addressStringToContract(this.testLockAddress),
      TxId.from_str(TestUtils.generateRandomId()),
      2,
      box3Tokens
    );
    return {
      covered: true,
      boxes: [box1, box2, box3],
    };
  };

  /**
   * generates a mocked payment transaction that transfers a token
   * @param event token payment event trigger
   * @param eventBoxes event box and valid commitment boxes
   */
  static mockTokenTransferringPaymentTransaction = (
    event: EventTrigger,
    eventBoxes: ErgoBox[]
  ): ErgoTransaction => {
    const targetAddressErgoTree: string =
      ErgoUtils.addressStringToErgoTreeString(event.toAddress);

    const inBoxes = ErgoBoxes.empty();
    eventBoxes.forEach((box) => inBoxes.add(box));

    const watcherBoxes = event.WIDs.map((wid) =>
      Utils.hexStringToUint8Array(wid)
    )
      .concat(eventBoxes.slice(1).map((box) => InputBoxes.getErgoBoxWID(box)))
      .map((wid) =>
        TestData.mockWatcherPermitBox(
          100000n,
          [
            {
              tokenId: ErgoConfigs.ergoContractConfig.RWTId,
              amount: BigInt('1'),
            },
            {
              tokenId:
                '907a31bdadad63e44e5b3a132eb5be218e694270fae6fa55b197ecccac19f87e',
              amount: BigInt('1'),
            },
          ],
          ErgoConfigs.ergoContractConfig.eventTriggerErgoTree,
          [
            {
              registerId: 4,
              value: Constant.from_coll_coll_byte([wid]),
            },
          ]
        )
      );

    const txJsonString: string =
      TestData.tokenTransferringErgPaymentTransactionString(
        eventBoxes.map((box) => box.box_id().to_str()),
        targetAddressErgoTree,
        watcherBoxes,
        this.bridgeFeeErgoTree,
        this.networkFeeErgoTree,
        this.testLockErgoTree
      );
    const tx = UnsignedTransaction.from_json(txJsonString);

    const reducedTx = ReducedTransaction.from_unsigned_tx(
      tx,
      inBoxes,
      ErgoBoxes.empty(),
      TestData.mockedErgoStateContext
    );

    const txBytes = reducedTx.sigma_serialize_bytes();
    const txId = tx.id().to_str();
    return new ErgoTransaction(
      txId,
      event.getId(),
      txBytes,
      eventBoxes.map((box) => box.sigma_serialize_bytes()),
      [],
      TransactionTypes.payment
    );
  };

  /**
   * Mocking a multiSig transaction with 2 signer and partialy signed by first signer
   */
  static mockPartialSignedTransaction = () => {
    const firstSecretKeyString =
      '5bc1d17d0612e696a9138ab8e85ca2a02d0171440ec128a9ad557c28bd5ea046';
    const secondSecretKeyString =
      '168e8fee8ac6965832d6c1c17cdf60c1b582b09f293d8bd88231e32740e3b24f';
    const firstSecrets = new SecretKeys();
    const firstSecretKey = SecretKey.dlog_from_bytes(
      Utils.hexStringToUint8Array(firstSecretKeyString)
    );
    firstSecrets.add(firstSecretKey);
    const firstWallet = Wallet.from_secrets(firstSecrets);

    const secondSecrets = new SecretKeys();
    const secondSecretKey = SecretKey.dlog_from_bytes(
      Utils.hexStringToUint8Array(secondSecretKeyString)
    );
    secondSecrets.add(secondSecretKey);
    const secondWallet = Wallet.from_secrets(secondSecrets);

    // MultiSig address of two publicKeys
    const addressString =
      '3sSMhchmFojcrqmeJXWfdr4CvPU8hz5BqyNBh3FBSLVdzNJNWe4oEtkfLyfEz3jNYUjwyRvBtrXBjq3LsqusGwkjunzRYexxDbUou5myRDjabniLd';
    const address = Address.from_base58(addressString);

    const fakeInBox = new ErgoBox(
      ErgoUtils.boxValueFromBigint(2200000n),
      this.testBlockchainHeight,
      ErgoUtils.addressToContract(address),
      TxId.from_str(TestUtils.generateRandomId()),
      0,
      new Tokens()
    );

    const inBoxes = new BoxSelection(
      new ErgoBoxes(fakeInBox),
      new ErgoBoxAssetsDataList()
    );
    const tx = TxBuilder.new(
      inBoxes,
      new ErgoBoxCandidates(
        this.mockErgoBoxCandidate(
          1100000n,
          [],
          ErgoUtils.addressToContract(address),
          []
        )
      ),
      this.testBlockchainHeight + 10,
      ErgoUtils.boxValueFromBigint(1100000n),
      address
    ).build();

    const firstCommitment = firstWallet.generate_commitments(
      TestData.mockedErgoStateContext,
      tx,
      new ErgoBoxes(fakeInBox),
      ErgoBoxes.empty()
    );
    const secondCommitment = secondWallet.generate_commitments(
      TestData.mockedErgoStateContext,
      tx,
      new ErgoBoxes(fakeInBox),
      ErgoBoxes.empty()
    );
    const hintsBag = TransactionHintsBag.empty();
    hintsBag.add_hints_for_input(0, secondCommitment.all_hints_for_input(0));
    hintsBag.add_hints_for_input(0, firstCommitment.all_hints_for_input(0));
    const fakeTx = firstWallet.sign_transaction_multi(
      TestData.mockedErgoStateContext,
      tx,
      new ErgoBoxes(fakeInBox),
      ErgoBoxes.empty(),
      hintsBag
    );

    return {
      transaction: fakeTx,
      inputBoxes: [fakeInBox],
      commitments: [firstCommitment, secondCommitment],
    };
  };

  /**
   * generates a mocked payment transaction that only transfers erg
   * @param event erg payment event trigger
   * @param eventBoxes event box and valid commitment boxes
   */
  static mockErgTransferringPaymentTransaction = (
    event: EventTrigger,
    eventBoxes: ErgoBox[]
  ): ErgoTransaction => {
    const targetAddressErgoTree: string =
      ErgoUtils.addressStringToErgoTreeString(event.toAddress);

    const inBoxes = ErgoBoxes.empty();
    eventBoxes.forEach((box) => inBoxes.add(box));

    const watcherBoxes = event.WIDs.map((wid) =>
      Utils.hexStringToUint8Array(wid)
    )
      .concat(eventBoxes.slice(1).map((box) => InputBoxes.getErgoBoxWID(box)))
      .map((wid) =>
        TestData.mockWatcherPermitBox(
          100000n,
          [
            {
              tokenId: ErgoConfigs.ergoContractConfig.RWTId,
              amount: BigInt('1'),
            },
            {
              tokenId:
                '907a31bdadad63e44e5b3a132eb5be218e694270fae6fa55b197ecccac19f87e',
              amount: BigInt('1'),
            },
          ],
          ErgoConfigs.ergoContractConfig.eventTriggerErgoTree,
          [
            {
              registerId: 4,
              value: Constant.from_coll_coll_byte([wid]),
            },
          ]
        )
      );

    const txJsonString: string = TestData.ergOnlyTokenPaymentTransactionString(
      eventBoxes.map((box) => box.box_id().to_str()),
      targetAddressErgoTree,
      watcherBoxes,
      this.bridgeFeeErgoTree,
      this.networkFeeErgoTree,
      this.testLockErgoTree
    );
    const tx = UnsignedTransaction.from_json(txJsonString);

    const reducedTx = ReducedTransaction.from_unsigned_tx(
      tx,
      inBoxes,
      ErgoBoxes.empty(),
      TestData.mockedErgoStateContext
    );

    const txBytes = reducedTx.sigma_serialize_bytes();
    const txId = tx.id().to_str();
    return new ErgoTransaction(
      txId,
      event.getId(),
      txBytes,
      eventBoxes.map((box) => box.sigma_serialize_bytes()),
      [],
      TransactionTypes.payment
    );
  };

  /**
   * generates a mocked payment transaction that transfers two tokens
   * @param event token payment event trigger
   * @param eventBoxes event box and valid commitment boxes
   */
  static mockMultipleTokensTransferringPaymentTransaction = (
    event: EventTrigger,
    eventBoxes: ErgoBox[]
  ): ErgoTransaction => {
    const targetAddressErgoTree: string =
      ErgoUtils.addressStringToErgoTreeString(event.toAddress);

    const inBoxes = ErgoBoxes.empty();
    eventBoxes.forEach((box) => inBoxes.add(box));

    const watcherBoxes = event.WIDs.map((wid) =>
      Utils.hexStringToUint8Array(wid)
    )
      .concat(eventBoxes.slice(1).map((box) => InputBoxes.getErgoBoxWID(box)))
      .map((wid) =>
        TestData.mockWatcherPermitBox(
          100000n,
          [
            {
              tokenId: ErgoConfigs.ergoContractConfig.RWTId,
              amount: BigInt('1'),
            },
            {
              tokenId:
                '907a31bdadad63e44e5b3a132eb5be218e694270fae6fa55b197ecccac19f87e',
              amount: BigInt('1'),
            },
          ],
          ErgoConfigs.ergoContractConfig.eventTriggerErgoTree,
          [
            {
              registerId: 4,
              value: Constant.from_coll_coll_byte([wid]),
            },
          ]
        )
      );

    const txJsonString: string =
      TestData.multipleTokenTransferringTokenPaymentTransactionString(
        eventBoxes.map((box) => box.box_id().to_str()),
        targetAddressErgoTree,
        watcherBoxes,
        this.bridgeFeeErgoTree,
        this.networkFeeErgoTree,
        this.testLockErgoTree
      );
    const tx = UnsignedTransaction.from_json(txJsonString);

    const reducedTx = ReducedTransaction.from_unsigned_tx(
      tx,
      inBoxes,
      ErgoBoxes.empty(),
      TestData.mockedErgoStateContext
    );

    const txBytes = reducedTx.sigma_serialize_bytes();
    const txId = tx.id().to_str();
    return new ErgoTransaction(
      txId,
      event.getId(),
      txBytes,
      eventBoxes.map((box) => box.sigma_serialize_bytes()),
      [],
      TransactionTypes.payment
    );
  };

  /**
   * generates a mocked payment transaction that transfers wrong token
   * @param event token payment event trigger
   * @param eventBoxes event box and valid commitment boxes
   */
  static mockWrongTokenTransferringPaymentTransaction = (
    event: EventTrigger,
    eventBoxes: ErgoBox[]
  ): ErgoTransaction => {
    const targetAddressErgoTree: string =
      ErgoUtils.addressStringToErgoTreeString(event.toAddress);

    const inBoxes = ErgoBoxes.empty();
    eventBoxes.forEach((box) => inBoxes.add(box));

    const watcherBoxes = event.WIDs.map((wid) =>
      Utils.hexStringToUint8Array(wid)
    )
      .concat(eventBoxes.slice(1).map((box) => InputBoxes.getErgoBoxWID(box)))
      .map((wid) =>
        TestData.mockWatcherPermitBox(
          100000n,
          [
            {
              tokenId: ErgoConfigs.ergoContractConfig.RWTId,
              amount: BigInt('1'),
            },
            {
              tokenId:
                '907a31bdadad63e44e5b3a132eb5be218e694270fae6fa55b197ecccac19f87e',
              amount: BigInt('1'),
            },
          ],
          ErgoConfigs.ergoContractConfig.eventTriggerErgoTree,
          [
            {
              registerId: 4,
              value: Constant.from_coll_coll_byte([wid]),
            },
          ]
        )
      );

    const txJsonString: string =
      TestData.wrongTokenTransferringTokenPaymentTransactionString(
        eventBoxes.map((box) => box.box_id().to_str()),
        targetAddressErgoTree,
        watcherBoxes,
        this.bridgeFeeErgoTree,
        this.networkFeeErgoTree,
        this.testLockErgoTree
      );
    const tx = UnsignedTransaction.from_json(txJsonString);

    const reducedTx = ReducedTransaction.from_unsigned_tx(
      tx,
      inBoxes,
      ErgoBoxes.empty(),
      TestData.mockedErgoStateContext
    );

    const txBytes = reducedTx.sigma_serialize_bytes();
    const txId = tx.id().to_str();
    return new ErgoTransaction(
      txId,
      event.getId(),
      txBytes,
      eventBoxes.map((box) => box.sigma_serialize_bytes()),
      [],
      TransactionTypes.payment
    );
  };

  /**
   * generates a mocked reward distribution tx that change a WID in tx generation
   * @param event token reward event trigger
   * @param eventBoxes event box and valid commitment boxes
   */
  static mockTransferToIllegalWIDTokenPaymentTransaction = (
    event: EventTrigger,
    eventBoxes: ErgoBox[]
  ): ErgoTransaction => {
    const targetAddressErgoTree: string =
      ErgoUtils.addressStringToErgoTreeString(event.toAddress);

    const inBoxes = ErgoBoxes.empty();
    eventBoxes.forEach((box) => inBoxes.add(box));

    const watcherBoxes = event.WIDs.slice(1)
      .concat([TestUtils.generateRandomId()])
      .map((wid) => Utils.hexStringToUint8Array(wid))
      .concat(eventBoxes.slice(1).map((box) => InputBoxes.getErgoBoxWID(box)))
      .map((wid) =>
        TestData.mockWatcherPermitBox(
          100000n,
          [
            {
              tokenId: ErgoConfigs.ergoContractConfig.RWTId,
              amount: BigInt('1'),
            },
            {
              tokenId:
                '907a31bdadad63e44e5b3a132eb5be218e694270fae6fa55b197ecccac19f87e',
              amount: BigInt('1'),
            },
          ],
          ErgoConfigs.ergoContractConfig.eventTriggerErgoTree,
          [
            {
              registerId: 4,
              value: Constant.from_coll_coll_byte([wid]),
            },
          ]
        )
      );

    const txJsonString: string =
      TestData.tokenTransferringErgPaymentTransactionString(
        eventBoxes.map((box) => box.box_id().to_str()),
        targetAddressErgoTree,
        watcherBoxes,
        this.bridgeFeeErgoTree,
        this.networkFeeErgoTree,
        this.testLockErgoTree
      );
    const tx = UnsignedTransaction.from_json(txJsonString);

    const reducedTx = ReducedTransaction.from_unsigned_tx(
      tx,
      inBoxes,
      ErgoBoxes.empty(),
      TestData.mockedErgoStateContext
    );

    const txBytes = reducedTx.sigma_serialize_bytes();
    const txId = tx.id().to_str();
    return new ErgoTransaction(
      txId,
      event.getId(),
      txBytes,
      eventBoxes.map((box) => box.sigma_serialize_bytes()),
      [],
      TransactionTypes.payment
    );
  };

  /**
   * generates a mocked reward distribution tx that miss a valid commitment box in tx generation
   * @param event token reward event trigger
   * @param eventBoxes event box and valid commitment boxes
   */
  static mockMissingValidCommitmentTokenPaymentTransaction = (
    event: EventTrigger,
    eventBoxes: ErgoBox[]
  ): ErgoTransaction => {
    const targetAddressErgoTree: string =
      ErgoUtils.addressStringToErgoTreeString(event.toAddress);

    const inBoxes = ErgoBoxes.empty();
    eventBoxes.forEach((box) => inBoxes.add(box));

    const watcherBoxes = event.WIDs.slice(1)
      .concat([TestUtils.generateRandomId()])
      .map((wid) => Utils.hexStringToUint8Array(wid))
      .concat(eventBoxes.slice(1).map((box) => InputBoxes.getErgoBoxWID(box)))
      .map((wid) =>
        TestData.mockWatcherPermitBox(
          100000n,
          [
            {
              tokenId: ErgoConfigs.ergoContractConfig.RWTId,
              amount: BigInt('1'),
            },
            {
              tokenId:
                '907a31bdadad63e44e5b3a132eb5be218e694270fae6fa55b197ecccac19f87e',
              amount: BigInt('1'),
            },
          ],
          ErgoConfigs.ergoContractConfig.eventTriggerErgoTree,
          [
            {
              registerId: 4,
              value: Constant.from_coll_coll_byte([wid]),
            },
          ]
        )
      );

    const txJsonString: string =
      TestData.tokenTransferringErgPaymentTransactionString(
        eventBoxes.map((box) => box.box_id().to_str()),
        targetAddressErgoTree,
        watcherBoxes,
        this.bridgeFeeErgoTree,
        this.networkFeeErgoTree,
        this.testLockErgoTree
      );
    const tx = UnsignedTransaction.from_json(txJsonString);

    const reducedTx = ReducedTransaction.from_unsigned_tx(
      tx,
      inBoxes,
      ErgoBoxes.empty(),
      TestData.mockedErgoStateContext
    );

    const txBytes = reducedTx.sigma_serialize_bytes();
    const txId = tx.id().to_str();
    return new ErgoTransaction(
      txId,
      event.getId(),
      txBytes,
      eventBoxes.map((box) => box.sigma_serialize_bytes()),
      [],
      TransactionTypes.payment
    );
  };

  /**
   * generates an input box for arbitrary address
   */
  static mockSingleBox = (
    value: string,
    assets: Asset[],
    addressContract: Contract
  ): ErgoBox => {
    const boxTokens: Tokens = new Tokens();
    assets.forEach((asset) =>
      boxTokens.add(
        new Token(
          TokenId.from_str(asset.tokenId),
          TokenAmount.from_i64(ErgoUtils.i64FromBigint(asset.amount))
        )
      )
    );

    return new ErgoBox(
      ErgoUtils.boxValueFromString(value),
      this.testBlockchainHeight,
      addressContract,
      TxId.from_str(TestUtils.generateRandomId()),
      0,
      boxTokens
    );
  };

  /**
   * generates an input box with registers for arbitrary address
   */
  static mockErgoBoxWithRegisters = (
    value: bigint,
    assets: Asset[],
    boxContract: Contract,
    registers: Register[]
  ): ErgoBox => {
    // generate a random wallet
    const secrets = new SecretKeys();
    secrets.add(SecretKey.random_dlog());
    const wallet = Wallet.from_secrets(secrets);
    const address = secrets.get(0).get_address();

    // generate a fake box
    const boxTokens: Tokens = new Tokens();
    assets.forEach((asset) =>
      boxTokens.add(
        new Token(
          TokenId.from_str(asset.tokenId),
          TokenAmount.from_i64(ErgoUtils.i64FromBigint(asset.amount))
        )
      )
    );
    const fakeInBox = new ErgoBox(
      ErgoUtils.boxValueFromBigint(value + 1100000n),
      this.testBlockchainHeight,
      ErgoUtils.addressToContract(address),
      TxId.from_str(TestUtils.generateRandomId()),
      0,
      boxTokens
    );

    // create fake tx
    const inBoxes = new BoxSelection(
      new ErgoBoxes(fakeInBox),
      new ErgoBoxAssetsDataList()
    );
    const tx = TxBuilder.new(
      inBoxes,
      new ErgoBoxCandidates(
        this.mockErgoBoxCandidate(value, assets, boxContract, registers)
      ),
      this.testBlockchainHeight + 10,
      ErgoUtils.boxValueFromBigint(1100000n),
      address
    ).build();

    // sign fake tx
    const fakeTx = wallet.sign_transaction(
      TestData.mockedErgoStateContext,
      tx,
      new ErgoBoxes(fakeInBox),
      ErgoBoxes.empty()
    );
    return fakeTx.outputs().get(0);
  };

  /**
   * generates an output box with registers for arbitrary address
   */
  static mockErgoBoxCandidate = (
    value: bigint,
    assets: Asset[],
    boxContract: Contract,
    registers: Register[]
  ): ErgoBoxCandidate => {
    const inBox = new ErgoBoxCandidateBuilder(
      ErgoUtils.boxValueFromBigint(value),
      boxContract,
      this.testBlockchainHeight
    );
    assets.forEach((asset) =>
      inBox.add_token(
        TokenId.from_str(asset.tokenId),
        TokenAmount.from_i64(ErgoUtils.i64FromBigint(asset.amount))
      )
    );
    registers.forEach((register) =>
      inBox.set_register_value(register.registerId, register.value)
    );
    return inBox.build();
  };

  /**
   * generates an input box for ergo bank address
   */
  static mockSingleBankBox = (value: number, assets: Asset[]): ErgoBox => {
    return this.mockSingleBox(
      this.ergToNanoErgString(value),
      assets,
      ErgoUtils.addressStringToContract(this.testLockAddress)
    );
  };

  /**
   * generates 14 input boxes for ergo bank address
   */
  static mockManyBankBoxes = (): Boxes => {
    const targetTokenId =
      '907a31bdadad63e44e5b3a132eb5be218e694270fae6fa55b197ecccac19f87e';
    const secondTokenId =
      '068354ba0c3990e387a815278743577d8b2d098cad21c95dc795e3ae721cf906';
    const randomTokenId: string = TestUtils.generateRandomId();

    const box1: ErgoBox = this.mockSingleBankBox(30, [
      {
        tokenId: targetTokenId,
        amount: BigInt('44'),
      },
      {
        tokenId: secondTokenId,
        amount: BigInt('100'),
      },
    ]);

    const box2: ErgoBox = this.mockSingleBankBox(100, [
      {
        tokenId: targetTokenId,
        amount: BigInt('35'),
      },
      {
        tokenId: randomTokenId,
        amount: BigInt('100'),
      },
    ]);

    const box3: ErgoBox = this.mockSingleBankBox(10, [
      {
        tokenId: secondTokenId,
        amount: BigInt('123456789123456789'),
      },
    ]);

    const middleBoxesArray: ErgoBox[] = Array(10)
      .fill(0)
      .map(() => this.mockSingleBankBox(10, []));

    const box14: ErgoBox = this.mockSingleBankBox(1, [
      {
        tokenId: targetTokenId,
        amount: BigInt('35'),
      },
      {
        tokenId: randomTokenId,
        amount: BigInt('100'),
      },
    ]);

    return {
      items: [box1, box2, box3]
        .concat(middleBoxesArray)
        .concat([box14])
        .map((box) => this.convertErgoBoxToBoxObject(box)),
      total: 14,
    };
  };

  /**
   * generates an event box with 5 WIDs and 2 commitment boxes
   */
  static mockEventBoxWithSomeCommitments = (): ErgoBox[] => {
    const wids = Array(5)
      .fill(0)
      .map(() => Buffer.from(TestUtils.generateRandomId(), 'hex'));
    const eventBox: ErgoBox = this.mockErgoBoxWithRegisters(
      500000n,
      [
        {
          tokenId: ErgoConfigs.ergoContractConfig.RWTId,
          amount: BigInt('5'),
        },
      ],
      ErgoConfigs.ergoContractConfig.eventTriggerContract,
      [
        {
          registerId: 4,
          value: Constant.from_coll_coll_byte(wids),
        },
      ]
    );
    const commitmentBoxes: ErgoBox[] = Array(2)
      .fill(0)
      .map(() => this.mockCommitmentBox(TestUtils.generateRandomId()));
    return [eventBox].concat(commitmentBoxes);
  };

  /**
   * generates commitment box with WID
   */
  static mockCommitmentBox = (wid: string): ErgoBox => {
    return this.mockErgoBoxWithRegisters(
      100000n,
      [
        {
          tokenId: ErgoConfigs.ergoContractConfig.RWTId,
          amount: BigInt('1'),
        },
      ],
      ErgoConfigs.ergoContractConfig.permitContract,
      [
        {
          registerId: 4,
          value: Constant.from_coll_coll_byte([Buffer.from(wid, 'hex')]),
        },
      ]
    );
  };

  /**
   * generates a mocked reward distribution tx that distribute token
   * @param event token reward event trigger
   * @param eventBoxes event box and valid commitment boxes
   */
  static mockTokenTransferringErgDistributionTransaction = (
    event: EventTrigger,
    eventBoxes: ErgoBox[]
  ): ErgoTransaction => {
    const inBoxes = ErgoBoxes.empty();
    eventBoxes.forEach((box) => inBoxes.add(box));

    const watcherBoxes = event.WIDs.map((wid) =>
      Utils.hexStringToUint8Array(wid)
    )
      .concat(eventBoxes.slice(1).map((box) => InputBoxes.getErgoBoxWID(box)))
      .map((wid) =>
        TestData.mockWatcherPermitBox(
          100000n,
          [
            {
              tokenId: ErgoConfigs.ergoContractConfig.RWTId,
              amount: BigInt('1'),
            },
            {
              tokenId:
                '907a31bdadad63e44e5b3a132eb5be218e694270fae6fa55b197ecccac19f87e',
              amount: BigInt('1'),
            },
          ],
          ErgoConfigs.ergoContractConfig.eventTriggerErgoTree,
          [
            {
              registerId: 4,
              value: Constant.from_coll_coll_byte([wid]),
            },
          ]
        )
      );

    const txJsonString: string =
      TestData.tokenTransferringErgRewardDistributionTxString(
        eventBoxes.map((box) => box.box_id().to_str()),
        watcherBoxes,
        this.bridgeFeeErgoTree,
        this.networkFeeErgoTree,
        this.testLockErgoTree
      );
    const tx = UnsignedTransaction.from_json(txJsonString);

    const reducedTx = ReducedTransaction.from_unsigned_tx(
      tx,
      inBoxes,
      ErgoBoxes.empty(),
      TestData.mockedErgoStateContext
    );

    const txBytes = reducedTx.sigma_serialize_bytes();
    const txId = tx.id().to_str();
    return new ErgoTransaction(
      txId,
      event.getId(),
      txBytes,
      eventBoxes.map((box) => box.sigma_serialize_bytes()),
      [],
      TransactionTypes.reward
    );
  };

  /**
   * generates a mocked reward distribution tx that change a WID in tx generation
   * @param event token reward event trigger
   * @param eventBoxes event box and valid commitment boxes
   */
  static mockTransferToIllegalWIDDistributionTransaction = (
    event: EventTrigger,
    eventBoxes: ErgoBox[]
  ): ErgoTransaction => {
    const inBoxes = ErgoBoxes.empty();
    eventBoxes.forEach((box) => inBoxes.add(box));

    const watcherBoxes = event.WIDs.slice(1)
      .concat([TestUtils.generateRandomId()])
      .map((wid) => Utils.hexStringToUint8Array(wid))
      .concat(eventBoxes.slice(1).map((box) => InputBoxes.getErgoBoxWID(box)))
      .map((wid) =>
        TestData.mockWatcherPermitBox(
          100000n,
          [
            {
              tokenId: ErgoConfigs.ergoContractConfig.RWTId,
              amount: BigInt('1'),
            },
            {
              tokenId:
                '907a31bdadad63e44e5b3a132eb5be218e694270fae6fa55b197ecccac19f87e',
              amount: BigInt('1'),
            },
          ],
          ErgoConfigs.ergoContractConfig.eventTriggerErgoTree,
          [
            {
              registerId: 4,
              value: Constant.from_coll_coll_byte([wid]),
            },
          ]
        )
      );

    const txJsonString: string = TestData.tokenRewardDistributionTxString(
      eventBoxes.map((box) => box.box_id().to_str()),
      watcherBoxes,
      this.bridgeFeeErgoTree,
      this.networkFeeErgoTree,
      this.testLockErgoTree
    );
    const tx = UnsignedTransaction.from_json(txJsonString);

    const reducedTx = ReducedTransaction.from_unsigned_tx(
      tx,
      inBoxes,
      ErgoBoxes.empty(),
      TestData.mockedErgoStateContext
    );

    const txBytes = reducedTx.sigma_serialize_bytes();
    const txId = tx.id().to_str();
    return new ErgoTransaction(
      txId,
      event.getId(),
      txBytes,
      eventBoxes.map((box) => box.sigma_serialize_bytes()),
      [],
      TransactionTypes.reward
    );
  };

  /**
   * generates a mocked reward distribution tx that miss a valid commitment box in tx generation
   * @param event token reward event trigger
   * @param eventBoxes event box and valid commitment boxes
   */
  static mockMissingValidCommitmentDistributionTransaction = (
    event: EventTrigger,
    eventBoxes: ErgoBox[]
  ): ErgoTransaction => {
    const inBoxes = ErgoBoxes.empty();
    eventBoxes.forEach((box) => inBoxes.add(box));

    const watcherBoxes = event.WIDs.slice(1)
      .concat([TestUtils.generateRandomId()])
      .map((wid) => Utils.hexStringToUint8Array(wid))
      .concat(eventBoxes.slice(1).map((box) => InputBoxes.getErgoBoxWID(box)))
      .map((wid) =>
        TestData.mockWatcherPermitBox(
          100000n,
          [
            {
              tokenId: ErgoConfigs.ergoContractConfig.RWTId,
              amount: BigInt('1'),
            },
            {
              tokenId:
                '907a31bdadad63e44e5b3a132eb5be218e694270fae6fa55b197ecccac19f87e',
              amount: BigInt('1'),
            },
          ],
          ErgoConfigs.ergoContractConfig.eventTriggerErgoTree,
          [
            {
              registerId: 4,
              value: Constant.from_coll_coll_byte([wid]),
            },
          ]
        )
      );

    const txJsonString: string = TestData.tokenRewardDistributionTxString(
      eventBoxes.map((box) => box.box_id().to_str()),
      watcherBoxes,
      this.bridgeFeeErgoTree,
      this.networkFeeErgoTree,
      this.testLockErgoTree
    );
    const tx = UnsignedTransaction.from_json(txJsonString);

    const reducedTx = ReducedTransaction.from_unsigned_tx(
      tx,
      inBoxes,
      ErgoBoxes.empty(),
      TestData.mockedErgoStateContext
    );

    const txBytes = reducedTx.sigma_serialize_bytes();
    const txId = tx.id().to_str();
    return new ErgoTransaction(
      txId,
      event.getId(),
      txBytes,
      eventBoxes.map((box) => box.sigma_serialize_bytes()),
      [],
      TransactionTypes.reward
    );
  };

  /**
   * generates a mocked reward distribution tx with wrong ergoTree for the change box
   * @param event token reward event trigger
   * @param eventBoxes event box and valid commitment boxes
   */
  static mockIllegalChangeBoxDistributionTransaction = (
    event: EventTrigger,
    eventBoxes: ErgoBox[]
  ): ErgoTransaction => {
    const inBoxes = ErgoBoxes.empty();
    eventBoxes.forEach((box) => inBoxes.add(box));

    const watcherBoxes = event.WIDs.slice(1)
      .concat([TestUtils.generateRandomId()])
      .map((wid) => Utils.hexStringToUint8Array(wid))
      .concat(eventBoxes.slice(1).map((box) => InputBoxes.getErgoBoxWID(box)))
      .map((wid) =>
        TestData.mockWatcherPermitBox(
          100000n,
          [
            {
              tokenId: ErgoConfigs.ergoContractConfig.RWTId,
              amount: BigInt('1'),
            },
            {
              tokenId:
                '907a31bdadad63e44e5b3a132eb5be218e694270fae6fa55b197ecccac19f87e',
              amount: BigInt('1'),
            },
          ],
          ErgoConfigs.ergoContractConfig.eventTriggerErgoTree,
          [
            {
              registerId: 4,
              value: Constant.from_coll_coll_byte([wid]),
            },
          ]
        )
      );

    const txJsonString: string = TestData.tokenRewardDistributionTxString(
      eventBoxes.map((box) => box.box_id().to_str()),
      watcherBoxes,
      this.bridgeFeeErgoTree,
      this.networkFeeErgoTree,
      this.networkFeeErgoTree
    );
    const tx = UnsignedTransaction.from_json(txJsonString);

    const reducedTx = ReducedTransaction.from_unsigned_tx(
      tx,
      inBoxes,
      ErgoBoxes.empty(),
      TestData.mockedErgoStateContext
    );

    const txBytes = reducedTx.sigma_serialize_bytes();
    const txId = tx.id().to_str();
    return new ErgoTransaction(
      txId,
      event.getId(),
      txBytes,
      eventBoxes.map((box) => box.sigma_serialize_bytes()),
      [],
      TransactionTypes.reward
    );
  };

  /**
   * generates a mocked reward distribution tx that transferring wront token
   * @param event token reward event trigger
   * @param eventBoxes event box and valid commitment boxes
   */
  static mockWrongTokenDistributionTransaction = (
    event: EventTrigger,
    eventBoxes: ErgoBox[]
  ): ErgoTransaction => {
    const inBoxes = ErgoBoxes.empty();
    eventBoxes.forEach((box) => inBoxes.add(box));

    const watcherBoxes = event.WIDs.map((wid) =>
      Utils.hexStringToUint8Array(wid)
    )
      .concat(eventBoxes.slice(1).map((box) => InputBoxes.getErgoBoxWID(box)))
      .map((wid) =>
        TestData.mockWatcherPermitBox(
          100000n,
          [
            {
              tokenId: ErgoConfigs.ergoContractConfig.RWTId,
              amount: BigInt('1'),
            },
            {
              tokenId:
                'e2b7b6ab2a7c6dfc6a82cc648f3b16b76db1cf19e93b7ac35a4898c06e4d08ce',
              amount: BigInt('1'),
            },
          ],
          ErgoConfigs.ergoContractConfig.eventTriggerErgoTree,
          [
            {
              registerId: 4,
              value: Constant.from_coll_coll_byte([wid]),
            },
          ]
        )
      );

    const txJsonString: string = TestData.wrongTokenRewardDistributionTxString(
      eventBoxes.map((box) => box.box_id().to_str()),
      watcherBoxes,
      this.bridgeFeeErgoTree,
      this.networkFeeErgoTree,
      this.testLockErgoTree
    );
    const tx = UnsignedTransaction.from_json(txJsonString);

    const reducedTx = ReducedTransaction.from_unsigned_tx(
      tx,
      inBoxes,
      ErgoBoxes.empty(),
      TestData.mockedErgoStateContext
    );

    const txBytes = reducedTx.sigma_serialize_bytes();
    const txId = tx.id().to_str();
    return new ErgoTransaction(
      txId,
      event.getId(),
      txBytes,
      eventBoxes.map((box) => box.sigma_serialize_bytes()),
      [],
      TransactionTypes.reward
    );
  };

  /**
   * generates a mocked reward distribution tx that transferring wrong amount of token
   * @param event token reward event trigger
   * @param eventBoxes event box and valid commitment boxes
   */
  static mockWrongAmountTokenDistributionTransaction = (
    event: EventTrigger,
    eventBoxes: ErgoBox[]
  ): ErgoTransaction => {
    const inBoxes = ErgoBoxes.empty();
    eventBoxes.forEach((box) => inBoxes.add(box));

    const watcherBoxes = event.WIDs.map((wid) =>
      Utils.hexStringToUint8Array(wid)
    )
      .concat(eventBoxes.slice(1).map((box) => InputBoxes.getErgoBoxWID(box)))
      .map((wid) =>
        TestData.mockWatcherPermitBox(
          100000n,
          [
            {
              tokenId: ErgoConfigs.ergoContractConfig.RWTId,
              amount: BigInt('1'),
            },
            {
              tokenId:
                '907a31bdadad63e44e5b3a132eb5be218e694270fae6fa55b197ecccac19f87e',
              amount: BigInt('2'),
            },
          ],
          ErgoConfigs.ergoContractConfig.eventTriggerErgoTree,
          [
            {
              registerId: 4,
              value: Constant.from_coll_coll_byte([wid]),
            },
          ]
        )
      );

    const txJsonString: string =
      TestData.wrongTokenAmountRewardDistributionTxString(
        eventBoxes.map((box) => box.box_id().to_str()),
        watcherBoxes,
        this.bridgeFeeErgoTree,
        this.networkFeeErgoTree,
        this.testLockErgoTree
      );
    const tx = UnsignedTransaction.from_json(txJsonString);

    const reducedTx = ReducedTransaction.from_unsigned_tx(
      tx,
      inBoxes,
      ErgoBoxes.empty(),
      TestData.mockedErgoStateContext
    );

    const txBytes = reducedTx.sigma_serialize_bytes();
    const txId = tx.id().to_str();
    return new ErgoTransaction(
      txId,
      event.getId(),
      txBytes,
      eventBoxes.map((box) => box.sigma_serialize_bytes()),
      [],
      TransactionTypes.reward
    );
  };

  /**
   * generates a mocked token payment tx that burns some token
   * @param event token reward event trigger
   * @param eventBoxes event box and valid commitment boxes
   */
  static mockTokenBurningTokenPaymentTransaction = (
    event: EventTrigger,
    eventBoxes: ErgoBox[]
  ): ErgoTransaction => {
    const targetAddressErgoTree: string =
      ErgoUtils.addressStringToErgoTreeString(event.toAddress);
    const paymentTxInputBoxes: Uint8Array[] = [];
    const txInputBoxes: string[] = [];

    const inBoxes = ErgoBoxes.empty();
    eventBoxes.forEach((box) => {
      inBoxes.add(box);
      paymentTxInputBoxes.push(box.sigma_serialize_bytes());
      txInputBoxes.push(box.box_id().to_str());
    });
    const bankBoxes = this.mockBankBoxes();
    bankBoxes.boxes.forEach((box) => {
      inBoxes.add(box);
      paymentTxInputBoxes.push(box.sigma_serialize_bytes());
      txInputBoxes.push(box.box_id().to_str());
    });

    const watcherBoxes = event.WIDs.map((wid) =>
      Utils.hexStringToUint8Array(wid)
    )
      .concat(eventBoxes.slice(1).map((box) => InputBoxes.getErgoBoxWID(box)))
      .map((wid) =>
        TestData.mockWatcherPermitBox(
          100000n,
          [
            {
              tokenId: ErgoConfigs.ergoContractConfig.RWTId,
              amount: BigInt('1'),
            },
            {
              tokenId:
                '907a31bdadad63e44e5b3a132eb5be218e694270fae6fa55b197ecccac19f87e',
              amount: BigInt('1'),
            },
          ],
          ErgoConfigs.ergoContractConfig.eventTriggerErgoTree,
          [
            {
              registerId: 4,
              value: Constant.from_coll_coll_byte([wid]),
            },
          ]
        )
      );

    const txJsonString: string = TestData.tokenPaymentTransactionString(
      txInputBoxes,
      targetAddressErgoTree,
      watcherBoxes,
      this.bridgeFeeErgoTree,
      this.networkFeeErgoTree,
      this.testLockErgoTree,
      bankBoxes.boxes[0].tokens().get(1).id().to_str()
    );
    const tx = UnsignedTransaction.from_json(txJsonString);

    const reducedTx = ReducedTransaction.from_unsigned_tx(
      tx,
      inBoxes,
      ErgoBoxes.empty(),
      TestData.mockedErgoStateContext
    );

    const txBytes = reducedTx.sigma_serialize_bytes();
    const txId = tx.id().to_str();
    return new ErgoTransaction(
      txId,
      event.getId(),
      txBytes,
      paymentTxInputBoxes,
      [],
      TransactionTypes.payment
    );
  };

  /**
   * generates a mocked erg payment tx that burns some token
   * @param event token reward event trigger
   * @param eventBoxes event box and valid commitment boxes
   */
  static mockTokenBurningErgPaymentTransaction = (
    event: EventTrigger,
    eventBoxes: ErgoBox[]
  ): ErgoTransaction => {
    const targetAddressErgoTree: string =
      ErgoUtils.addressStringToErgoTreeString(event.toAddress);
    const paymentTxInputBoxes: Uint8Array[] = [];
    const txInputBoxes: string[] = [];

    const inBoxes = ErgoBoxes.empty();
    eventBoxes.forEach((box) => {
      inBoxes.add(box);
      paymentTxInputBoxes.push(box.sigma_serialize_bytes());
      txInputBoxes.push(box.box_id().to_str());
    });
    const bankBoxes = this.mockBankBoxes();
    bankBoxes.boxes.forEach((box) => {
      inBoxes.add(box);
      paymentTxInputBoxes.push(box.sigma_serialize_bytes());
      txInputBoxes.push(box.box_id().to_str());
    });

    const watcherBoxes = event.WIDs.map((wid) =>
      Utils.hexStringToUint8Array(wid)
    )
      .concat(eventBoxes.slice(1).map((box) => InputBoxes.getErgoBoxWID(box)))
      .map((wid) =>
        TestData.mockWatcherPermitBox(
          71528571n,
          [
            {
              tokenId: ErgoConfigs.ergoContractConfig.RWTId,
              amount: BigInt('1'),
            },
          ],
          ErgoConfigs.ergoContractConfig.eventTriggerErgoTree,
          [
            {
              registerId: 4,
              value: Constant.from_coll_coll_byte([wid]),
            },
          ]
        )
      );

    const txJsonString: string = TestData.ergPaymentTransactionString(
      txInputBoxes,
      targetAddressErgoTree,
      watcherBoxes,
      this.bridgeFeeErgoTree,
      this.networkFeeErgoTree,
      this.testLockErgoTree,
      bankBoxes.boxes[0].tokens().get(1).id().to_str()
    );
    const tx = UnsignedTransaction.from_json(txJsonString);

    const reducedTx = ReducedTransaction.from_unsigned_tx(
      tx,
      inBoxes,
      ErgoBoxes.empty(),
      TestData.mockedErgoStateContext
    );

    const txBytes = reducedTx.sigma_serialize_bytes();
    const txId = tx.id().to_str();
    return new ErgoTransaction(
      txId,
      event.getId(),
      txBytes,
      paymentTxInputBoxes,
      [],
      TransactionTypes.payment
    );
  };

  /**
   * generates a mocked token reward distribution tx that burns some token
   * @param event token reward event trigger
   * @param eventBoxes event box and valid commitment boxes
   */
  static mockTokenBurningTokenDistributionTransaction = (
    event: EventTrigger,
    eventBoxes: ErgoBox[]
  ): ErgoTransaction => {
    const rewardTxInputBoxes: Uint8Array[] = [];
    const txInputBoxes: string[] = [];

    const inBoxes = ErgoBoxes.empty();
    eventBoxes.forEach((box) => {
      inBoxes.add(box);
      rewardTxInputBoxes.push(box.sigma_serialize_bytes());
      txInputBoxes.push(box.box_id().to_str());
    });
    const bankBoxes = this.mockBankBoxes();
    bankBoxes.boxes.forEach((box) => {
      inBoxes.add(box);
      rewardTxInputBoxes.push(box.sigma_serialize_bytes());
      txInputBoxes.push(box.box_id().to_str());
    });

    const watcherBoxes = event.WIDs.map((wid) =>
      Utils.hexStringToUint8Array(wid)
    )
      .concat(eventBoxes.slice(1).map((box) => InputBoxes.getErgoBoxWID(box)))
      .map((wid) =>
        TestData.mockWatcherPermitBox(
          100000n,
          [
            {
              tokenId: ErgoConfigs.ergoContractConfig.RWTId,
              amount: BigInt('1'),
            },
            {
              tokenId:
                '907a31bdadad63e44e5b3a132eb5be218e694270fae6fa55b197ecccac19f87e',
              amount: BigInt('1'),
            },
          ],
          ErgoConfigs.ergoContractConfig.eventTriggerErgoTree,
          [
            {
              registerId: 4,
              value: Constant.from_coll_coll_byte([wid]),
            },
          ]
        )
      );

    const txJsonString: string = TestData.tokenDistributionTxString(
      txInputBoxes,
      watcherBoxes,
      this.bridgeFeeErgoTree,
      this.networkFeeErgoTree,
      this.testLockErgoTree,
      bankBoxes.boxes[0].tokens().get(1).id().to_str()
    );
    const tx = UnsignedTransaction.from_json(txJsonString);

    const reducedTx = ReducedTransaction.from_unsigned_tx(
      tx,
      inBoxes,
      ErgoBoxes.empty(),
      TestData.mockedErgoStateContext
    );

    const txBytes = reducedTx.sigma_serialize_bytes();
    const txId = tx.id().to_str();
    return new ErgoTransaction(
      txId,
      event.getId(),
      txBytes,
      rewardTxInputBoxes,
      [],
      TransactionTypes.reward
    );
  };

  /**
   * generates a mocked erg reward distribution tx that burns some token
   * @param event token reward event trigger
   * @param eventBoxes event box and valid commitment boxes
   */
  static mockTokenBurningErgDistributionTransaction = (
    event: EventTrigger,
    eventBoxes: ErgoBox[]
  ): ErgoTransaction => {
    const rewardTxInputBoxes: Uint8Array[] = [];
    const txInputBoxes: string[] = [];

    const inBoxes = ErgoBoxes.empty();
    eventBoxes.forEach((box) => {
      inBoxes.add(box);
      rewardTxInputBoxes.push(box.sigma_serialize_bytes());
      txInputBoxes.push(box.box_id().to_str());
    });
    const bankBoxes = this.mockBankBoxes();
    bankBoxes.boxes.forEach((box) => {
      inBoxes.add(box);
      rewardTxInputBoxes.push(box.sigma_serialize_bytes());
      txInputBoxes.push(box.box_id().to_str());
    });

    const watcherBoxes = event.WIDs.map((wid) =>
      Utils.hexStringToUint8Array(wid)
    )
      .concat(eventBoxes.slice(1).map((box) => InputBoxes.getErgoBoxWID(box)))
      .map((wid) =>
        TestData.mockWatcherPermitBox(
          71528571n,
          [
            {
              tokenId: ErgoConfigs.ergoContractConfig.RWTId,
              amount: BigInt('1'),
            },
          ],
          ErgoConfigs.ergoContractConfig.eventTriggerErgoTree,
          [
            {
              registerId: 4,
              value: Constant.from_coll_coll_byte([wid]),
            },
          ]
        )
      );

    const txJsonString: string = TestData.ergDistributionTxString(
      txInputBoxes,
      watcherBoxes,
      this.bridgeFeeErgoTree,
      this.networkFeeErgoTree,
      this.testLockErgoTree,
      bankBoxes.boxes[0].tokens().get(1).id().to_str()
    );
    const tx = UnsignedTransaction.from_json(txJsonString);

    const reducedTx = ReducedTransaction.from_unsigned_tx(
      tx,
      inBoxes,
      ErgoBoxes.empty(),
      TestData.mockedErgoStateContext
    );

    const txBytes = reducedTx.sigma_serialize_bytes();
    const txId = tx.id().to_str();
    return new ErgoTransaction(
      txId,
      event.getId(),
      txBytes,
      rewardTxInputBoxes,
      [],
      TransactionTypes.reward
    );
  };

  /**
   * generates a mocked reward distribution tx that distributes only RSN with wrong amount
   * @param event token reward event trigger
   * @param eventBoxes event box and valid commitment boxes
   */
  static mockWrongAmountRSNOnlyDistributionTransaction = (
    event: EventTrigger,
    eventBoxes: ErgoBox[]
  ): ErgoTransaction => {
    const rewardTxInputBoxes: Uint8Array[] = [];
    const rsnTokenId = rosenConfig.RSN;
    const txInputBoxes: string[] = [];

    const inBoxes = ErgoBoxes.empty();
    eventBoxes.forEach((box) => {
      inBoxes.add(box);
      rewardTxInputBoxes.push(box.sigma_serialize_bytes());
      txInputBoxes.push(box.box_id().to_str());
    });
    const bankBoxes = this.mockBankBoxes();
    bankBoxes.boxes.forEach((box) => {
      inBoxes.add(box);
      rewardTxInputBoxes.push(box.sigma_serialize_bytes());
      txInputBoxes.push(box.box_id().to_str());
    });

    const watcherBoxes = event.WIDs.map((wid) =>
      Utils.hexStringToUint8Array(wid)
    )
      .concat(eventBoxes.slice(1).map((box) => InputBoxes.getErgoBoxWID(box)))
      .map((wid) =>
        TestData.mockWatcherPermitBox(
          100000n,
          [
            {
              tokenId: ErgoConfigs.ergoContractConfig.RWTId,
              amount: BigInt('1'),
            },
            {
              tokenId: rsnTokenId,
              amount: BigInt('26857'),
            },
          ],
          ErgoConfigs.ergoContractConfig.eventTriggerErgoTree,
          [
            {
              registerId: 4,
              value: Constant.from_coll_coll_byte([wid]),
            },
          ]
        )
      );

    const txJsonString: string = TestData.mockWrongAmountRSNOnlyRewardTx(
      txInputBoxes,
      watcherBoxes,
      this.bridgeFeeErgoTree,
      this.networkFeeErgoTree,
      this.testLockErgoTree,
      bankBoxes.boxes[0].tokens().get(1).id().to_str(),
      rsnTokenId
    );
    const tx = UnsignedTransaction.from_json(txJsonString);

    const reducedTx = ReducedTransaction.from_unsigned_tx(
      tx,
      inBoxes,
      ErgoBoxes.empty(),
      TestData.mockedErgoStateContext
    );

    const txBytes = reducedTx.sigma_serialize_bytes();
    const txId = tx.id().to_str();
    return new ErgoTransaction(
      txId,
      event.getId(),
      txBytes,
      rewardTxInputBoxes,
      [],
      TransactionTypes.reward
    );
  };

  /**
   * generates a mocked payment transaction that transfers only RSN with wrong amount
   * @param event token reward event trigger
   * @param eventBoxes event box and valid commitment boxes
   */
  static mockWrongAmountRSNOnlyPaymentTransaction = (
    event: EventTrigger,
    eventBoxes: ErgoBox[]
  ): ErgoTransaction => {
    const paymentTxInputBoxes: Uint8Array[] = [];
    const targetAddressErgoTree: string =
      ErgoUtils.addressStringToErgoTreeString(event.toAddress);
    const rsnTokenId = rosenConfig.RSN;

    const txInputBoxes: string[] = [];

    const inBoxes = ErgoBoxes.empty();
    eventBoxes.forEach((box) => {
      inBoxes.add(box);
      paymentTxInputBoxes.push(box.sigma_serialize_bytes());
      txInputBoxes.push(box.box_id().to_str());
    });
    const bankBoxes = this.mockBankBoxes();
    bankBoxes.boxes.forEach((box) => {
      inBoxes.add(box);
      paymentTxInputBoxes.push(box.sigma_serialize_bytes());
      txInputBoxes.push(box.box_id().to_str());
    });

    const watcherBoxes = event.WIDs.map((wid) =>
      Utils.hexStringToUint8Array(wid)
    )
      .concat(eventBoxes.slice(1).map((box) => InputBoxes.getErgoBoxWID(box)))
      .map((wid) =>
        TestData.mockWatcherPermitBox(
          100000n,
          [
            {
              tokenId: ErgoConfigs.ergoContractConfig.RWTId,
              amount: BigInt('1'),
            },
            {
              tokenId:
                'db6df45d3ed738ff4ff48d3cdf50ba0e5c3018bc088430a33e700073d2390ba4',
              amount: BigInt('26857'),
            },
          ],
          ErgoConfigs.ergoContractConfig.eventTriggerErgoTree,
          [
            {
              registerId: 4,
              value: Constant.from_coll_coll_byte([wid]),
            },
          ]
        )
      );

    const txJsonString: string = TestData.mockWrongAmountRSNOnlyPaymentTx(
      txInputBoxes,
      targetAddressErgoTree,
      watcherBoxes,
      this.bridgeFeeErgoTree,
      this.networkFeeErgoTree,
      this.testLockErgoTree,
      bankBoxes.boxes[0].tokens().get(1).id().to_str(),
      rsnTokenId
    );
    const tx = UnsignedTransaction.from_json(txJsonString);

    const reducedTx = ReducedTransaction.from_unsigned_tx(
      tx,
      inBoxes,
      ErgoBoxes.empty(),
      TestData.mockedErgoStateContext
    );

    const txBytes = reducedTx.sigma_serialize_bytes();
    const txId = tx.id().to_str();
    return new ErgoTransaction(
      txId,
      event.getId(),
      txBytes,
      paymentTxInputBoxes,
      [],
      TransactionTypes.payment
    );
  };

  static guardNFTBox = ErgoBox.from_json(`{
        "boxId": "36cd39ea0c9f690f8f59fc0777e1039abdc614f7605c7d9631f1155275f006b1",
        "transactionId": "9a3fc65b7ad85254c101f873478a750f0b2b0328ef72889179652568f7c06004",
        "blockId": "12f27a7cec3314256d7a988f0c8cede17dd92421610d95fc630d9427e23608aa",
        "value": 75713805000000000,
        "index": 0,
        "globalIndex": 565519,
        "creationHeight": 262153,
        "settlementHeight": 262153,
        "ergoTree": "101004020e351002040208cd0279be667ef9dcbbac55a06295ce870b07029bfcdb2dce28d959f2815b16f81798ea02d192a39a8cc7a7017300730110010204020404040004c0fd4f05808c82f5f6030580b8c9e5ae040580f882ad16040204c0944004c0f407040004000580f882ad16d19683030191a38cc7a7019683020193c2b2a57300007473017302830108cdeeac93a38cc7b2a573030001978302019683040193b1a5730493c2a7c2b2a573050093958fa3730673079973089c73097e9a730a9d99a3730b730c0599c1a7c1b2a5730d00938cc7b2a5730e0001a390c1a7730f",
        "address": "MQTYtUqXyCGzHXmegwaJaqt8vb4yTRTRu8f3gNN35cogdrrkH8vSi5utw7iMuwRRDcZ8ge9wneTAsiXkVquYgk2SFpS5At38XmaE9yMEXcQGoXcvq6DWqgRQQeT1YS9Yxp3dh9AAvmdnXnNa2tN2n9q4t4N2V1TPYwD2eZWxD3RWBJqgDF8z8obSAkotcSY2873S6uRZGqA8q1Upe8HdmebRzuJLWSW9kEDm2vDbyiS81sJ9T8xErxqbsny2qCQKCYm5SiH8A6keDuBuZHwQ1B6w35Lzy3TwPH5hgasnrBeWuMJ6AhaQPtJU3TyW",
        "assets": [],
        "additionalRegisters": {},
        "spentTransactionId": "158642ac22fef3ee08b40b6f78c39564d3c2fb22bf8393ef6083c37225fdf4d8",
        "mainChain": true
    }`);

  /**
   * returns a mocked object of ErgoTransaction
   */
  static mockErgoTransaction = (): ErgoTransaction => {
    return mock(ErgoTransaction);
  };

  static mediumAddressAssets: AddressBalance = {
    nanoErgs: 223000000000n,
    tokens: [
      {
        tokenId:
          '0034c44f0c7a38f833190d44125ff9b3a0dd9dbb89138160182a930bc521db95',
        amount: 221000000000n,
      },
      {
        tokenId:
          '064c58ea394d41fada074a3c560a132467adf4ca1512c409c014c625ca285e9c',
        amount: 210000000n,
      },
      {
        tokenId: TestUtils.generateRandomId(),
        amount: 2210000000000000n,
      },
    ],
  };

  static highTokenAddressAssets: AddressBalance = {
    nanoErgs: 223000000000n,
    tokens: [
      {
        tokenId:
          '0034c44f0c7a38f833190d44125ff9b3a0dd9dbb89138160182a930bc521db95',
        amount: 999000000000n,
      },
      {
        tokenId:
          '064c58ea394d41fada074a3c560a132467adf4ca1512c409c014c625ca285e9c',
        amount: 210000000n,
      },
      {
        tokenId: TestUtils.generateRandomId(),
        amount: 2210n,
      },
    ],
  };

  static highErgAddressAssets: AddressBalance = {
    nanoErgs: 999000000000n,
    tokens: [
      {
        tokenId:
          '0034c44f0c7a38f833190d44125ff9b3a0dd9dbb89138160182a930bc521db95',
        amount: 221000000000n,
      },
      {
        tokenId:
          '064c58ea394d41fada074a3c560a132467adf4ca1512c409c014c625ca285e9c',
        amount: 210000000n,
      },
      {
        tokenId: TestUtils.generateRandomId(),
        amount: 2210n,
      },
    ],
  };

  /**
   * generates 3 input boxes for ergo bank address with amount of erg greater than high threshold
   */
  static mockHighErgAssetsAndBankBoxes = (): [
    AddressBalance,
    CoveringErgoBoxes
  ] => {
    const tokenId1 =
      '0034c44f0c7a38f833190d44125ff9b3a0dd9dbb89138160182a930bc521db95';
    const tokenId2 =
      '064c58ea394d41fada074a3c560a132467adf4ca1512c409c014c625ca285e9c';
    const randomTokenId =
      '079532f131a0e3b99247c4be2371a34858f3f3134d1c1231b517c4da47ab901a';

    const box1Tokens: Tokens = new Tokens();
    box1Tokens.add(
      new Token(
        TokenId.from_str(tokenId1),
        TokenAmount.from_i64(I64.from_str('2000000000'))
      )
    );
    box1Tokens.add(
      new Token(
        TokenId.from_str(randomTokenId),
        TokenAmount.from_i64(I64.from_str('1000000000'))
      )
    );
    const box1: ErgoBox = new ErgoBox(
      this.ergToBoxValue(400),
      this.testBlockchainHeight + 5,
      ErgoUtils.addressStringToContract(this.testLockAddress),
      TxId.from_str(TestUtils.generateRandomId()),
      0,
      box1Tokens
    );
    const box2Tokens: Tokens = new Tokens();
    box2Tokens.add(
      new Token(
        TokenId.from_str(tokenId2),
        TokenAmount.from_i64(I64.from_str('110000000'))
      )
    );
    const box2: ErgoBox = new ErgoBox(
      this.ergToBoxValue(200),
      this.testBlockchainHeight,
      ErgoUtils.addressStringToContract(this.testLockAddress),
      TxId.from_str(TestUtils.generateRandomId()),
      0,
      box2Tokens
    );
    const box3Tokens: Tokens = new Tokens();
    box3Tokens.add(
      new Token(
        TokenId.from_str(tokenId2),
        TokenAmount.from_i64(I64.from_str('110000000'))
      )
    );
    const box3: ErgoBox = new ErgoBox(
      this.ergToBoxValue(200),
      this.testBlockchainHeight + 20,
      ErgoUtils.addressStringToContract(this.testLockAddress),
      TxId.from_str(TestUtils.generateRandomId()),
      2,
      box3Tokens
    );

    const bankAssets: AddressBalance = {
      nanoErgs: 800000000000n,
      tokens: [
        {
          tokenId: tokenId1,
          amount: 2000000000n,
        },
        {
          tokenId: tokenId2,
          amount: 220000000n,
        },
        {
          tokenId: randomTokenId,
          amount: 1000000000n,
        },
      ],
    };
    const bankBoxes: CoveringErgoBoxes = {
      covered: true,
      boxes: [box1, box2, box3],
    };
    return [bankAssets, bankBoxes];
  };

  /**
   * generates 3 input boxes for ergo bank address with amount of erg greater than high threshold
   */
  static mockHighTokenBankAssetsAndBoxes = (): [
    AddressBalance,
    CoveringErgoBoxes
  ] => {
    const tokenId1 =
      '0034c44f0c7a38f833190d44125ff9b3a0dd9dbb89138160182a930bc521db95';
    const tokenId2 =
      '064c58ea394d41fada074a3c560a132467adf4ca1512c409c014c625ca285e9c';
    const randomTokenId =
      '079532f131a0e3b99247c4be2371a34858f3f3134d1c1231b517c4da47ab901a';

    const box1Tokens: Tokens = new Tokens();
    box1Tokens.add(
      new Token(
        TokenId.from_str(tokenId1),
        TokenAmount.from_i64(I64.from_str('2000000000'))
      )
    );
    box1Tokens.add(
      new Token(
        TokenId.from_str(randomTokenId),
        TokenAmount.from_i64(I64.from_str('1000000000'))
      )
    );
    const box1: ErgoBox = new ErgoBox(
      this.ergToBoxValue(400),
      this.testBlockchainHeight + 5,
      ErgoUtils.addressStringToContract(this.testLockAddress),
      TxId.from_str(TestUtils.generateRandomId()),
      0,
      box1Tokens
    );
    const box2Tokens: Tokens = new Tokens();
    box2Tokens.add(
      new Token(
        TokenId.from_str(tokenId2),
        TokenAmount.from_i64(I64.from_str('280000000'))
      )
    );
    const box2: ErgoBox = new ErgoBox(
      this.ergToBoxValue(200),
      this.testBlockchainHeight,
      ErgoUtils.addressStringToContract(this.testLockAddress),
      TxId.from_str(TestUtils.generateRandomId()),
      0,
      box2Tokens
    );
    const box3Tokens: Tokens = new Tokens();
    box3Tokens.add(
      new Token(
        TokenId.from_str(tokenId2),
        TokenAmount.from_i64(I64.from_str('220000000'))
      )
    );
    const box3: ErgoBox = new ErgoBox(
      this.ergToBoxValue(200),
      this.testBlockchainHeight + 20,
      ErgoUtils.addressStringToContract(this.testLockAddress),
      TxId.from_str(TestUtils.generateRandomId()),
      2,
      box3Tokens
    );

    const bankAssets: AddressBalance = {
      nanoErgs: 800000000000n,
      tokens: [
        {
          tokenId: tokenId1,
          amount: 2000000000n,
        },
        {
          tokenId: tokenId2,
          amount: 500000000n,
        },
        {
          tokenId: randomTokenId,
          amount: 1000000000n,
        },
      ],
    };
    const bankBoxes: CoveringErgoBoxes = {
      covered: true,
      boxes: [box1, box2, box3],
    };
    return [bankAssets, bankBoxes];
  };

  /**
   * generates a mocked cold storage transaction with no problem
   * @param bankBoxes test bank boxes (used for inputs)
   */
  static mockFineColdStorageTransaction = (
    bankBoxes: ErgoBox[]
  ): ErgoTransaction => {
    const coldAddressErgoTree: string = ErgoUtils.addressStringToErgoTreeString(
      ErgoConfigs.coldAddress
    );

    const inBoxes = ErgoBoxes.empty();
    bankBoxes.forEach((box) => inBoxes.add(box));

    const txJsonString: string = TestData.mockFineColdStorageTx(
      bankBoxes.map((box) => box.box_id().to_str()),
      coldAddressErgoTree,
      this.testLockErgoTree
    );
    const tx = UnsignedTransaction.from_json(txJsonString);

    const reducedTx = ReducedTransaction.from_unsigned_tx(
      tx,
      inBoxes,
      ErgoBoxes.empty(),
      TestData.mockedErgoStateContext
    );

    const txBytes = reducedTx.sigma_serialize_bytes();
    const txId = tx.id().to_str();
    return new ErgoTransaction(
      txId,
      '',
      txBytes,
      bankBoxes.map((box) => box.sigma_serialize_bytes()),
      [],
      TransactionTypes.coldStorage
    );
  };

  /**
   * generates a mocked cold storage transaction that has additional output box
   * @param bankBoxes test bank boxes (used for inputs)
   */
  static mock4outBoxesColdStorageTransaction = (
    bankBoxes: ErgoBox[]
  ): ErgoTransaction => {
    const coldAddressErgoTree: string = ErgoUtils.addressStringToErgoTreeString(
      ErgoConfigs.coldAddress
    );

    const inBoxes = ErgoBoxes.empty();
    bankBoxes.forEach((box) => inBoxes.add(box));

    const txJsonString: string = TestData.mockAdditionalBoxColdStorageTx(
      bankBoxes.map((box) => box.box_id().to_str()),
      coldAddressErgoTree,
      this.testLockErgoTree
    );
    const tx = UnsignedTransaction.from_json(txJsonString);

    const reducedTx = ReducedTransaction.from_unsigned_tx(
      tx,
      inBoxes,
      ErgoBoxes.empty(),
      TestData.mockedErgoStateContext
    );

    const txBytes = reducedTx.sigma_serialize_bytes();
    const txId = tx.id().to_str();
    return new ErgoTransaction(
      txId,
      '',
      txBytes,
      bankBoxes.map((box) => box.sigma_serialize_bytes()),
      [],
      TransactionTypes.coldStorage
    );
  };

  /**
   * generates a mocked cold storage transaction with invalid coldBox ergoTree
   * @param bankBoxes test bank boxes (used for inputs)
   */
  static mockInvalidColdAddressColdStorageTransaction = (
    bankBoxes: ErgoBox[]
  ): ErgoTransaction => {
    const invalidErgoTree: string = ErgoUtils.addressStringToErgoTreeString(
      ErgoConfigs.bridgeFeeRepoAddress
    );

    const inBoxes = ErgoBoxes.empty();
    bankBoxes.forEach((box) => inBoxes.add(box));

    const txJsonString: string = TestData.mockFineColdStorageTx(
      bankBoxes.map((box) => box.box_id().to_str()),
      invalidErgoTree,
      this.testLockErgoTree
    );
    const tx = UnsignedTransaction.from_json(txJsonString);

    const reducedTx = ReducedTransaction.from_unsigned_tx(
      tx,
      inBoxes,
      ErgoBoxes.empty(),
      TestData.mockedErgoStateContext
    );

    const txBytes = reducedTx.sigma_serialize_bytes();
    const txId = tx.id().to_str();
    return new ErgoTransaction(
      txId,
      '',
      txBytes,
      bankBoxes.map((box) => box.sigma_serialize_bytes()),
      [],
      TransactionTypes.coldStorage
    );
  };

  /**
   * generates a mocked cold storage transaction with invalid changeBox ergoTree
   * @param bankBoxes test bank boxes (used for inputs)
   */
  static mockInvalidChangeBoxAddressColdStorageTransaction = (
    bankBoxes: ErgoBox[]
  ): ErgoTransaction => {
    const coldAddressErgoTree: string = ErgoUtils.addressStringToErgoTreeString(
      ErgoConfigs.coldAddress
    );
    const invalidErgoTree: string = ErgoUtils.addressStringToErgoTreeString(
      ErgoConfigs.bridgeFeeRepoAddress
    );

    const inBoxes = ErgoBoxes.empty();
    bankBoxes.forEach((box) => inBoxes.add(box));

    const txJsonString: string = TestData.mockFineColdStorageTx(
      bankBoxes.map((box) => box.box_id().to_str()),
      coldAddressErgoTree,
      invalidErgoTree
    );
    const tx = UnsignedTransaction.from_json(txJsonString);

    const reducedTx = ReducedTransaction.from_unsigned_tx(
      tx,
      inBoxes,
      ErgoBoxes.empty(),
      TestData.mockedErgoStateContext
    );

    const txBytes = reducedTx.sigma_serialize_bytes();
    const txId = tx.id().to_str();
    return new ErgoTransaction(
      txId,
      '',
      txBytes,
      bankBoxes.map((box) => box.sigma_serialize_bytes()),
      [],
      TransactionTypes.coldStorage
    );
  };

  /**
   * generates a mocked cold storage transaction with changeBox containing register
   * @param bankBoxes test bank boxes (used for inputs)
   */
  static mockColdStorageTransactionWithRegisters = (
    bankBoxes: ErgoBox[]
  ): ErgoTransaction => {
    const coldAddressErgoTree: string = ErgoUtils.addressStringToErgoTreeString(
      ErgoConfigs.coldAddress
    );

    const inBoxes = ErgoBoxes.empty();
    bankBoxes.forEach((box) => inBoxes.add(box));

    const txJsonString: string = TestData.mockColdStorageTxWithRegister(
      bankBoxes.map((box) => box.box_id().to_str()),
      coldAddressErgoTree,
      this.testLockErgoTree
    );
    const tx = UnsignedTransaction.from_json(txJsonString);

    const reducedTx = ReducedTransaction.from_unsigned_tx(
      tx,
      inBoxes,
      ErgoBoxes.empty(),
      TestData.mockedErgoStateContext
    );

    const txBytes = reducedTx.sigma_serialize_bytes();
    const txId = tx.id().to_str();
    return new ErgoTransaction(
      txId,
      '',
      txBytes,
      bankBoxes.map((box) => box.sigma_serialize_bytes()),
      [],
      TransactionTypes.coldStorage
    );
  };

  /**
   * generates a mocked cold storage transaction with additional erg for tx fee
   * @param bankBoxes test bank boxes (used for inputs)
   */
  static mockColdStorageTransactionWithAdditionalFee = (
    bankBoxes: ErgoBox[]
  ): ErgoTransaction => {
    const coldAddressErgoTree: string = ErgoUtils.addressStringToErgoTreeString(
      ErgoConfigs.coldAddress
    );

    const inBoxes = ErgoBoxes.empty();
    bankBoxes.forEach((box) => inBoxes.add(box));

    const txJsonString: string = TestData.mockColdStorageTxWithAdditionalFee(
      bankBoxes.map((box) => box.box_id().to_str()),
      coldAddressErgoTree,
      this.testLockErgoTree
    );
    const tx = UnsignedTransaction.from_json(txJsonString);

    const reducedTx = ReducedTransaction.from_unsigned_tx(
      tx,
      inBoxes,
      ErgoBoxes.empty(),
      TestData.mockedErgoStateContext
    );

    const txBytes = reducedTx.sigma_serialize_bytes();
    const txId = tx.id().to_str();
    return new ErgoTransaction(
      txId,
      '',
      txBytes,
      bankBoxes.map((box) => box.sigma_serialize_bytes()),
      [],
      TransactionTypes.coldStorage
    );
  };

  /**
   * generates a mocked cold storage transaction resulting in erg less than its low threshold
   * @param bankBoxes test bank boxes (used for inputs)
   */
  static mockLowErgColdStorageTransaction = (
    bankBoxes: ErgoBox[]
  ): ErgoTransaction => {
    const coldAddressErgoTree: string = ErgoUtils.addressStringToErgoTreeString(
      ErgoConfigs.coldAddress
    );

    const inBoxes = ErgoBoxes.empty();
    bankBoxes.forEach((box) => inBoxes.add(box));

    const txJsonString: string = TestData.mockLowErgColdStorageTx(
      bankBoxes.map((box) => box.box_id().to_str()),
      coldAddressErgoTree,
      this.testLockErgoTree
    );
    const tx = UnsignedTransaction.from_json(txJsonString);

    const reducedTx = ReducedTransaction.from_unsigned_tx(
      tx,
      inBoxes,
      ErgoBoxes.empty(),
      TestData.mockedErgoStateContext
    );

    const txBytes = reducedTx.sigma_serialize_bytes();
    const txId = tx.id().to_str();
    return new ErgoTransaction(
      txId,
      '',
      txBytes,
      bankBoxes.map((box) => box.sigma_serialize_bytes()),
      [],
      TransactionTypes.coldStorage
    );
  };

  /**
   * generates a mocked cold storage transaction resulting in token less than its low threshold
   * @param bankBoxes test bank boxes (used for inputs)
   */
  static mockLowTokenColdStorageTransaction = (
    bankBoxes: ErgoBox[]
  ): ErgoTransaction => {
    const coldAddressErgoTree: string = ErgoUtils.addressStringToErgoTreeString(
      ErgoConfigs.coldAddress
    );

    const inBoxes = ErgoBoxes.empty();
    bankBoxes.forEach((box) => inBoxes.add(box));

    const txJsonString: string = TestData.mockLowTokenColdStorageTx(
      bankBoxes.map((box) => box.box_id().to_str()),
      coldAddressErgoTree,
      this.testLockErgoTree
    );
    const tx = UnsignedTransaction.from_json(txJsonString);

    const reducedTx = ReducedTransaction.from_unsigned_tx(
      tx,
      inBoxes,
      ErgoBoxes.empty(),
      TestData.mockedErgoStateContext
    );

    const txBytes = reducedTx.sigma_serialize_bytes();
    const txId = tx.id().to_str();
    return new ErgoTransaction(
      txId,
      '',
      txBytes,
      bankBoxes.map((box) => box.sigma_serialize_bytes()),
      [],
      TransactionTypes.coldStorage
    );
  };

  /**
   * generates a mocked cold storage transaction resulting in erg more than its high threshold
   * @param bankBoxes test bank boxes (used for inputs)
   */
  static mockHighErgColdStorageTransaction = (
    bankBoxes: ErgoBox[]
  ): ErgoTransaction => {
    const coldAddressErgoTree: string = ErgoUtils.addressStringToErgoTreeString(
      ErgoConfigs.coldAddress
    );

    const inBoxes = ErgoBoxes.empty();
    bankBoxes.forEach((box) => inBoxes.add(box));

    const txJsonString: string = TestData.mockHighErgColdStorageTx(
      bankBoxes.map((box) => box.box_id().to_str()),
      coldAddressErgoTree,
      this.testLockErgoTree
    );
    const tx = UnsignedTransaction.from_json(txJsonString);

    const reducedTx = ReducedTransaction.from_unsigned_tx(
      tx,
      inBoxes,
      ErgoBoxes.empty(),
      TestData.mockedErgoStateContext
    );

    const txBytes = reducedTx.sigma_serialize_bytes();
    const txId = tx.id().to_str();
    return new ErgoTransaction(
      txId,
      '',
      txBytes,
      bankBoxes.map((box) => box.sigma_serialize_bytes()),
      [],
      TransactionTypes.coldStorage
    );
  };

  /**
   * mock two transaction as they are pending in mempool
   */
  static mockTwoMempoolTx = (
    trackingInputBox: Box,
    targetBox: ErgoBox
  ): MempoolTransactions => {
    const randomMempoolTx = JSON.parse(
      TestData.randomMempoolTx
    ) as MempoolTransaction;

    const mempoolTx = JSON.parse(
      TestData.mockMempoolTx(
        TestUtils.generateRandomId(),
        trackingInputBox.boxId,
        trackingInputBox.ergoTree,
        trackingInputBox.address,
        JsonBI.stringify(this.convertErgoBoxToBoxObject(targetBox))
      )
    ) as MempoolTransaction;

    return {
      items: [randomMempoolTx, mempoolTx],
      total: 2,
    };
  };

  /**
   * mock a signed transaction with its lockErgoTree
   */
  static mockSignedTxWithLockErgoTree = (): {
    tx: ErgoTransaction;
    ergoTree: string;
  } => {
    const lockErgoTree =
      '100304000e20a6ac381e6fa99929fd1477b3ba9499790a775e91d4c14c5aa86e9a118dfac8530400d801d601b2db6501fe730000ea02d1aedb63087201d901024d0e938c720201730198b2e4c672010510730200ade4c67201041ad901020ecdee7202';
    const ergoTx = ErgoTransaction.fromJson(TestData.signedErgoTransaction);

    return {
      tx: ergoTx,
      ergoTree: lockErgoTree,
    };
  };

  /**
   * generates a mocked payment transaction object
   */
  static mockEmptyPaymentTransactionObject = (
    txType: string,
    eventId = ''
  ): ErgoTransaction => {
    const emptyTxBytes = Buffer.from('');
    const txId = TestUtils.generateRandomId();
    return new ErgoTransaction(txId, eventId, emptyTxBytes, [], [], txType);
  };

  /**
   * generates a mocked reward distribution tx
   * @param event token reward event trigger
   * @param eventBoxes event box and valid commitment boxes
   */
  static mockFineTokenPaymentTransaction = (
    event: EventTrigger,
    eventBoxes: ErgoBox[]
  ): ErgoTransaction => {
    const targetAddressErgoTree: string =
      ErgoUtils.addressStringToErgoTreeString(event.toAddress);
    const paymentTxInputBoxes: Uint8Array[] = [];
    const txInputBoxes: string[] = [];

    const inBoxes = ErgoBoxes.empty();
    eventBoxes.forEach((box) => {
      inBoxes.add(box);
      paymentTxInputBoxes.push(box.sigma_serialize_bytes());
      txInputBoxes.push(box.box_id().to_str());
    });
    const bankBoxes = this.mockBankBoxes();
    bankBoxes.boxes.forEach((box) => {
      inBoxes.add(box);
      paymentTxInputBoxes.push(box.sigma_serialize_bytes());
      txInputBoxes.push(box.box_id().to_str());
    });

    const watcherBoxes = event.WIDs.map((wid) =>
      Utils.hexStringToUint8Array(wid)
    )
      .concat(eventBoxes.slice(1).map((box) => InputBoxes.getErgoBoxWID(box)))
      .map((wid) =>
        TestData.mockWatcherPermitBox(
          100000n,
          [
            {
              tokenId: ErgoConfigs.ergoContractConfig.RWTId,
              amount: BigInt('1'),
            },
<<<<<<< HEAD
=======
            {
              tokenId:
                '907a31bdadad63e44e5b3a132eb5be218e694270fae6fa55b197ecccac19f87e',
              amount: BigInt('1'),
            },
>>>>>>> d5846288
          ],
          ErgoConfigs.ergoContractConfig.eventTriggerErgoTree,
          [
            {
              registerId: 4,
              value: Constant.from_coll_coll_byte([wid]),
            },
          ]
        )
      );

    const txJsonString: string =
      TestData.tokenTransferringErgPaymentTransactionString(
        txInputBoxes,
        targetAddressErgoTree,
        watcherBoxes,
        this.bridgeFeeErgoTree,
        this.networkFeeErgoTree,
        this.testLockErgoTree
      );
    const tx = UnsignedTransaction.from_json(txJsonString);

    const reducedTx = ReducedTransaction.from_unsigned_tx(
      tx,
      inBoxes,
      ErgoBoxes.empty(),
      TestData.mockedErgoStateContext
    );

    const txBytes = reducedTx.sigma_serialize_bytes();
    const txId = tx.id().to_str();
    return new ErgoTransaction(
      txId,
      event.getId(),
      txBytes,
      paymentTxInputBoxes,
      [],
      TransactionTypes.payment
    );
  };

  /**
   * generates a mocked payment tx with wrong txId in R4
   * @param event token reward event trigger
   * @param eventBoxes event box and valid commitment boxes
   */
  static mockWrongR4PaymentTransaction = (
    event: EventTrigger,
    eventBoxes: ErgoBox[]
  ): ErgoTransaction => {
    const targetAddressErgoTree: string =
      ErgoUtils.addressStringToErgoTreeString(event.toAddress);
    const paymentTxInputBoxes: Uint8Array[] = [];
    const txInputBoxes: string[] = [];

    const inBoxes = ErgoBoxes.empty();
    eventBoxes.forEach((box) => {
      inBoxes.add(box);
      paymentTxInputBoxes.push(box.sigma_serialize_bytes());
      txInputBoxes.push(box.box_id().to_str());
    });
    const bankBoxes = this.mockBankBoxes();
    bankBoxes.boxes.forEach((box) => {
      inBoxes.add(box);
      paymentTxInputBoxes.push(box.sigma_serialize_bytes());
      txInputBoxes.push(box.box_id().to_str());
    });

    const watcherBoxes = event.WIDs.map((wid) =>
      Utils.hexStringToUint8Array(wid)
    )
      .concat(eventBoxes.slice(1).map((box) => InputBoxes.getErgoBoxWID(box)))
      .map((wid) =>
        TestData.mockWatcherPermitBox(
          100000n,
          [
            {
              tokenId: ErgoConfigs.ergoContractConfig.RWTId,
              amount: BigInt('1'),
            },
          ],
          ErgoConfigs.ergoContractConfig.eventTriggerErgoTree,
          [
            {
              registerId: 4,
              value: Constant.from_coll_coll_byte([wid]),
            },
          ]
        )
      );

    const txJsonString: string = TestData.wrongR4PaymentTransactionString(
      txInputBoxes,
      targetAddressErgoTree,
      watcherBoxes,
      this.bridgeFeeErgoTree,
      this.networkFeeErgoTree,
      this.testLockErgoTree
    );
    const tx = UnsignedTransaction.from_json(txJsonString);

    const reducedTx = ReducedTransaction.from_unsigned_tx(
      tx,
      inBoxes,
      ErgoBoxes.empty(),
      TestData.mockedErgoStateContext
    );

    const txBytes = reducedTx.sigma_serialize_bytes();
    const txId = tx.id().to_str();
    return new ErgoTransaction(
      txId,
      event.getId(),
      txBytes,
      paymentTxInputBoxes,
      [],
      TransactionTypes.payment
    );
  };

  /**
   * generates a valid mocked erg reward distribution tx
   * @param event token reward event trigger
   * @param eventBoxes event box and valid commitment boxes
   */
  static mockFineTokenDistributionTransaction = (
    event: EventTrigger,
    eventBoxes: ErgoBox[]
  ): ErgoTransaction => {
    const rewardTxInputBoxes: Uint8Array[] = [];
    const txInputBoxes: string[] = [];

    const inBoxes = ErgoBoxes.empty();
    eventBoxes.forEach((box) => {
      inBoxes.add(box);
      rewardTxInputBoxes.push(box.sigma_serialize_bytes());
      txInputBoxes.push(box.box_id().to_str());
    });
    const bankBoxes = this.mockBankBoxes();
    bankBoxes.boxes.forEach((box) => {
      inBoxes.add(box);
      rewardTxInputBoxes.push(box.sigma_serialize_bytes());
      txInputBoxes.push(box.box_id().to_str());
    });

    const watcherBoxes = event.WIDs.map((wid) =>
      Utils.hexStringToUint8Array(wid)
    )
      .concat(eventBoxes.slice(1).map((box) => InputBoxes.getErgoBoxWID(box)))
      .map((wid) =>
        TestData.mockWatcherPermitBox(
          100000n,
          [
            {
              tokenId: ErgoConfigs.ergoContractConfig.RWTId,
              amount: BigInt('1'),
            },
            {
              tokenId:
                '907a31bdadad63e44e5b3a132eb5be218e694270fae6fa55b197ecccac19f87e',
              amount: BigInt('1'),
            },
          ],
          ErgoConfigs.ergoContractConfig.eventTriggerErgoTree,
          [
            {
              registerId: 4,
              value: Constant.from_coll_coll_byte([wid]),
            },
          ]
        )
      );

    const txJsonString: string = TestData.fineTokenRewardDistributionTxString(
      txInputBoxes,
      watcherBoxes,
      this.bridgeFeeErgoTree,
      this.networkFeeErgoTree,
      this.testLockErgoTree
    );
    const tx = UnsignedTransaction.from_json(txJsonString);

    const reducedTx = ReducedTransaction.from_unsigned_tx(
      tx,
      inBoxes,
      ErgoBoxes.empty(),
      TestData.mockedErgoStateContext
    );

    const txBytes = reducedTx.sigma_serialize_bytes();
    const txId = tx.id().to_str();
    return new ErgoTransaction(
      txId,
      event.getId(),
      txBytes,
      rewardTxInputBoxes,
      [],
      TransactionTypes.reward
    );
  };
<<<<<<< HEAD
=======

  static sampleExplorerTx: ExplorerTransaction = JSON.parse(
    TestData.sampleExplorerTransaction
  );
  static convertedNodeTx: NodeTransaction = JSON.parse(
    TestData.convertedNodeTransaction
  );
>>>>>>> d5846288
}

export default TestBoxes;<|MERGE_RESOLUTION|>--- conflicted
+++ resolved
@@ -2902,14 +2902,11 @@
               tokenId: ErgoConfigs.ergoContractConfig.RWTId,
               amount: BigInt('1'),
             },
-<<<<<<< HEAD
-=======
             {
               tokenId:
                 '907a31bdadad63e44e5b3a132eb5be218e694270fae6fa55b197ecccac19f87e',
               amount: BigInt('1'),
             },
->>>>>>> d5846288
           ],
           ErgoConfigs.ergoContractConfig.eventTriggerErgoTree,
           [
@@ -3110,8 +3107,6 @@
       TransactionTypes.reward
     );
   };
-<<<<<<< HEAD
-=======
 
   static sampleExplorerTx: ExplorerTransaction = JSON.parse(
     TestData.sampleExplorerTransaction
@@ -3119,7 +3114,6 @@
   static convertedNodeTx: NodeTransaction = JSON.parse(
     TestData.convertedNodeTransaction
   );
->>>>>>> d5846288
 }
 
 export default TestBoxes;