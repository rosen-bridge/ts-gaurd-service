--- conflicted
+++ resolved
@@ -6,12 +6,6 @@
 import ErgoUtils from "../../../src/chains/ergo/helpers/ErgoUtils";
 import { mockGetCoveringErgAndTokenForErgoTree, resetMockedExplorerApi } from "./mocked/MockedExplorer";
 import { beforeEach } from "mocha";
-<<<<<<< HEAD
-import { mockGetEventBox, mockGetEventValidCommitments, resetMockedRewardBoxes } from "./mocked/MockedRewardBoxes";
-import { anything } from "ts-mockito";
-import Reward from "../../../src/chains/ergo/Reward";
-import { accountsWithdrawalsAll } from "@blockfrost/blockfrost-js/lib/endpoints/api/accounts";
-=======
 import {
     mockGetEventBox,
     mockGetEventValidCommitments,
@@ -20,7 +14,6 @@
 } from "./mocked/MockedInputBoxes";
 import { anything, spy, when } from "ts-mockito";
 import ErgoConfigs from "../../../src/chains/ergo/helpers/ErgoConfigs";
->>>>>>> f18b19d5
 
 describe("ErgoChain",  () => {
     const testBankAddress = TestBoxes.testBankAddress
