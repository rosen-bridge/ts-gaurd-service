--- conflicted
+++ resolved
@@ -341,18 +341,6 @@
 
     })
 
-<<<<<<< HEAD
-    // describe("requestToSignTransaction ergo", () => {
-    //     it("test", async () => {
-    //         const mockedEvent: EventTrigger = TestBoxes.mockTokenRewardEventTrigger()
-    //         const eventBoxAndCommitments = TestBoxes.mockEventBoxWithSomeCommitments()
-    //         const tx = TestBoxes.mockTokenBurningTokenDistributionTransaction(mockedEvent, eventBoxAndCommitments)
-    //         const ergoChain: ErgoChain = new ErgoChain()
-    //         await ergoChain.requestToSignTransaction(tx)
-    //     })
-    // })
-
-=======
     describe("verifyEventWithPayment", () => {
         const observationTx = JSON.parse(TestData.mockedObservationTx)
         const nonObservationTx = JSON.parse(TestData.mockedNonObservationTx)
@@ -558,5 +546,5 @@
             expect(isValid).to.be.false
         })
     })
->>>>>>> 5e05b7a5
+
 })