import ErgoChain from "../../../src/chains/ergo/ErgoChain";
import { EventTrigger } from "../../../src/models/Models";
import TestBoxes from "./testUtils/TestBoxes";
import { expect } from "chai";
<<<<<<< HEAD
import { CoveringErgoBoxes, ExplorerTransaction } from "../../../src/chains/ergo/models/Interfaces";
import Utils from "../../../src/chains/ergo/helpers/Utils";
import {
    mockExplorerGetConfirmedTx,
    mockGetCoveringErgAndTokenForErgoTree,
    resetMockedExplorerApi
} from "./mocked/MockedExplorer";
import { beforeEach } from "mocha";
import { mockGetEventBox, mockGetEventValidCommitments, resetMockedRewardBoxes } from "./mocked/MockedRewardBoxes";
import { anything } from "ts-mockito";
import Reward from "../../../src/chains/ergo/Reward";
import TestData from "./testUtils/TestData";
=======
import { CoveringErgoBoxes } from "../../../src/chains/ergo/models/Interfaces";
import ErgoUtils from "../../../src/chains/ergo/helpers/ErgoUtils";
import { mockGetCoveringErgAndTokenForErgoTree, resetMockedExplorerApi } from "./mocked/MockedExplorer";
import { beforeEach } from "mocha";
import {
    mockGetEventBox,
    mockGetEventValidCommitments,
    mockGetRSNRatioCoef,
    resetMockedInputBoxes
} from "./mocked/MockedInputBoxes";
import { anything, spy, when } from "ts-mockito";
import ErgoConfigs from "../../../src/chains/ergo/helpers/ErgoConfigs";
>>>>>>> 734e8d15

describe("ErgoChain",  () => {
    const testBankAddress = TestBoxes.testBankAddress
    const testBankErgoTree: string = ErgoUtils.addressStringToErgoTreeString(testBankAddress)

    describe("generateTransaction", () => {
        // mock getting bankBoxes
        const bankBoxes: CoveringErgoBoxes = TestBoxes.mockBankBoxes()
        const eventBoxAndCommitments = TestBoxes.mockEventBoxWithSomeCommitments()

        beforeEach("mock ExplorerApi", function() {
            resetMockedExplorerApi()
            mockGetCoveringErgAndTokenForErgoTree(testBankErgoTree, bankBoxes)
            resetMockedInputBoxes()
            mockGetEventBox(anything(), eventBoxAndCommitments[0])
            mockGetEventValidCommitments(anything(), eventBoxAndCommitments.slice(1))
        })

        /**
         * Target: testing generateTransaction
         * Dependencies:
         *    ExplorerApi
         *    NodeApi
         * Expected Output:
         *    The function should construct a valid tx successfully
         *    It should also verify it successfully
         */
        it("should generate an Erg payment tx and verify it successfully", async () => {
            // mock erg payment event
            const mockedEvent: EventTrigger = TestBoxes.mockErgPaymentEventTrigger()
            mockGetRSNRatioCoef(anything(), [BigInt(0), BigInt(100000)])

            // run test
            const ergoChain: ErgoChain = new ErgoChain()
            const tx = await ergoChain.generateTransaction(mockedEvent)

            // verify tx
            const isValid = await ergoChain.verifyTransactionWithEvent(tx, mockedEvent)
            expect(isValid).to.be.true
        })

        /**
         * Target: testing generateTransaction
         * Dependencies:
         *    ExplorerApi
         *    NodeApi
         * Expected Output:
         *    The function should construct a valid tx successfully
         *    It should also verify it successfully
         */
        it("should generate a token payment tx and verify it successfully", async () => {
            // mock token payment event
            const mockedEvent: EventTrigger = TestBoxes.mockTokenPaymentEventTrigger()
            mockGetRSNRatioCoef(anything(), [BigInt(0), BigInt(100000)])

            // run test
            const ergoChain: ErgoChain = new ErgoChain()
            const tx = await ergoChain.generateTransaction(mockedEvent)

            // verify tx
            const isValid = await ergoChain.verifyTransactionWithEvent(tx, mockedEvent)
            expect(isValid).to.be.true
        })

        /**
         * Target: testing generateTransaction
         * Dependencies:
         *    ExplorerApi
         *    NodeApi
         * Expected Output:
         *    The function should construct a valid tx successfully
         *    It should also verify it successfully
         */
        it("should generate an Erg payment tx with RSN and verify it successfully", async () => {
            // mock erg payment event
            const mockedEvent: EventTrigger = TestBoxes.mockErgPaymentEventTrigger()
            mockGetRSNRatioCoef(anything(), [BigInt(47), BigInt(100000)])
            const spiedErgoConfig = spy(ErgoConfigs)
            when(spiedErgoConfig.watchersRSNSharePercent).thenReturn(40n)

            // run test
            const ergoChain: ErgoChain = new ErgoChain()
            const tx = await ergoChain.generateTransaction(mockedEvent)

            // verify tx
            const isValid = await ergoChain.verifyTransactionWithEvent(tx, mockedEvent)
            expect(isValid).to.be.true
        })

        /**
         * Target: testing generateTransaction
         * Dependencies:
         *    ExplorerApi
         *    NodeApi
         * Expected Output:
         *    The function should construct a valid tx successfully
         *    It should also verify it successfully
         */
        it("should generate a token payment tx with RSN and verify it successfully", async () => {
            // mock token payment event
            const mockedEvent: EventTrigger = TestBoxes.mockTokenPaymentEventTrigger()
            mockGetRSNRatioCoef(anything(), [BigInt(47), BigInt(10)])
            const spiedErgoConfig = spy(ErgoConfigs)
            when(spiedErgoConfig.watchersRSNSharePercent).thenReturn(40n)

            // run test
            const ergoChain: ErgoChain = new ErgoChain()
            const tx = await ergoChain.generateTransaction(mockedEvent)

            // verify tx
            const isValid = await ergoChain.verifyTransactionWithEvent(tx, mockedEvent)
            expect(isValid).to.be.true
        })

        /**
         * Target: testing generateTransaction
         * Dependencies:
         *    ExplorerApi
         *    NodeApi
         * Expected Output:
         *    The function should construct a valid tx successfully
         *    It should also verify it successfully
         */
        it("should generate an only RSN payment tx and verify it successfully", async () => {
            // mock token payment event
            const mockedEvent: EventTrigger = TestBoxes.mockErgPaymentEventTrigger()
            mockGetRSNRatioCoef(anything(), [BigInt(47), BigInt(100000)])
            const spiedErgoConfig = spy(ErgoConfigs)
            when(spiedErgoConfig.watchersRSNSharePercent).thenReturn(40n)
            when(spiedErgoConfig.watchersSharePercent).thenReturn(0n)

            // run test
            const ergoChain: ErgoChain = new ErgoChain()
            const tx = await ergoChain.generateTransaction(mockedEvent)

            // verify tx
            const isValid = await ergoChain.verifyTransactionWithEvent(tx, mockedEvent)
            expect(isValid).to.be.true
        })

    })

    describe("verifyTransactionWithEvent", () => {
        // mock getting boxes
        const eventBoxAndCommitments = TestBoxes.mockEventBoxWithSomeCommitments()

        beforeEach("mock ExplorerApi", function() {
            resetMockedInputBoxes()
            mockGetEventBox(anything(), eventBoxAndCommitments[0])
            mockGetEventValidCommitments(anything(), eventBoxAndCommitments.slice(1))
            mockGetRSNRatioCoef(anything(), [BigInt(0), BigInt(100000)])
        })

        /**
         * Target: testing verifyTransactionWithEvent
         * Dependencies:
         *    -
         * Expected Output:
         *    It should NOT verify the transaction
         */
        it("should reject an Erg payment tx that transferring token", async () => {
            // mock erg payment event
            const mockedEvent: EventTrigger = TestBoxes.mockErgPaymentEventTrigger()
            const tx = TestBoxes.mockTokenTransferringPaymentTransaction(mockedEvent, eventBoxAndCommitments)

            // run test
            const ergoChain: ErgoChain = new ErgoChain()
            const isValid = await ergoChain.verifyTransactionWithEvent(tx, mockedEvent)
            expect(isValid).to.be.false
        })

        /**
         * Target: testing verifyTransactionWithEvent
         * Dependencies:
         *    -
         * Expected Output:
         *    It should NOT verify the transaction
         */
        it("should reject a token payment tx with no token transferring", async () => {
            // mock token payment event
            const mockedEvent: EventTrigger = TestBoxes.mockTokenPaymentEventTrigger()
            const tx = TestBoxes.mockErgTransferringPaymentTransaction(mockedEvent, eventBoxAndCommitments)

            // run test
            const ergoChain: ErgoChain = new ErgoChain()
            const isValid = await ergoChain.verifyTransactionWithEvent(tx, mockedEvent)
            expect(isValid).to.be.false
        })

        /**
         * Target: testing verifyTransactionWithEvent
         * Dependencies:
         *    -
         * Expected Output:
         *    It should NOT verify the transaction
         */
        it("should reject a token payment tx that transferring multiple tokens", async () => {
            // mock token payment event
            const mockedEvent: EventTrigger = TestBoxes.mockTokenPaymentEventTrigger()
            const tx = TestBoxes.mockMultipleTokensTransferringPaymentTransaction(mockedEvent, eventBoxAndCommitments)

            // run test
            const ergoChain: ErgoChain = new ErgoChain()
            const isValid = await ergoChain.verifyTransactionWithEvent(tx, mockedEvent)
            expect(isValid).to.be.false
        })

        /**
         * Target: testing verifyTransactionWithEvent
         * Dependencies:
         *    -
         * Expected Output:
         *    It should NOT verify the transaction
         */
        it("should reject a token payment tx that transferring wrong token", async () => {
            // mock token payment event
            const mockedEvent: EventTrigger = TestBoxes.mockTokenPaymentEventTrigger()
            const tx = TestBoxes.mockWrongTokenTransferringPaymentTransaction(mockedEvent, eventBoxAndCommitments)

            // run test
            const ergoChain: ErgoChain = new ErgoChain()
            const isValid = await ergoChain.verifyTransactionWithEvent(tx, mockedEvent)
            expect(isValid).to.be.false
        })

        /**
         * Target: testing verifyTransactionWithEvent
         * Dependencies:
         *    RewardBoxes
         * Expected Output:
         *    It should NOT verify the transaction
         */
        it("should reject a token payment tx that distributing reward to wrong WID", async () => {
            // mock erg payment event
            const mockedEvent: EventTrigger = TestBoxes.mockTokenRewardEventTrigger()
            const tx = TestBoxes.mockTransferToIllegalWIDTokenPaymentTransaction(mockedEvent, eventBoxAndCommitments)

            // run test
            const ergoChain: ErgoChain = new ErgoChain()
            const isValid = await ergoChain.verifyTransactionWithEvent(tx, mockedEvent)
            expect(isValid).to.be.false
        })

        /**
         * Target: testing verifyTransactionWithEvent
         * Dependencies:
         *    RewardBoxes
         * Expected Output:
         *    It should NOT verify the transaction
         */
        it("should reject a token payment tx that missing a valid commitment box when distributing rewards", async () => {
            // mock erg payment event
            const mockedEvent: EventTrigger = TestBoxes.mockTokenRewardEventTrigger()
            const tx = TestBoxes.mockMissingValidCommitmentTokenPaymentTransaction(mockedEvent, eventBoxAndCommitments.slice(0, eventBoxAndCommitments.length - 1))

            // run test
            const ergoChain: ErgoChain = new ErgoChain()
            const isValid = await ergoChain.verifyTransactionWithEvent(tx, mockedEvent)
            expect(isValid).to.be.false
        })

        /**
         * Target: testing verifyTransactionWithEvent
         * Dependencies:
         *    -
         * Expected Output:
         *    It should NOT verify the transaction
         */
        it("should reject a token payment tx that burning some token", async () => {
            // mock token payment event
            const mockedEvent: EventTrigger = TestBoxes.mockTokenPaymentEventTrigger()
            const tx = TestBoxes.mockTokenBurningTokenPaymentTransaction(mockedEvent, eventBoxAndCommitments)

            // run test
            const ergoChain: ErgoChain = new ErgoChain()
            const isValid = await ergoChain.verifyTransactionWithEvent(tx, mockedEvent)
            expect(isValid).to.be.false
        })

        /**
         * Target: testing verifyTransactionWithEvent
         * Dependencies:
         *    -
         * Expected Output:
         *    It should NOT verify the transaction
         */
        it("should reject a erg payment tx that burning some token", async () => {
            // mock token payment event
            const mockedEvent: EventTrigger = TestBoxes.mockErgPaymentEventTrigger()
            const tx = TestBoxes.mockTokenBurningErgPaymentTransaction(mockedEvent, eventBoxAndCommitments)

            // run test
            const ergoChain: ErgoChain = new ErgoChain()
            const isValid = await ergoChain.verifyTransactionWithEvent(tx, mockedEvent)
            expect(isValid).to.be.false
        })

        /**
         * Target: testing verifyTransactionWithEvent
         * Dependencies:
         *    -
         * Expected Output:
         *    It should NOT verify the transaction
         */
        it("should reject an only RSN payment tx that transferring wrong amount", async () => {
            // mock token payment event
            const mockedEvent: EventTrigger = TestBoxes.mockErgPaymentEventTrigger()
            const tx = TestBoxes.mockWrongAmountRSNOnlyPaymentTransaction(mockedEvent, eventBoxAndCommitments)
            const spiedErgoConfig = spy(ErgoConfigs)
            mockGetRSNRatioCoef(anything(), [BigInt(47), BigInt(100000)])
            when(spiedErgoConfig.watchersRSNSharePercent).thenReturn(40n)
            when(spiedErgoConfig.watchersSharePercent).thenReturn(0n)

            // run test
            const ergoChain: ErgoChain = new ErgoChain()
            const isValid = await ergoChain.verifyTransactionWithEvent(tx, mockedEvent)
            expect(isValid).to.be.false
        })

    })

    describe("verifyEventWithPayment", () => {
        const observationTx = JSON.parse(TestData.mockedObservationTx)

        beforeEach("mock ExplorerApi", function() {
            resetMockedExplorerApi()
            mockExplorerGetConfirmedTx(observationTx.id, observationTx)
        })

        /**
         * Target: testing verifyEventWithPayment
         * Dependencies:
         *    -
         * Expected Output:
         *    It should verify the event
         */
        it("should return true when the event is correct", async () => {
            const mockedEvent: EventTrigger = TestBoxes.mockValidEventTrigger()

            // run test
            const ergoChain: ErgoChain = new ErgoChain()
            const isValid = await ergoChain.verifyEventWithPayment(mockedEvent)
            expect(isValid).to.be.true
        })

        /**
         * Target: testing verifyEventWithPayment
         * Dependencies:
         *    -
         * Expected Output:
         *    It should NOT verify the event
         */
        it("should return false when the event is incorrect", async () => {
            const mockedEvent: EventTrigger = TestBoxes.mockInvalidEventTrigger()

            // run test
            const ergoChain: ErgoChain = new ErgoChain()
            const isValid = await ergoChain.verifyEventWithPayment(mockedEvent)
            expect(isValid).to.be.false
        })
    })

})<|MERGE_RESOLUTION|>--- conflicted
+++ resolved
@@ -2,24 +2,15 @@
 import { EventTrigger } from "../../../src/models/Models";
 import TestBoxes from "./testUtils/TestBoxes";
 import { expect } from "chai";
-<<<<<<< HEAD
-import { CoveringErgoBoxes, ExplorerTransaction } from "../../../src/chains/ergo/models/Interfaces";
-import Utils from "../../../src/chains/ergo/helpers/Utils";
+import { CoveringErgoBoxes } from "../../../src/chains/ergo/models/Interfaces";
 import {
     mockExplorerGetConfirmedTx,
     mockGetCoveringErgAndTokenForErgoTree,
     resetMockedExplorerApi
 } from "./mocked/MockedExplorer";
 import { beforeEach } from "mocha";
-import { mockGetEventBox, mockGetEventValidCommitments, resetMockedRewardBoxes } from "./mocked/MockedRewardBoxes";
-import { anything } from "ts-mockito";
-import Reward from "../../../src/chains/ergo/Reward";
 import TestData from "./testUtils/TestData";
-=======
-import { CoveringErgoBoxes } from "../../../src/chains/ergo/models/Interfaces";
 import ErgoUtils from "../../../src/chains/ergo/helpers/ErgoUtils";
-import { mockGetCoveringErgAndTokenForErgoTree, resetMockedExplorerApi } from "./mocked/MockedExplorer";
-import { beforeEach } from "mocha";
 import {
     mockGetEventBox,
     mockGetEventValidCommitments,
@@ -28,7 +19,6 @@
 } from "./mocked/MockedInputBoxes";
 import { anything, spy, when } from "ts-mockito";
 import ErgoConfigs from "../../../src/chains/ergo/helpers/ErgoConfigs";
->>>>>>> 734e8d15
 
 describe("ErgoChain",  () => {
     const testBankAddress = TestBoxes.testBankAddress
