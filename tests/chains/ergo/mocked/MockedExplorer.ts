--- conflicted
+++ resolved
@@ -53,14 +53,15 @@
 }
 
 /**
-<<<<<<< HEAD
  * mocks ExplorerApi getConfirmedTx method to return transaction when called for txId
  * @param txId
  * @param tx
  */
 const mockExplorerGetConfirmedTx = (txId: string, tx: ExplorerTransaction): void => {
     when(mockedExplorer.getConfirmedTx(txId)).thenResolve(tx)
-=======
+}
+
+/**
  * mocks ExplorerApi isTxInMempool method to return result when called for txId
  * @param txId
  * @param result
@@ -76,7 +77,6 @@
  */
 const mockIsBoxUnspentAndValid = (boxId: string, result: boolean): void => {
     when(mockedExplorer.isBoxUnspentAndValid(boxId)).thenResolve(result)
->>>>>>> 330dea60
 }
 
 /**
@@ -90,14 +90,9 @@
 export {
     mockGetCoveringErgAndTokenForErgoTree,
     mockGetBoxesForErgoTree,
-<<<<<<< HEAD
-    mockExplorerGetTxConfirmationCalledOnce,
-    resetMockedExplorerApi,
     mockExplorerGetConfirmedTx,
-=======
     mockExplorerGetTxConfirmation,
     mockIsTxInMempool,
     mockIsBoxUnspentAndValid,
     resetMockedExplorerApi
->>>>>>> 330dea60
 }