import { DataSource } from 'typeorm';
import {
  BlockEntity,
  PROCEED,
  migrations as scannerMigrations,
} from '@rosen-bridge/scanner';
import {
  CommitmentEntity,
  EventTriggerEntity,
  migrations as watcherDataExtractorMigrations,
} from '@rosen-bridge/watcher-data-extractor';
import { ConfirmedEventEntity } from '../../../src/db/entities/ConfirmedEventEntity';
import { TransactionEntity } from '../../../src/db/entities/TransactionEntity';
import migrations from '../../../src/db/migrations';
import Utils from '../../../src/utils/Utils';
import TestUtils from '../../testUtils/TestUtils';
import {
  EventTrigger,
  PaymentTransaction,
  TransactionType,
} from '@rosen-chains/abstract-chain';
import { DatabaseAction } from '../../../src/db/DatabaseAction';
import { RevenueEntity } from '../../../src/db/entities/revenueEntity';
import { RevenueChartView } from '../../../src/db/entities/revenueChartView';
import { RevenueView } from '../../../src/db/entities/revenueView';
import { DefaultLoggerFactory } from '@rosen-bridge/abstract-logger';
import { EventView } from '../../../src/db/entities/EventView';
import { OrderStatus } from '../../../src/utils/constants';
import {
  AddressTxsEntity,
  migrations as addressTxExtractorMigrations,
} from '@rosen-bridge/evm-address-tx-extractor';
import { ArbitraryEntity } from '../../../src/db/entities/ArbitraryEntity';

const logger = DefaultLoggerFactory.getInstance().getLogger(import.meta.url);

class DatabaseActionMock {
  static testDataSource = new DataSource({
    type: 'sqlite',
    database: ':memory:',
    entities: [
      BlockEntity,
      CommitmentEntity,
      ConfirmedEventEntity,
      EventTriggerEntity,
      TransactionEntity,
      RevenueEntity,
      RevenueView,
      RevenueChartView,
      EventView,
      AddressTxsEntity,
      ArbitraryEntity,
    ],
    migrations: [
      ...scannerMigrations.sqlite,
      ...watcherDataExtractorMigrations.sqlite,
      ...addressTxExtractorMigrations.sqlite,
      ...migrations.sqlite,
    ],
    synchronize: false,
    logging: false,
  });
  static testDatabase: DatabaseAction;

  /**
   * initializes test database
   */
  static initDatabase = async () => {
    try {
      await this.testDataSource.initialize();
      await this.testDataSource.runMigrations();
      logger.info('Test Data Source has been initialized!');
    } catch (err) {
      logger.error(`An error occurred while initializing test datasource`);
      logger.error(err.stack);
    }
    DatabaseAction.init(this.testDataSource);
    this.testDatabase = DatabaseAction.getInstance();
  };

  /**
   * deletes every record in Event and Transaction table in database
   */
  static clearTables = async () => {
    await this.testDatabase.RevenueRepository.clear();
    await this.testDatabase.CommitmentRepository.clear();
    await this.testDatabase.TransactionRepository.clear();
    await this.testDatabase.ConfirmedEventRepository.clear();
    await this.testDatabase.EventRepository.clear();
    await this.testDatabase.ArbitraryRepository.clear();
    await this.testDataSource.getRepository(BlockEntity).clear();
  };

  /**
   * inserts a record to Event and ConfirmedEvent tables in db
   * @param event
   * @param status
   * @param boxSerialized
   * @param sourceChainHeight
   * @param firstTry
   * @param eventHeight
   * @param spendHeight
   * @param spendBlockId
   * @param spendTxId
   * @param result
   * @param paymentTxId
   */
  static insertEventRecord = async (
    event: EventTrigger,
    status: string,
    boxSerialized = 'boxSerialized',
    sourceChainHeight = 300,
    firstTry?: string,
    eventHeight = 200,
    spendHeight?: number,
    spendBlockId = 'blockId',
    spendTxId?: string,
    result?: string,
    paymentTxId?: string,
    unexpectedFails?: number
  ) => {
    await this.testDatabase.EventRepository.createQueryBuilder()
      .insert()
      .values({
        extractor: 'extractor',
        boxId: TestUtils.generateRandomId(),
        boxSerialized: boxSerialized,
        block: 'blockId',
        height: eventHeight,
        fromChain: event.fromChain,
        toChain: event.toChain,
        fromAddress: event.fromAddress,
        toAddress: event.toAddress,
        amount: event.amount,
        bridgeFee: event.bridgeFee,
        networkFee: event.networkFee,
        sourceChainTokenId: event.sourceChainTokenId,
        targetChainTokenId: event.targetChainTokenId,
        sourceTxId: event.sourceTxId,
        sourceBlockId: event.sourceBlockId,
        WIDsHash: event.WIDsHash,
        WIDsCount: event.WIDsCount,
        sourceChainHeight: sourceChainHeight,
        spendHeight: spendHeight,
        spendBlock: spendBlockId,
        spendTxId: spendTxId,
        result: result,
        paymentTxId: paymentTxId,
        txId: 'event-creation-tx-id',
        eventId: Utils.txIdToEventId(event.sourceTxId),
      })
      .execute();
    const eventData =
      await this.testDatabase.EventRepository.createQueryBuilder()
        .select()
        .where('sourceTxId = :id', { id: event.sourceTxId })
        .getOne();
    await this.testDatabase.ConfirmedEventRepository.createQueryBuilder()
      .insert()
      .values({
        id: Utils.txIdToEventId(event.sourceTxId),
        eventData: eventData!,
        status: status,
        firstTry: firstTry,
        unexpectedFails: unexpectedFails,
      })
      .execute();
  };

  /**
   * inserts a record only to Event table in db
   * @param event
   * @param boxSerialized
   * @param spendHeight
   * @param spendTxId
   * @param spendBlock
   * @param result
   * @param paymentTxId
   */
  static insertOnlyEventDataRecord = async (
    event: EventTrigger,
    boxSerialized = 'boxSerialized',
    spendHeight?: number,
    spendTxId?: string,
    spendBlock?: string,
    result?: string,
    paymentTxId?: string
  ) => {
    const height = 300;
    await this.testDatabase.EventRepository.createQueryBuilder()
      .insert()
      .values({
        extractor: 'extractor',
        boxId: TestUtils.generateRandomId(),
        boxSerialized: boxSerialized,
        block: 'blockId',
        height: height,
        fromChain: event.fromChain,
        toChain: event.toChain,
        fromAddress: event.fromAddress,
        toAddress: event.toAddress,
        amount: event.amount,
        bridgeFee: event.bridgeFee,
        networkFee: event.networkFee,
        sourceChainTokenId: event.sourceChainTokenId,
        targetChainTokenId: event.targetChainTokenId,
        sourceTxId: event.sourceTxId,
        sourceBlockId: event.sourceBlockId,
        sourceChainHeight: event.sourceChainHeight,
        spendHeight: spendHeight,
        spendTxId: spendTxId,
        result: result,
        paymentTxId: paymentTxId,
        spendBlock: spendBlock,
        WIDsHash: event.WIDsHash,
        WIDsCount: event.WIDsCount,
        txId: 'event-creation-tx-id',
      })
      .execute();
  };

  /**
   * inserts a record to Event table in database
   * @param paymentTx
   * @param status
   * @param lastCheck
   * @param lastStatusUpdate
   * @param failedInSign
   * @param signFailedCount
   * @param requiredSign
   */
  static insertTxRecord = async (
    paymentTx: PaymentTransaction,
    status: string,
    lastCheck = 0,
    lastStatusUpdate?: string,
    failedInSign = false,
    signFailedCount = 0,
    requiredSign = 6
  ) => {
    let order: ArbitraryEntity | null | undefined;
    let event: ConfirmedEventEntity | null | undefined;
    if (paymentTx.txType === TransactionType.arbitrary) {
      order = await this.testDatabase.ArbitraryRepository.findOneBy({
        id: paymentTx.eventId,
      });
    } else {
      event = await this.testDatabase.ConfirmedEventRepository.findOneBy({
        id: paymentTx.eventId,
      });
    }
    await this.testDatabase.TransactionRepository.insert({
      txId: paymentTx.txId,
      txJson: paymentTx.toJson(),
      type: paymentTx.txType,
      chain: paymentTx.network,
      status: status,
      lastCheck: lastCheck,
      event: event !== null ? event : undefined,
      order: order !== null ? order : undefined,
      lastStatusUpdate: lastStatusUpdate,
      failedInSign: failedInSign,
      signFailedCount: signFailedCount,
      requiredSign: requiredSign,
    });
  };

  /**
<<<<<<< HEAD
   * inserts a record to Event table in database
=======
   * inserts a record to Event table in
   * @param event
>>>>>>> 4a64862c
   * @param eventId
   * @param boxSerialized
   * @param wid
   * @param height
   * @param rwtCount
   * @param spendTxId
   * @param spendIndex
   */
  static insertCommitmentBoxRecord = async (
    event: EventTrigger,
    eventId: string,
    boxSerialized: string,
    wid: string,
    height: number,
    rwtCount: string,
    spendTxId?: string,
    spendIndex?: number
  ) => {
    const commitment = Utils.commitmentFromEvent(event, wid);
    await this.testDatabase.CommitmentRepository.createQueryBuilder()
      .insert()
      .values({
        extractor: 'extractor',
        eventId: eventId,
        commitment: commitment,
        WID: wid,
        boxId: TestUtils.generateRandomId(),
        block: 'blockId',
        boxSerialized: boxSerialized,
        height: height,
        rwtCount: rwtCount,
        txId: 'txId',
        spendBlock: spendTxId ? TestUtils.generateRandomId() : undefined,
        spendTxId: spendTxId,
        spendIndex: spendIndex,
      })
      .execute();
  };

  /**
   * Inserts a block record
   * @param timestamp
   * @param hash
   * @param height
   */
  static insertBlockRecord = async (
    timestamp = 1680000000,
    hash = TestUtils.generateRandomId(),
    height = 1000
  ) => {
    const date = new Date(timestamp);
    await this.testDataSource
      .getRepository(BlockEntity)
      .createQueryBuilder()
      .insert()
      .values({
        height: height,
        hash: hash,
        parentHash: TestUtils.generateRandomId(),
        status: PROCEED,
        scanner: 'scanner',
        timestamp: timestamp,
        year: date.getFullYear(),
        month: date.getMonth(),
        day: date.getDay(),
      })
      .execute();
  };

  /**
   * inserts a record to ArbitraryOrder table in database
   * @param id
   * @param chain
   * @param orderJson
   * @param status
   * @param firstTry
   * @param unexpectedFails
   */
  static insertOrderRecord = async (
    id: string,
    chain: string,
    orderJson: string,
    status: OrderStatus,
    firstTry?: string,
    unexpectedFails?: number
  ) => {
    await this.testDatabase.ArbitraryRepository.createQueryBuilder()
      .insert()
      .values({
        id: id,
        chain: chain,
        orderJson: orderJson,
        status: status,
        firstTry: firstTry,
        unexpectedFails: unexpectedFails,
      })
      .execute();
  };

  /**
   * returns all records in Event table in database
   */
  static allRawEventRecords = async () => {
    return await this.testDatabase.EventRepository.createQueryBuilder()
      .select()
      .getMany();
  };

  /**
   * returns all records in Event table in database
   */
  static allEventRecords = async () => {
    return await this.testDatabase.ConfirmedEventRepository.createQueryBuilder()
      .select()
      .getMany();
  };

  /**
   * returns all records in Transaction table in database
   */
  static allTxRecords = async () => {
    return await this.testDatabase.TransactionRepository.find({
      relations: ['event'],
    });
  };

  /**
   * returns all records in Revenue table
   */
  static allRevenueRecords = async () => {
    return await this.testDatabase.RevenueRepository.find({
      relations: ['eventData'],
    });
  };

  /**
   * returns all records from Event view in database
   */
  static eventViewRecords = async () => {
    return await this.testDatabase.EventView.createQueryBuilder()
      .select()
      .getMany();
  };

  /**
   * returns all records in Order table in database
   */
  static allOrderRecords = async () => {
    return await this.testDatabase.ArbitraryRepository.createQueryBuilder()
      .select()
      .getMany();
  };
}

export default DatabaseActionMock;<|MERGE_RESOLUTION|>--- conflicted
+++ resolved
@@ -266,12 +266,8 @@
   };
 
   /**
-<<<<<<< HEAD
    * inserts a record to Event table in database
-=======
-   * inserts a record to Event table in
    * @param event
->>>>>>> 4a64862c
    * @param eventId
    * @param boxSerialized
    * @param wid
