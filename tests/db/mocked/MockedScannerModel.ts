--- conflicted
+++ resolved
@@ -30,17 +30,9 @@
 const __filename = fileURLToPath(import.meta.url);
 const __dirname = path.dirname(__filename);
 
-<<<<<<< HEAD
-// TODO: datasource config
-//  fix entities directories
-//  fix migrations (use package migrations)
-//  https://git.ergopool.io/ergo/rosen-bridge/ts-guard-service/-/issues/18
+const logger = loggerFactory(import.meta.url);
+
 const testScannerDataSource = new DataSource({
-=======
-const logger = loggerFactory(import.meta.url);
-
-const testScannerOrmDataSource = new DataSource({
->>>>>>> 2af0d5f2
   type: 'sqlite',
   database: __dirname + '/../sqlite/test/db.sqlite',
   entities: [
