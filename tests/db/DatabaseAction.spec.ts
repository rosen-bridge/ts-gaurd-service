--- conflicted
+++ resolved
@@ -1,4 +1,5 @@
 import DatabaseActionMock from './mocked/DatabaseAction.mock';
+import DatabaseHandlerMock from './mocked/DatabaseAction.mock';
 import * as EventTestData from '../event/testData';
 import { ERGO_CHAIN } from '@rosen-chains/ergo';
 import { SortRequest } from '../../src/types/api';
@@ -21,46 +22,6 @@
     await DatabaseActionMock.clearTables();
   });
 
-<<<<<<< HEAD
-=======
-  /**
-   * insert events with different heights to database
-   * @param count number of inserted events
-   */
-  const insertEventsWithHeight = async (
-    count: number,
-    status = EventStatus.completed
-  ) => {
-    for (let index = 0; index < count; index++) {
-      const mockedEvent = EventTestData.mockEventTrigger();
-      await DatabaseHandlerMock.insertEventRecord(
-        mockedEvent,
-        status,
-        'box_serialized',
-        300,
-        undefined,
-        index + 1000
-      );
-    }
-  };
-
-  /**
-   * insert events with different amounts to database
-   * @param count number of inserted events
-   */
-  const insertEventsWithAmount = async (
-    count: number,
-    status = EventStatus.completed
-  ) => {
-    for (let index = 0; index < count; index++) {
-      const mockedEvent = EventTestData.mockEventWithAmount(
-        (1000 * index + 10000).toString()
-      );
-      await DatabaseHandlerMock.insertEventRecord(mockedEvent, status);
-    }
-  };
-
->>>>>>> d411aaa5
   describe('getCompletedEvents', () => {
     /**
      * @target DatabaseAction.getCompletedEvents should return events in ascending order
@@ -117,11 +78,7 @@
     });
 
     /**
-<<<<<<< HEAD
-     * @target DatabaseAction.getCompletedEvents should return to ergo events
-=======
      * @target DatabaseHandler.getCompletedEvents should return events that are transferring assets to ergo network
->>>>>>> d411aaa5
      * @dependencies
      * - database
      * @scenario
@@ -161,11 +118,7 @@
     });
 
     /**
-<<<<<<< HEAD
-     * @target DatabaseAction.getCompletedEvents should return from ergo events
-=======
      * @target DatabaseHandler.getCompletedEvents should return events that are transferring assets from ergo network
->>>>>>> d411aaa5
      * @dependencies
      * - database
      * @scenario
@@ -258,7 +211,6 @@
     });
   });
 
-<<<<<<< HEAD
   describe('getUnsavedRevenueIds', () => {
     /**
      * @target DatabaseAction.getUnsavedRevenueIds should return unsaved revenue ids for completed reward txs
@@ -329,6 +281,196 @@
       const txs = await DatabaseAction.getInstance().getTxsById(txIds);
       expect(txs.length).toEqual(10);
       expect(txs.map((tx) => tx.txId).sort()).toEqual(txIds.sort());
+    });
+  });
+
+  describe('getOngoingEvents', () => {
+    /**
+     * @target DatabaseHandler.getOngoingEvents should return events in ascending order
+     * @dependencies
+     * - database
+     * @scenario
+     * - insert 10 mocked events with various heights into db
+     * - run test (call `getOngoingEvents`) with ascending sort
+     * - check events
+     * @expected
+     * - should return 10 available ongoing events in ascending order
+     * - should filter out completed events
+     * - events should be sorted from the first (in height 1000) to the last (in height 1009)
+     */
+    it('should return events in ascending order', async () => {
+      await insertEventsWithHeight(10, EventStatus.inPayment);
+      await insertEventsWithHeight(10);
+      const events = await DatabaseAction.getInstance().getOngoingEvents(
+        SortRequest.ASC,
+        undefined,
+        undefined,
+        undefined,
+        undefined
+      );
+      expect(events).toHaveLength(10);
+      for (let index = 0; index < 10; index++) {
+        expect(events[index].eventData.height).toEqual(1000 + index);
+      }
+    });
+
+    /*
+     * @target DatabaseHandler.getOngoingEvents should return events that are transferring assets to ergo network
+     * @dependencies
+     * - database
+     * @scenario
+     * - insert 10 "to ergo" events and 10 other mocked events into db
+     * - run test (call `getOngoingEvents`) to filter "to ergo" events
+     * - check events
+     * @expected
+     * - should return 10 events "to ergo" network
+     */
+    it('should return events that are transferring assets to ergo network', async () => {
+      for (let index = 0; index < 10; index++) {
+        // insert 10 mocked events into db
+        const mockedEvent = EventTestData.mockEventTrigger();
+        await DatabaseHandlerMock.insertEventRecord(
+          mockedEvent,
+          EventStatus.pendingPayment
+        );
+        // insert 10 mocked events to ergo network into db
+        const mockedErgoEvent = EventTestData.mockToErgoEventTrigger();
+        await DatabaseHandlerMock.insertEventRecord(
+          mockedErgoEvent,
+          EventStatus.pendingPayment
+        );
+      }
+
+      const events = await DatabaseAction.getInstance().getOngoingEvents(
+        undefined,
+        undefined,
+        ERGO_CHAIN,
+        undefined,
+        undefined
+      );
+      expect(events).toHaveLength(10);
+      for (const event of events) {
+        expect(event.eventData.toChain).toEqual(ERGO_CHAIN);
+      }
+    });
+
+    /**
+     * @target DatabaseHandler.getOngoingEvents should return events that are transferring assets from ergo network
+     * @dependencies
+     * - database
+     * @scenario
+     * - insert 10 "from ergo" events and 10 other mocked events into db
+     * - run test (call `getOngoingEvents`) to filter "from ergo" events
+     * - check events
+     * @expected
+     * - should return 10 events "from ergo" network
+     */
+    it('should return events that are transferring assets from ergo network', async () => {
+      for (let index = 0; index < 10; index++) {
+        // insert 10 mocked events into db
+        const mockedEvent = EventTestData.mockEventTrigger();
+        await DatabaseHandlerMock.insertEventRecord(
+          mockedEvent,
+          EventStatus.pendingReward
+        );
+
+        // insert 10 mocked events from ergo network into db
+        const mockedEvent2 = EventTestData.mockFromErgoEventTrigger();
+        await DatabaseHandlerMock.insertEventRecord(
+          mockedEvent2,
+          EventStatus.pendingReward
+        );
+      }
+
+      const events = await DatabaseAction.getInstance().getOngoingEvents(
+        undefined,
+        ERGO_CHAIN,
+        undefined,
+        undefined,
+        undefined
+      );
+      expect(events).toHaveLength(10);
+      for (const event of events) {
+        expect(event.eventData.fromChain).toEqual(ERGO_CHAIN);
+      }
+    });
+
+    /**
+     * @target DatabaseHandler.getOngoingEvents should return events with at least minimum amount
+     * @dependencies
+     * - database
+     * @scenario
+     * - insert 10 mocked events with various amounts into db
+     * - run test (call `getOngoingEvents`) to filter events with minimum amount
+     * - check events
+     * @expected
+     * - should return 5 events with value more than or equal to 15000
+     */
+    it('should return events with at least minimum amount', async () => {
+      await insertEventsWithAmount(10, EventStatus.rewardWaiting);
+      const events = await DatabaseAction.getInstance().getOngoingEvents(
+        undefined,
+        undefined,
+        undefined,
+        '15000',
+        undefined
+      );
+      expect(events).toHaveLength(5);
+      for (const event of events) {
+        expect(BigInt(event.eventData.amount)).toBeGreaterThanOrEqual(15000n);
+      }
+    });
+
+    /**
+     * @target DatabaseHandler.getOngoingEvents should return events with amount less than the maximum value
+     * @dependencies
+     * - database
+     * @scenario
+     * - insert 10 mocked events with various amounts into db
+     * - run test (call `getOngoingEvents`) to filter events with maximum amount
+     * - check events
+     * @expected
+     * - should return 6 events with value less than or equal to 15000
+     */
+    it('should return events with amount less than the maximum value', async () => {
+      await insertEventsWithAmount(10, EventStatus.inPayment);
+      const events = await DatabaseAction.getInstance().getOngoingEvents(
+        undefined,
+        undefined,
+        undefined,
+        undefined,
+        '15000'
+      );
+      expect(events).toHaveLength(6);
+      for (const event of events) {
+        expect(BigInt(event.eventData.amount)).toBeLessThanOrEqual(15000n);
+      }
+    });
+
+    /*     * @target DatabaseHandler.getOngoingEvents should return events in descending order
+     * @dependencies
+     * - database
+     * @scenario
+     * - insert 10 mocked events with various heights into db
+     * - run test (call `getOngoingEvents`) with descending sort
+     * - check events
+     * @expected
+     * - should return 10 available events in descending order
+     * - events should be sorted from the last (in height 1009) to the first (in height 1000)
+     */
+    it('should return events in descending order', async () => {
+      await insertEventsWithHeight(10, EventStatus.inReward);
+      const events = await DatabaseAction.getInstance().getOngoingEvents(
+        SortRequest.DESC,
+        undefined,
+        undefined,
+        undefined,
+        undefined
+      );
+      expect(events).toHaveLength(10);
+      for (let index = 0; index < 10; index++) {
+        expect(events[index].eventData.height).toEqual(1009 - index);
+      }
     });
   });
 
@@ -509,196 +651,6 @@
           RevenuePeriod.week
         );
       expect(revenueChart).toHaveLength(6);
-=======
-  describe('getOngoingEvents', () => {
-    /**
-     * @target DatabaseHandler.getOngoingEvents should return events in ascending order
-     * @dependencies
-     * - database
-     * @scenario
-     * - insert 10 mocked events with various heights into db
-     * - run test (call `getOngoingEvents`) with ascending sort
-     * - check events
-     * @expected
-     * - should return 10 available ongoing events in ascending order
-     * - should filter out completed events
-     * - events should be sorted from the first (in height 1000) to the last (in height 1009)
-     */
-    it('should return events in ascending order', async () => {
-      await insertEventsWithHeight(10, EventStatus.inPayment);
-      await insertEventsWithHeight(10);
-      const events = await DatabaseAction.getInstance().getOngoingEvents(
-        SortRequest.ASC,
-        undefined,
-        undefined,
-        undefined,
-        undefined
-      );
-      expect(events).toHaveLength(10);
-      for (let index = 0; index < 10; index++) {
-        expect(events[index].eventData.height).toEqual(1000 + index);
-      }
-    });
-
-    /**
-     * @target DatabaseHandler.getOngoingEvents should return events in descending order
-     * @dependencies
-     * - database
-     * @scenario
-     * - insert 10 mocked events with various heights into db
-     * - run test (call `getOngoingEvents`) with descending sort
-     * - check events
-     * @expected
-     * - should return 10 available events in descending order
-     * - events should be sorted from the last (in height 1009) to the first (in height 1000)
-     */
-    it('should return events in descending order', async () => {
-      await insertEventsWithHeight(10, EventStatus.inReward);
-      const events = await DatabaseAction.getInstance().getOngoingEvents(
-        SortRequest.DESC,
-        undefined,
-        undefined,
-        undefined,
-        undefined
-      );
-      expect(events).toHaveLength(10);
-      for (let index = 0; index < 10; index++) {
-        expect(events[index].eventData.height).toEqual(1009 - index);
-      }
-    });
-
-    /**
-     * @target DatabaseHandler.getOngoingEvents should return events that are transferring assets to ergo network
-     * @dependencies
-     * - database
-     * @scenario
-     * - insert 10 "to ergo" events and 10 other mocked events into db
-     * - run test (call `getOngoingEvents`) to filter "to ergo" events
-     * - check events
-     * @expected
-     * - should return 10 events "to ergo" network
-     */
-    it('should return events that are transferring assets to ergo network', async () => {
-      for (let index = 0; index < 10; index++) {
-        // insert 10 mocked events into db
-        const mockedEvent = EventTestData.mockEventTrigger();
-        await DatabaseHandlerMock.insertEventRecord(
-          mockedEvent,
-          EventStatus.pendingPayment
-        );
-        // insert 10 mocked events to ergo network into db
-        const mockedErgoEvent = EventTestData.mockToErgoEventTrigger();
-        await DatabaseHandlerMock.insertEventRecord(
-          mockedErgoEvent,
-          EventStatus.pendingPayment
-        );
-      }
-
-      const events = await DatabaseAction.getInstance().getOngoingEvents(
-        undefined,
-        undefined,
-        ERGO_CHAIN,
-        undefined,
-        undefined
-      );
-      expect(events).toHaveLength(10);
-      for (const event of events) {
-        expect(event.eventData.toChain).toEqual(ERGO_CHAIN);
-      }
-    });
-
-    /**
-     * @target DatabaseHandler.getOngoingEvents should return events that are transferring assets from ergo network
-     * @dependencies
-     * - database
-     * @scenario
-     * - insert 10 "from ergo" events and 10 other mocked events into db
-     * - run test (call `getOngoingEvents`) to filter "from ergo" events
-     * - check events
-     * @expected
-     * - should return 10 events "from ergo" network
-     */
-    it('should return events that are transferring assets from ergo network', async () => {
-      for (let index = 0; index < 10; index++) {
-        // insert 10 mocked events into db
-        const mockedEvent = EventTestData.mockEventTrigger();
-        await DatabaseHandlerMock.insertEventRecord(
-          mockedEvent,
-          EventStatus.pendingReward
-        );
-
-        // insert 10 mocked events from ergo network into db
-        const mockedEvent2 = EventTestData.mockFromErgoEventTrigger();
-        await DatabaseHandlerMock.insertEventRecord(
-          mockedEvent2,
-          EventStatus.pendingReward
-        );
-      }
-
-      const events = await DatabaseAction.getInstance().getOngoingEvents(
-        undefined,
-        ERGO_CHAIN,
-        undefined,
-        undefined,
-        undefined
-      );
-      expect(events).toHaveLength(10);
-      for (const event of events) {
-        expect(event.eventData.fromChain).toEqual(ERGO_CHAIN);
-      }
-    });
-
-    /**
-     * @target DatabaseHandler.getOngoingEvents should return events with at least minimum amount
-     * @dependencies
-     * - database
-     * @scenario
-     * - insert 10 mocked events with various amounts into db
-     * - run test (call `getOngoingEvents`) to filter events with minimum amount
-     * - check events
-     * @expected
-     * - should return 5 events with value more than or equal to 15000
-     */
-    it('should return events with at least minimum amount', async () => {
-      await insertEventsWithAmount(10, EventStatus.rewardWaiting);
-      const events = await DatabaseAction.getInstance().getOngoingEvents(
-        undefined,
-        undefined,
-        undefined,
-        '15000',
-        undefined
-      );
-      expect(events).toHaveLength(5);
-      for (const event of events) {
-        expect(BigInt(event.eventData.amount)).toBeGreaterThanOrEqual(15000n);
-      }
-    });
-
-    /**
-     * @target DatabaseHandler.getOngoingEvents should return events with amount less than the maximum value
-     * @dependencies
-     * - database
-     * @scenario
-     * - insert 10 mocked events with various amounts into db
-     * - run test (call `getOngoingEvents`) to filter events with maximum amount
-     * - check events
-     * @expected
-     * - should return 6 events with value less than or equal to 15000
-     */
-    it('should return events with amount less than the maximum value', async () => {
-      await insertEventsWithAmount(10, EventStatus.inPayment);
-      const events = await DatabaseAction.getInstance().getOngoingEvents(
-        undefined,
-        undefined,
-        undefined,
-        undefined,
-        '15000'
-      );
-      expect(events).toHaveLength(6);
-      for (const event of events) {
-        expect(BigInt(event.eventData.amount)).toBeLessThanOrEqual(15000n);
-      }
->>>>>>> d411aaa5
     });
   });
 });