<<<<<<< HEAD
import { anything, capture, deepEqual, instance, mock, spy, verify, when } from "ts-mockito";
=======
import { anything, deepEqual, instance, mock, reset, spy, verify, when } from "ts-mockito";
>>>>>>> b2e7d2b6
import Dialer from "../../../src/communication/Dialer";
import fs from "fs";
import TestConfigs from "../../testUtils/TestConfigs";

const mockedDialerInstance = mock(Dialer)
when(mockedDialerInstance.sendMessage(anything(), anything(), anything())).thenResolve()
when(mockedDialerInstance.getPeerId()).thenReturn("peerId")

const mockedDialer = spy(Dialer)
when(mockedDialer.getInstance()).thenResolve(instance(mockedDialerInstance))

<<<<<<< HEAD
const sendMessagePayloadArguments = (keys: Array<string>): void => {
    const message = capture(mockedDialerInstance.sendMessage).first()[1];
    const json = JSON.parse(message);
    keys.forEach(key => {
        if (!(key in json.payload)) throw("key is not in the dialer message")
    })
=======
let mockedFS = spy(fs)

/**
 * mocks existsSync function to check exist peerIdFile or no
 */
const mockExistsSync = (exist: boolean): void => {
    when(mockedFS.existsSync(TestConfigs.p2p.peerIdFilePath)).thenReturn(exist)
}

/**
 * mocks readFileSync function to read peerIdFile data
 */
const mockReadFileSync = (peerIdJson: any): void => {
    when(mockedFS.readFileSync(TestConfigs.p2p.peerIdFilePath, 'utf8')).thenReturn(JSON.stringify(peerIdJson))
}

/**
 * resets mocked FS in getOrCreatePeerID of Dialer
 */
const resetMockedFS = (): void => {
    reset(mockedFS)
    mockedFS = spy(fs)
>>>>>>> b2e7d2b6
}

/**
 * verifies Dialer sendMessage method called once for tx
 * @param channel
 * @param message
 */
const verifySendMessageCalledOnce = (channel: string, message: any): void => {
    verify(mockedDialerInstance.sendMessage(channel, deepEqual(message))).once()
}

/**
 * verifies Dialer sendMessage method called twice for tx
 * @param channel
 * @param message
 */
const verifySendMessageCalledTwice = (channel: string, message: any): void => {
    verify(mockedDialerInstance.sendMessage(channel, deepEqual(message))).twice()
}

/**
 * verifies Dialer sendMessage method called once for tx
 * @param channel
 * @param message
 * @param receiver
 */
const verifySendMessageWithReceiverCalledOnce = (channel: string, message: any, receiver: string): void => {
    verify(mockedDialerInstance.sendMessage(channel, deepEqual(message), receiver)).once()
}

/**
 * verifies Dialer sendMessage method didn't get called once for tx
 * @param channel
 * @param message
 * @param receiver
 */
const verifySendMessageDidntGetCalled = (channel: string, message: any, receiver?: string): void => {
    verify(mockedDialerInstance.sendMessage(channel, deepEqual(message))).never()
}

export {
<<<<<<< HEAD
    sendMessagePayloadArguments,
=======
    mockExistsSync,
    mockReadFileSync,
    resetMockedFS,
>>>>>>> b2e7d2b6
    verifySendMessageCalledOnce,
    verifySendMessageCalledTwice,
    verifySendMessageWithReceiverCalledOnce,
    verifySendMessageDidntGetCalled
}<|MERGE_RESOLUTION|>--- conflicted
+++ resolved
@@ -1,8 +1,4 @@
-<<<<<<< HEAD
-import { anything, capture, deepEqual, instance, mock, spy, verify, when } from "ts-mockito";
-=======
-import { anything, deepEqual, instance, mock, reset, spy, verify, when } from "ts-mockito";
->>>>>>> b2e7d2b6
+import { reset, anything, capture, deepEqual, instance, mock, spy, verify, when } from "ts-mockito";
 import Dialer from "../../../src/communication/Dialer";
 import fs from "fs";
 import TestConfigs from "../../testUtils/TestConfigs";
@@ -14,14 +10,14 @@
 const mockedDialer = spy(Dialer)
 when(mockedDialer.getInstance()).thenResolve(instance(mockedDialerInstance))
 
-<<<<<<< HEAD
 const sendMessagePayloadArguments = (keys: Array<string>): void => {
     const message = capture(mockedDialerInstance.sendMessage).first()[1];
     const json = JSON.parse(message);
     keys.forEach(key => {
         if (!(key in json.payload)) throw("key is not in the dialer message")
     })
-=======
+}
+
 let mockedFS = spy(fs)
 
 /**
@@ -44,7 +40,6 @@
 const resetMockedFS = (): void => {
     reset(mockedFS)
     mockedFS = spy(fs)
->>>>>>> b2e7d2b6
 }
 
 /**
@@ -86,13 +81,10 @@
 }
 
 export {
-<<<<<<< HEAD
     sendMessagePayloadArguments,
-=======
     mockExistsSync,
     mockReadFileSync,
     resetMockedFS,
->>>>>>> b2e7d2b6
     verifySendMessageCalledOnce,
     verifySendMessageCalledTwice,
     verifySendMessageWithReceiverCalledOnce,
